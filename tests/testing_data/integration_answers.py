--- conflicted
+++ resolved
@@ -14,11 +14,7 @@
 import numpy as np
 
 EXPECTED_ANSWERS = [
-<<<<<<< HEAD
-    {  # test answers for PyTorch 1.13
-=======
     {  # test answers for PyTorch 1.12.1
->>>>>>> 3122e1ab
         "integration_classification_2d": {
             "losses": [0.776835828070428, 0.1615355300011149, 0.07492854832938523, 0.04591309238865877],
             "best_metric": 0.9999184380485994,
