# Copyright (c) MONAI Consortium
# Licensed under the Apache License, Version 2.0 (the "License");
# you may not use this file except in compliance with the License.
# You may obtain a copy of the License at
#     http://www.apache.org/licenses/LICENSE-2.0
# Unless required by applicable law or agreed to in writing, software
# distributed under the License is distributed on an "AS IS" BASIS,
# WITHOUT WARRANTIES OR CONDITIONS OF ANY KIND, either express or implied.
# See the License for the specific language governing permissions and
# limitations under the License.

from __future__ import annotations

import glob
import os
import sys
import unittest


def run_testsuit():
    """
    Load test cases by excluding those need external dependencies.
    The loaded cases should work with "requirements-min.txt"::

        # in the monai repo folder:
        pip install -r requirements-min.txt
        QUICKTEST=true python -m tests.min_tests

    :return: a test suite
    """
    exclude_cases = [  # these cases use external dependencies
        "test_ahnet",
        "test_arraydataset",
        "test_auto3dseg_ensemble",
        "test_auto3dseg_hpo",
        "test_auto3dseg",
        "test_cachedataset",
        "test_cachedataset_parallel",
        "test_cachedataset_persistent_workers",
        "test_cachentransdataset",
        "test_check_missing_files",
        "test_compute_f_beta",
        "test_compute_ho_ver_maps",
        "test_compute_ho_ver_maps_d",
        "test_compute_panoptic_quality",
        "test_contrastive_loss",
        "test_csv_dataset",
        "test_csv_iterable_dataset",
        "test_cumulative_average_dist",
        "test_dataset",
        "test_dataset_summary",
        "test_deepedit_transforms",
        "test_deepedit_interaction",
        "test_deepgrow_dataset",
        "test_deepgrow_interaction",
        "test_deepgrow_transforms",
        "test_detect_envelope",
        "test_dints_network",
        "test_efficientnet",
        "test_ensemble_evaluator",
        "test_ensure_channel_first",
        "test_ensure_channel_firstd",
        "test_fill_holes",
        "test_fill_holesd",
        "test_foreground_mask",
        "test_foreground_maskd",
        "test_global_mutual_information_loss",
        "test_grid_patch",
        "test_gmm",
        "test_handler_metrics_reloaded",
        "test_handler_checkpoint_loader",
        "test_handler_checkpoint_saver",
        "test_handler_classification_saver",
        "test_handler_classification_saver_dist",
        "test_handler_confusion_matrix",
        "test_handler_confusion_matrix_dist",
        "test_handler_decollate_batch",
        "test_handler_early_stop",
        "test_handler_garbage_collector",
        "test_handler_hausdorff_distance",
        "test_handler_lr_scheduler",
        "test_handler_mean_dice",
        "test_handler_panoptic_quality",
        "test_handler_mean_iou",
        "test_handler_metrics_saver",
        "test_handler_metrics_saver_dist",
        "test_handler_mlflow",
        "test_handler_nvtx",
        "test_handler_parameter_scheduler",
        "test_handler_post_processing",
        "test_handler_prob_map_producer",
        "test_handler_regression_metrics",
        "test_handler_regression_metrics_dist",
        "test_handler_rocauc",
        "test_handler_rocauc_dist",
        "test_handler_smartcache",
        "test_handler_stats",
        "test_handler_surface_distance",
        "test_handler_tb_image",
        "test_handler_tb_stats",
        "test_handler_validation",
        "test_hausdorff_distance",
        "test_header_correct",
        "test_hilbert_transform",
        "test_hovernet_loss",
        "test_image_dataset",
        "test_image_rw",
        "test_img2tensorboard",
        "test_integration_fast_train",
        "test_integration_gpu_customization",
        "test_integration_segmentation_3d",
        "test_integration_sliding_window",
        "test_integration_unet_2d",
        "test_integration_workflows",
        "test_integration_workflows_gan",
        "test_integration_bundle_run",
        "test_integration_autorunner",
        "test_invert",
        "test_invertd",
        "test_iterable_dataset",
        "test_keep_largest_connected_component",
        "test_keep_largest_connected_componentd",
        "test_label_filter",
        "test_lltm",
        "test_lmdbdataset",
        "test_lmdbdataset_dist",
        "test_load_image",
        "test_load_imaged",
        "test_load_spacing_orientation",
        "test_mednistdataset",
        "test_milmodel",
        "test_mlp",
        "test_nifti_header_revise",
        "test_nifti_rw",
        "test_nuclick_transforms",
        "test_nrrd_reader",
        "test_occlusion_sensitivity",
        "test_orientation",
        "test_orientationd",
        "test_parallel_execution",
        "test_patchembedding",
        "test_persistentdataset",
        "test_pil_reader",
        "test_plot_2d_or_3d_image",
        "test_png_rw",
        "test_prepare_batch_default",
        "test_prepare_batch_extra_input",
        "test_prepare_batch_hovernet",
        "test_rand_grid_patch",
        "test_rand_rotate",
        "test_rand_rotated",
        "test_rand_zoom",
        "test_rand_zoomd",
        "test_randtorchvisiond",
        "test_resample_backends",
        "test_resize",
        "test_resized",
        "test_resample_to_match",
        "test_resample_to_matchd",
        "test_rotate",
        "test_rotated",
        "test_save_image",
        "test_save_imaged",
        "test_selfattention",
        "test_senet",
        "test_smartcachedataset",
        "test_spacing",
        "test_spacingd",
        "test_splitdimd",
        "test_surface_distance",
        "test_surface_dice",
        "test_testtimeaugmentation",
        "test_torchvision",
        "test_torchvisiond",
        "test_transchex",
        "test_transformerblock",
        "test_unetr",
        "test_unetr_block",
        "test_vit",
        "test_vitautoenc",
        "test_write_metrics_reports",
        "test_wsireader",
        "test_zoom",
        "test_zoom_affine",
        "test_zoomd",
        "test_prepare_batch_default_dist",
        "test_parallel_execution_dist",
        "test_bundle_verify_metadata",
        "test_bundle_verify_net",
        "test_bundle_ckpt_export",
        "test_bundle_utils",
        "test_bundle_init_bundle",
        "test_fastmri_reader",
        "test_metrics_reloaded",
<<<<<<< HEAD
        "test_bundle_workflow",
=======
        "test_spatial_combine_transforms",
>>>>>>> 9fd6d4ce
    ]
    assert sorted(exclude_cases) == sorted(set(exclude_cases)), f"Duplicated items in {exclude_cases}"

    files = glob.glob(os.path.join(os.path.dirname(__file__), "test_*.py"))

    cases = []
    for case in files:
        test_module = os.path.basename(case)[:-3]
        if test_module in exclude_cases:
            exclude_cases.remove(test_module)
            print(f"skipping tests.{test_module}.")
        else:
            cases.append(f"tests.{test_module}")
    assert not exclude_cases, f"items in exclude_cases not used: {exclude_cases}."
    test_suite = unittest.TestLoader().loadTestsFromNames(cases)
    return test_suite


if __name__ == "__main__":
    # testing import submodules
    from monai.utils.module import load_submodules

    _, err_mod = load_submodules(sys.modules["monai"], True)
    assert not err_mod, f"err_mod={err_mod} not empty"

    # testing all modules
    test_runner = unittest.TextTestRunner(stream=sys.stdout, verbosity=2)
    result = test_runner.run(run_testsuit())
    sys.exit(int(not result.wasSuccessful()))<|MERGE_RESOLUTION|>--- conflicted
+++ resolved
@@ -192,11 +192,8 @@
         "test_bundle_init_bundle",
         "test_fastmri_reader",
         "test_metrics_reloaded",
-<<<<<<< HEAD
+        "test_spatial_combine_transforms",
         "test_bundle_workflow",
-=======
-        "test_spatial_combine_transforms",
->>>>>>> 9fd6d4ce
     ]
     assert sorted(exclude_cases) == sorted(set(exclude_cases)), f"Duplicated items in {exclude_cases}"
 
