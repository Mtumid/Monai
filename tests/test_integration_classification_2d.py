# Copyright 2020 MONAI Consortium
# Licensed under the Apache License, Version 2.0 (the "License");
# you may not use this file except in compliance with the License.
# You may obtain a copy of the License at
#     http://www.apache.org/licenses/LICENSE-2.0
# Unless required by applicable law or agreed to in writing, software
# distributed under the License is distributed on an "AS IS" BASIS,
# WITHOUT WARRANTIES OR CONDITIONS OF ANY KIND, either express or implied.
# See the License for the specific language governing permissions and
# limitations under the License.

import os
import unittest
from urllib.error import ContentTooShortError, HTTPError

import numpy as np
import torch
from torch.utils.data import DataLoader

import monai
from monai.apps import download_and_extract
from monai.metrics import compute_roc_auc
from monai.networks.nets import densenet121
from monai.transforms import AddChannel, Compose, LoadPNG, RandFlip, RandRotate, RandZoom, ScaleIntensity, ToTensor
from monai.utils import set_determinism
from tests.utils import skip_if_quick

TEST_DATA_URL = "https://www.dropbox.com/s/5wwskxctvcxiuea/MedNIST.tar.gz?dl=1"
MD5_VALUE = "0bc7306e7427e00ad1c5526a6677552d"


class MedNISTDataset(torch.utils.data.Dataset):
    def __init__(self, image_files, labels, transforms):
        self.image_files = image_files
        self.labels = labels
        self.transforms = transforms

    def __len__(self):
        return len(self.image_files)

    def __getitem__(self, index):
        return self.transforms(self.image_files[index]), self.labels[index]


def run_training_test(root_dir, train_x, train_y, val_x, val_y, device=torch.device("cuda:0")):

    monai.config.print_config()
    # define transforms for image and classification
    train_transforms = Compose(
        [
            LoadPNG(image_only=True),
            AddChannel(),
            ScaleIntensity(),
            RandRotate(range_x=15, prob=0.5, keep_size=True),
            RandFlip(spatial_axis=0, prob=0.5),
            RandZoom(min_zoom=0.9, max_zoom=1.1, prob=0.5),
            ToTensor(),
        ]
    )
    train_transforms.set_random_state(1234)
    val_transforms = Compose([LoadPNG(image_only=True), AddChannel(), ScaleIntensity(), ToTensor()])

    # create train, val data loaders
    train_ds = MedNISTDataset(train_x, train_y, train_transforms)
    train_loader = DataLoader(train_ds, batch_size=300, shuffle=True, num_workers=10)

    val_ds = MedNISTDataset(val_x, val_y, val_transforms)
    val_loader = DataLoader(val_ds, batch_size=300, num_workers=10)

    model = densenet121(spatial_dims=2, in_channels=1, out_channels=len(np.unique(train_y))).to(device)
    loss_function = torch.nn.CrossEntropyLoss()
    optimizer = torch.optim.Adam(model.parameters(), 1e-5)
    epoch_num = 4
    val_interval = 1

    # start training validation
    best_metric = -1
    best_metric_epoch = -1
    epoch_loss_values = list()
    metric_values = list()
    model_filename = os.path.join(root_dir, "best_metric_model.pth")
    for epoch in range(epoch_num):
        print("-" * 10)
        print(f"Epoch {epoch + 1}/{epoch_num}")
        model.train()
        epoch_loss = 0
        step = 0
        for batch_data in train_loader:
            step += 1
            inputs, labels = batch_data[0].to(device), batch_data[1].to(device)
            optimizer.zero_grad()
            outputs = model(inputs)
            loss = loss_function(outputs, labels)
            loss.backward()
            optimizer.step()
            epoch_loss += loss.item()
        epoch_loss /= step
        epoch_loss_values.append(epoch_loss)
        print(f"epoch {epoch + 1} average loss:{epoch_loss:0.4f}")

        if (epoch + 1) % val_interval == 0:
            model.eval()
            with torch.no_grad():
                y_pred = torch.tensor([], dtype=torch.float32, device=device)
                y = torch.tensor([], dtype=torch.long, device=device)
                for val_data in val_loader:
                    val_images, val_labels = val_data[0].to(device), val_data[1].to(device)
                    y_pred = torch.cat([y_pred, model(val_images)], dim=0)
                    y = torch.cat([y, val_labels], dim=0)
                auc_metric = compute_roc_auc(y_pred, y, to_onehot_y=True, softmax=True)
                metric_values.append(auc_metric)
                acc_value = torch.eq(y_pred.argmax(dim=1), y)
                acc_metric = acc_value.sum().item() / len(acc_value)
                if auc_metric > best_metric:
                    best_metric = auc_metric
                    best_metric_epoch = epoch + 1
                    torch.save(model.state_dict(), model_filename)
                    print("saved new best metric model")
                print(
                    f"current epoch {epoch +1} current AUC: {auc_metric:0.4f} "
                    f"current accuracy: {acc_metric:0.4f} best AUC: {best_metric:0.4f} at epoch {best_metric_epoch}"
                )
    print(f"train completed, best_metric: {best_metric:0.4f}  at epoch: {best_metric_epoch}")
    return epoch_loss_values, best_metric, best_metric_epoch


def run_inference_test(root_dir, test_x, test_y, device=torch.device("cuda:0")):
    # define transforms for image and classification
    val_transforms = Compose([LoadPNG(image_only=True), AddChannel(), ScaleIntensity(), ToTensor()])
    val_ds = MedNISTDataset(test_x, test_y, val_transforms)
    val_loader = DataLoader(val_ds, batch_size=300, num_workers=10)

    model = densenet121(spatial_dims=2, in_channels=1, out_channels=len(np.unique(test_y))).to(device)

    model_filename = os.path.join(root_dir, "best_metric_model.pth")
    model.load_state_dict(torch.load(model_filename))
    model.eval()
    y_true = list()
    y_pred = list()
    with torch.no_grad():
        for test_data in val_loader:
            test_images, test_labels = test_data[0].to(device), test_data[1].to(device)
            pred = model(test_images).argmax(dim=1)
            for i in range(len(pred)):
                y_true.append(test_labels[i].item())
                y_pred.append(pred[i].item())
    tps = [np.sum((np.asarray(y_true) == idx) & (np.asarray(y_pred) == idx)) for idx in np.unique(test_y)]
    return tps


class IntegrationClassification2D(unittest.TestCase):
    def setUp(self):
        set_determinism(seed=0)
        self.data_dir = os.path.join(os.path.dirname(os.path.realpath(__file__)), "testing_data")
        data_dir = os.path.join(self.data_dir, "MedNIST")
        dataset_file = os.path.join(self.data_dir, "MedNIST.tar.gz")
<<<<<<< HEAD
        if not os.path.exists(data_dir):
=======
        if not os.path.exists(dataset_file):
>>>>>>> 8e5a53ee
            try:
                download_and_extract(TEST_DATA_URL, dataset_file, self.data_dir, MD5_VALUE)
            except (ContentTooShortError, HTTPError, RuntimeError) as e:
                print(str(e))
                if isinstance(e, RuntimeError):
                    # FIXME: skip MD5 check as current downloading method may fail
                    self.assertTrue(str(e).startswith("MD5 check"))
                return  # skipping this test due the network connection errors
<<<<<<< HEAD
=======
        assert os.path.exists(dataset_file)
>>>>>>> 8e5a53ee
        assert os.path.exists(data_dir)

        class_names = sorted((x for x in os.listdir(data_dir) if os.path.isdir(os.path.join(data_dir, x))))
        image_files = [
            [os.path.join(data_dir, class_name, x) for x in sorted(os.listdir(os.path.join(data_dir, class_name)))]
            for class_name in class_names
        ]
        image_file_list, image_classes = [], []
        for i, _ in enumerate(class_names):
            image_file_list.extend(image_files[i])
            image_classes.extend([i] * len(image_files[i]))

        # split train, val, test
        valid_frac, test_frac = 0.1, 0.1
        self.train_x, self.train_y = [], []
        self.val_x, self.val_y = [], []
        self.test_x, self.test_y = [], []
        for i in range(len(image_classes)):
            rann = np.random.random()
            if rann < valid_frac:
                self.val_x.append(image_file_list[i])
                self.val_y.append(image_classes[i])
            elif rann < test_frac + valid_frac:
                self.test_x.append(image_file_list[i])
                self.test_y.append(image_classes[i])
            else:
                self.train_x.append(image_file_list[i])
                self.train_y.append(image_classes[i])

        self.device = torch.device("cuda:0" if torch.cuda.is_available() else "cpu:0")

    def tearDown(self):
        set_determinism(seed=None)
        os.remove(os.path.join(self.data_dir, "best_metric_model.pth"))

    @skip_if_quick
    def test_training(self):
        if not os.path.exists(os.path.join(self.data_dir, "MedNIST")):
            # skip test if no MedNIST dataset
            return
        repeated = []
        for i in range(2):
            torch.manual_seed(0)

            repeated.append([])
            losses, best_metric, best_metric_epoch = run_training_test(
                self.data_dir, self.train_x, self.train_y, self.val_x, self.val_y, device=self.device
            )

            # check training properties
            np.testing.assert_allclose(
                losses, [0.7797081090842083, 0.16179659706392105, 0.07446704363557184, 0.045996826011568875], rtol=1e-3
            )
            repeated[i].extend(losses)
            print("best metric", best_metric)
            np.testing.assert_allclose(best_metric, 0.9999268330306007, rtol=1e-4)
            repeated[i].append(best_metric)
            np.testing.assert_allclose(best_metric_epoch, 4)
            model_file = os.path.join(self.data_dir, "best_metric_model.pth")
            self.assertTrue(os.path.exists(model_file))

            infer_metric = run_inference_test(self.data_dir, self.test_x, self.test_y, device=self.device)

            # check inference properties
            np.testing.assert_allclose(np.asarray(infer_metric), [1031, 895, 981, 1033, 960, 1047], atol=1)
            repeated[i].extend(infer_metric)

        np.testing.assert_allclose(repeated[0], repeated[1])


if __name__ == "__main__":
    unittest.main()<|MERGE_RESOLUTION|>--- conflicted
+++ resolved
@@ -154,11 +154,8 @@
         self.data_dir = os.path.join(os.path.dirname(os.path.realpath(__file__)), "testing_data")
         data_dir = os.path.join(self.data_dir, "MedNIST")
         dataset_file = os.path.join(self.data_dir, "MedNIST.tar.gz")
-<<<<<<< HEAD
+
         if not os.path.exists(data_dir):
-=======
-        if not os.path.exists(dataset_file):
->>>>>>> 8e5a53ee
             try:
                 download_and_extract(TEST_DATA_URL, dataset_file, self.data_dir, MD5_VALUE)
             except (ContentTooShortError, HTTPError, RuntimeError) as e:
@@ -167,10 +164,7 @@
                     # FIXME: skip MD5 check as current downloading method may fail
                     self.assertTrue(str(e).startswith("MD5 check"))
                 return  # skipping this test due the network connection errors
-<<<<<<< HEAD
-=======
-        assert os.path.exists(dataset_file)
->>>>>>> 8e5a53ee
+
         assert os.path.exists(data_dir)
 
         class_names = sorted((x for x in os.listdir(data_dir) if os.path.isdir(os.path.join(data_dir, x))))
