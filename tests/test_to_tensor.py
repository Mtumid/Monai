--- conflicted
+++ resolved
@@ -35,27 +35,16 @@
 class TestToTensor(unittest.TestCase):
     @parameterized.expand(TESTS)
     def test_array_input(self, test_data, expected_shape):
-<<<<<<< HEAD
-        result = ToTensor()(test_data)
-        self.assertTrue(isinstance(result, Tensor))
-        assert_allclose(result, test_data, type_test=False)
-=======
         result = ToTensor(dtype=torch.float32, device="cpu")(test_data)
         self.assertTrue(isinstance(result, torch.Tensor))
         assert_allclose(result, test_data)
->>>>>>> 2f4b5827
         self.assertTupleEqual(result.shape, expected_shape)
 
     @parameterized.expand(TESTS_SINGLE)
     def test_single_input(self, test_data):
         result = ToTensor()(test_data)
-<<<<<<< HEAD
-        self.assertTrue(isinstance(result, Tensor))
-        assert_allclose(result, test_data, type_test=False)
-=======
         self.assertTrue(isinstance(result, torch.Tensor))
         assert_allclose(result, test_data)
->>>>>>> 2f4b5827
         self.assertEqual(result.ndim, 0)
 
     @unittest.skipUnless(has_cp, "CuPy is required.")
@@ -63,13 +52,8 @@
         test_data = [[1, 2], [3, 4]]
         cupy_array = cp.ascontiguousarray(cp.asarray(test_data))
         result = ToTensor()(cupy_array)
-<<<<<<< HEAD
-        self.assertTrue(isinstance(result, Tensor))
-        assert_allclose(result, test_data, type_test=False)
-=======
         self.assertTrue(isinstance(result, torch.Tensor))
         assert_allclose(result, test_data)
->>>>>>> 2f4b5827
 
 
 if __name__ == "__main__":
