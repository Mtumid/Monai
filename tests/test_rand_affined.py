# Copyright (c) MONAI Consortium
# Licensed under the Apache License, Version 2.0 (the "License");
# you may not use this file except in compliance with the License.
# You may obtain a copy of the License at
#     http://www.apache.org/licenses/LICENSE-2.0
# Unless required by applicable law or agreed to in writing, software
# distributed under the License is distributed on an "AS IS" BASIS,
# WITHOUT WARRANTIES OR CONDITIONS OF ANY KIND, either express or implied.
# See the License for the specific language governing permissions and
# limitations under the License.

from __future__ import annotations

import itertools
import unittest

import numpy as np
import torch
from parameterized import parameterized

from monai.data import MetaTensor, set_track_meta
from monai.transforms import RandAffined
from monai.utils import GridSampleMode, ensure_tuple_rep
from tests.lazy_transforms_utils import test_resampler_lazy
from tests.utils import assert_allclose, is_tf32_env

_rtol = 1e-3 if is_tf32_env() else 1e-4

TESTS = []

for device in [None, "cpu", "cuda"] if torch.cuda.is_available() else [None, "cpu"]:
    TESTS.append(
        [
            dict(device=device, spatial_size=None, keys=("img", "seg")),
            {
                "img": MetaTensor(torch.arange(27).reshape((3, 3, 3))),
                "seg": MetaTensor(torch.arange(27).reshape((3, 3, 3))),
            },
            torch.arange(27).reshape((3, 3, 3)),
        ]
    )
    TESTS.append(
        [
            dict(device=device, spatial_size=(2, 2), keys=("img", "seg")),
            {"img": MetaTensor(torch.ones((3, 3, 3))), "seg": MetaTensor(torch.ones((3, 3, 3)))},
            torch.ones((3, 2, 2)),
        ]
    )
    TESTS.append(
        [
            dict(device=device, spatial_size=(2, 2), cache_grid=True, keys=("img", "seg")),
            {"img": MetaTensor(torch.ones((3, 3, 3))), "seg": MetaTensor(torch.ones((3, 3, 3)))},
            torch.ones((3, 2, 2)),
        ]
    )
    TESTS.append(
        [
            dict(device=device, spatial_size=(2, 2, 2), keys=("img", "seg")),
            {"img": MetaTensor(torch.ones((1, 3, 3, 3))), "seg": MetaTensor(torch.ones((1, 3, 3, 3)))},
            torch.ones((1, 2, 2, 2)),
        ]
    )
    TESTS.append(
        [
            dict(
                prob=0.9,
                rotate_range=(np.pi / 2,),
                shear_range=[1, 2],
                translate_range=[2, 1],
                spatial_size=(2, 2, 2),
                padding_mode="zeros",
                device=device,
                keys=("img", "seg"),
                mode="bilinear",
            ),
            {"img": MetaTensor(torch.ones((1, 3, 3, 3))), "seg": MetaTensor(torch.ones((1, 3, 3, 3)))},
            torch.tensor([[[[0.3658, 1.0000], [1.0000, 1.0000]], [[1.0000, 1.0000], [1.0000, 0.9333]]]]),
        ]
    )
    TESTS.append(
        [
            dict(
                prob=0.9,
                rotate_range=(np.pi / 2,),
                shear_range=[1, 2],
                translate_range=[2, 1],
                scale_range=[0.1, 0.2],
                spatial_size=(3, 3),
                keys=("img", "seg"),
                device=device,
            ),
            {
                "img": MetaTensor(torch.arange(64).reshape((1, 8, 8))),
                "seg": MetaTensor(torch.arange(64).reshape((1, 8, 8))),
            },
            torch.tensor([[[18.7362, 15.5820, 12.4278], [27.3988, 24.2446, 21.0904], [36.0614, 32.9072, 29.7530]]]),
        ]
    )
    TESTS.append(
        [
            dict(
                prob=0.9,
                mode=("bilinear", "nearest"),
                rotate_range=(np.pi / 2,),
                shear_range=[1, 2],
                translate_range=[2, 1],
                scale_range=[0.1, 0.2],
                spatial_size=(3, 3),
                keys=("img", "seg"),
                device=device,
            ),
            {
                "img": MetaTensor(torch.arange(64).reshape((1, 8, 8))),
                "seg": MetaTensor(torch.arange(64).reshape((1, 8, 8))),
            },
            {
                "img": MetaTensor(
                    torch.tensor(
                        [
                            [
                                [18.736153, 15.581954, 12.4277525],
                                [27.398798, 24.244598, 21.090399],
                                [36.061443, 32.90724, 29.753046],
                            ]
                        ]
                    )
                ),
                "seg": MetaTensor(torch.tensor([[[19.0, 20.0, 12.0], [27.0, 28.0, 20.0], [35.0, 36.0, 29.0]]])),
            },
        ]
    )
    TESTS.append(
        [
            dict(
                prob=0.9,
                rotate_range=(np.pi / 2,),
                shear_range=[1, 2],
                translate_range=[2, 1],
                spatial_size=(2, 2, 2),
                padding_mode="zeros",
                device=device,
                keys=("img", "seg"),
                mode=GridSampleMode.BILINEAR,
            ),
            {"img": MetaTensor(torch.ones((1, 3, 3, 3))), "seg": MetaTensor(torch.ones((1, 3, 3, 3)))},
            torch.tensor([[[[0.3658, 1.0000], [1.0000, 1.0000]], [[1.0000, 1.0000], [1.0000, 0.9333]]]]),
        ]
    )
    TESTS.append(
        [
            dict(
                prob=0.9,
                mode=(GridSampleMode.BILINEAR, GridSampleMode.NEAREST),
                rotate_range=(np.pi / 2,),
                shear_range=[1, 2],
                translate_range=[2, 1],
                scale_range=[0.1, 0.2],
                spatial_size=(3, 3),
                keys=("img", "seg"),
                device=device,
            ),
            {
                "img": MetaTensor(torch.arange(64).reshape((1, 8, 8))),
                "seg": MetaTensor(torch.arange(64).reshape((1, 8, 8))),
            },
            {
                "img": MetaTensor(
                    np.array(
                        [
                            [
                                [18.736153, 15.581954, 12.4277525],
                                [27.398798, 24.244598, 21.090399],
                                [36.061443, 32.90724, 29.753046],
                            ]
                        ]
                    )
                ),
                "seg": MetaTensor(np.array([[[19.0, 20.0, 12.0], [27.0, 28.0, 20.0], [35.0, 36.0, 29.0]]])),
            },
        ]
    )
    TESTS.append(
        [
            dict(
                prob=0.9,
                mode=(GridSampleMode.BILINEAR, GridSampleMode.NEAREST),
                rotate_range=(np.pi / 2,),
                shear_range=[1, 2],
                translate_range=[2, 1],
                scale_range=[0.1, 0.2],
                spatial_size=(3, 3),
                cache_grid=True,
                keys=("img", "seg"),
                device=device,
            ),
            {
                "img": MetaTensor(torch.arange(64).reshape((1, 8, 8))),
                "seg": MetaTensor(torch.arange(64).reshape((1, 8, 8))),
            },
            {
                "img": MetaTensor(
                    torch.tensor(
                        [
                            [
                                [18.736153, 15.581954, 12.4277525],
                                [27.398798, 24.244598, 21.090399],
                                [36.061443, 32.90724, 29.753046],
                            ]
                        ]
                    )
                ),
                "seg": MetaTensor(torch.tensor([[[19.0, 20.0, 12.0], [27.0, 28.0, 20.0], [35.0, 36.0, 29.0]]])),
            },
        ]
    )


class TestRandAffined(unittest.TestCase):
    @parameterized.expand(x + [y] for x, y in itertools.product(TESTS, (False, True)))
    def test_rand_affined(self, input_param, input_data, expected_val, track_meta):
        set_track_meta(track_meta)
        g = RandAffined(**input_param).set_random_state(123)
        call_param = {"data": input_data}
        res = g(**call_param)
        # test lazy
        if track_meta and input_data["img"].ndim in (3, 4):
            if "mode" not in input_param.keys():
                input_param["mode"] = "bilinear"
            if not isinstance(input_param["keys"], str):
                input_param["mode"] = ensure_tuple_rep(input_param["mode"], len(input_param["keys"]))
            lazy_init_param = input_param.copy()
            for key, mode in zip(input_param["keys"], input_param["mode"]):
                lazy_init_param["keys"], lazy_init_param["mode"] = key, mode
                resampler = RandAffined(**lazy_init_param).set_random_state(123)
                expected_output = resampler(**call_param)
                test_resampler_lazy(resampler, expected_output, lazy_init_param, call_param, seed=123, output_key=key)
            resampler.lazy_evaluation = False

        if input_param.get("cache_grid", False):
            self.assertTrue(g.rand_affine._cached_grid is not None)
        for key in res:
            if isinstance(key, str) and key.endswith("_transforms"):
                continue
            result = res[key]
            if track_meta:
                self.assertIsInstance(result, MetaTensor)
                self.assertEqual(len(result.applied_operations), 1)
            expected = expected_val[key] if isinstance(expected_val, dict) else expected_val
            assert_allclose(result, expected, rtol=_rtol, atol=1e-3, type_test=False)

        g.set_random_state(4)
        res = g(**call_param)
        if not track_meta:
            return

        # affine should be tensor because the resampler only supports pytorch backend
        if isinstance(res["img"], MetaTensor) and "extra_info" in res["img"].applied_operations[0]:
            if not res["img"].applied_operations[-1]["extra_info"]:
<<<<<<< HEAD
                return
            if not res["img"].applied_operations[-1]["extra_info"]["extra_info"]["do_resampling"]:
                return
=======
                return
            if not res["img"].applied_operations[-1]["extra_info"]["extra_info"]["do_resampling"]:
                return
>>>>>>> 13cd4461
            affine_img = res["img"].applied_operations[0]["extra_info"]["extra_info"]["affine"]
            affine_seg = res["seg"].applied_operations[0]["extra_info"]["extra_info"]["affine"]
            assert_allclose(affine_img, affine_seg, rtol=_rtol, atol=1e-3)

        res_inv = g.inverse(res)
        for k, v in res_inv.items():
            self.assertIsInstance(v, MetaTensor)
            self.assertEqual(len(v.applied_operations), 0)
            self.assertTupleEqual(v.shape, input_data[k].shape)

    def test_ill_cache(self):
        with self.assertWarns(UserWarning):
            # spatial size is None
            RandAffined(device=device, spatial_size=None, prob=1.0, cache_grid=True, keys=("img", "seg"))
        with self.assertWarns(UserWarning):
            # spatial size is dynamic
            RandAffined(device=device, spatial_size=(2, -1), prob=1.0, cache_grid=True, keys=("img", "seg"))


if __name__ == "__main__":
    unittest.main()<|MERGE_RESOLUTION|>--- conflicted
+++ resolved
@@ -256,15 +256,9 @@
         # affine should be tensor because the resampler only supports pytorch backend
         if isinstance(res["img"], MetaTensor) and "extra_info" in res["img"].applied_operations[0]:
             if not res["img"].applied_operations[-1]["extra_info"]:
-<<<<<<< HEAD
                 return
             if not res["img"].applied_operations[-1]["extra_info"]["extra_info"]["do_resampling"]:
                 return
-=======
-                return
-            if not res["img"].applied_operations[-1]["extra_info"]["extra_info"]["do_resampling"]:
-                return
->>>>>>> 13cd4461
             affine_img = res["img"].applied_operations[0]["extra_info"]["extra_info"]["affine"]
             affine_seg = res["seg"].applied_operations[0]["extra_info"]["extra_info"]["affine"]
             assert_allclose(affine_img, affine_seg, rtol=_rtol, atol=1e-3)
