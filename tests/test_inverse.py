--- conflicted
+++ resolved
@@ -518,16 +518,6 @@
                 t.set_random_state(seed=get_seed())
             forwards.append(t(forwards[-1]))
 
-<<<<<<< HEAD
-        # skip this test if multiprocessing uses 'spawn', as the check is only basic anyway
-        if torch.multiprocessing.get_start_method(allow_none=True) == "spawn":
-            # Check that error is thrown when inverse are used out of order.
-            t = SpatialPadd("image", [10, 5])
-            with self.assertRaises(RuntimeError):
-                t.inverse(forwards[-1])
-
-=======
->>>>>>> 86cbf05a
         # Apply inverses
         fwd_bck = forwards[-1].copy()
         for i, t in enumerate(reversed(transforms)):
