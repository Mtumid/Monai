--- conflicted
+++ resolved
@@ -288,13 +288,11 @@
     )
 )
 
-<<<<<<< HEAD
+TESTS.append(("Spacingd 3d", "3D", 3e-2, Spacingd(KEYS, [0.5, 0.7, 0.9], diagonal=False)))
+
 TESTS.append(("Resized 2d", "2D", 2e-1, Resized(KEYS, [50, 47])))
 
 TESTS.append(("Resized 3d", "3D", 5e-2, Resized(KEYS, [201, 150, 78])))
-=======
-TESTS.append(("Spacingd 3d", "3D", 3e-2, Spacingd(KEYS, [0.5, 0.7, 0.9], diagonal=False)))
->>>>>>> b868087f
 
 TESTS_COMPOSE_X2 = [(t[0] + " Compose", t[1], t[2], Compose(Compose(t[3:]))) for t in TESTS]
 
