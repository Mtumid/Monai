# Copyright 2020 - 2021 MONAI Consortium
# Licensed under the Apache License, Version 2.0 (the "License");
# you may not use this file except in compliance with the License.
# You may obtain a copy of the License at
#     http://www.apache.org/licenses/LICENSE-2.0
# Unless required by applicable law or agreed to in writing, software
# distributed under the License is distributed on an "AS IS" BASIS,
# WITHOUT WARRANTIES OR CONDITIONS OF ANY KIND, either express or implied.
# See the License for the specific language governing permissions and
# limitations under the License.

import unittest
from copy import deepcopy

import numpy as np
import torch
from parameterized import parameterized

from monai.data.synthetic import create_test_image_2d, create_test_image_3d
from monai.transforms import RandGibbsNoise
from monai.utils.misc import set_determinism
from monai.utils.module import optional_import
from tests.utils import TEST_NDARRAYS

_, has_torch_fft = optional_import("torch.fft.fftshift")

TEST_CASES = []
for shape in ((128, 64), (64, 48, 80)):
    for input_type in TEST_NDARRAYS if has_torch_fft else [np.array]:
        TEST_CASES.append((shape, input_type))


class TestRandGibbsNoise(unittest.TestCase):
    def setUp(self):
        set_determinism(0)
        super().setUp()

    def tearDown(self):
        set_determinism(None)

    @staticmethod
    def get_data(im_shape, input_type):
        create_test_image = create_test_image_2d if len(im_shape) == 2 else create_test_image_3d
<<<<<<< HEAD
        im = create_test_image(*im_shape, 4, 20, 0, 5)[0][None]
        return input_type(im)
=======
        im = create_test_image(*im_shape, rad_max=20, noise_max=0.0, num_seg_classes=5)[0][None]
        return torch.Tensor(im) if as_tensor_input else im
>>>>>>> c1d26177

    @parameterized.expand(TEST_CASES)
    def test_0_prob(self, im_shape, input_type):
        im = self.get_data(im_shape, input_type)
        alpha = [0.5, 1.0]
        t = RandGibbsNoise(0.0, alpha)
        out = t(im)
        torch.testing.assert_allclose(im, out, rtol=1e-7, atol=0)

    @parameterized.expand(TEST_CASES)
    def test_same_result(self, im_shape, input_type):
        im = self.get_data(im_shape, input_type)
        alpha = [0.5, 0.8]
        t = RandGibbsNoise(1.0, alpha)
        t.set_random_state(42)
        out1 = t(deepcopy(im))
        t.set_random_state(42)
        out2 = t(deepcopy(im))
        torch.testing.assert_allclose(out1, out2, rtol=1e-7, atol=0)
        self.assertIsInstance(out1, type(im))

    @parameterized.expand(TEST_CASES)
    def test_identity(self, im_shape, input_type):
        im = self.get_data(im_shape, input_type)
        alpha = [0.0, 0.0]
        t = RandGibbsNoise(1.0, alpha)
        out = t(deepcopy(im))
        torch.testing.assert_allclose(im, out, atol=1e-2, rtol=1e-7)

    @parameterized.expand(TEST_CASES)
    def test_alpha_1(self, im_shape, input_type):
        im = self.get_data(im_shape, input_type)
        alpha = [1.0, 1.0]
        t = RandGibbsNoise(1.0, alpha)
        out = t(deepcopy(im))
        torch.testing.assert_allclose(0 * im, out, rtol=1e-7, atol=0)

    @parameterized.expand(TEST_CASES)
    def test_alpha(self, im_shape, input_type):
        im = self.get_data(im_shape, input_type)
        alpha = [0.5, 0.51]
        t = RandGibbsNoise(1.0, alpha)
        _ = t(deepcopy(im))
        self.assertGreaterEqual(t.sampled_alpha, 0.5)
        self.assertLessEqual(t.sampled_alpha, 0.51)


if __name__ == "__main__":
    unittest.main()<|MERGE_RESOLUTION|>--- conflicted
+++ resolved
@@ -41,13 +41,10 @@
     @staticmethod
     def get_data(im_shape, input_type):
         create_test_image = create_test_image_2d if len(im_shape) == 2 else create_test_image_3d
-<<<<<<< HEAD
+        im = create_test_image(*im_shape, rad_max=20, noise_max=0.0, num_seg_classes=5)[0][None]
+        return torch.Tensor(im) if as_tensor_input else im
         im = create_test_image(*im_shape, 4, 20, 0, 5)[0][None]
         return input_type(im)
-=======
-        im = create_test_image(*im_shape, rad_max=20, noise_max=0.0, num_seg_classes=5)[0][None]
-        return torch.Tensor(im) if as_tensor_input else im
->>>>>>> c1d26177
 
     @parameterized.expand(TEST_CASES)
     def test_0_prob(self, im_shape, input_type):
