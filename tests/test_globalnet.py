--- conflicted
+++ resolved
@@ -21,11 +21,7 @@
 from monai.networks.blocks import Warp
 from monai.networks.nets import GlobalNet
 from monai.networks.nets.regunet import AffineHead
-<<<<<<< HEAD
-from tests.utils import test_script_save, test_onnx_save
-=======
-from tests.utils import assert_allclose, test_script_save
->>>>>>> 7a760e61
+from tests.utils import assert_allclose, test_script_save, test_onnx_save
 
 TEST_CASES_AFFINE_TRANSFORM = [
     [
