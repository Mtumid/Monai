# Copyright 2020 MONAI Consortium
# Licensed under the Apache License, Version 2.0 (the "License");
# you may not use this file except in compliance with the License.
# You may obtain a copy of the License at
#     http://www.apache.org/licenses/LICENSE-2.0
# Unless required by applicable law or agreed to in writing, software
# distributed under the License is distributed on an "AS IS" BASIS,
# WITHOUT WARRANTIES OR CONDITIONS OF ANY KIND, either express or implied.
# See the License for the specific language governing permissions and
# limitations under the License.

import unittest

from monai.transforms.compose import Compose, Randomizable


class TestCompose(unittest.TestCase):

    def test_empty_compose(self):
        c = Compose()
        i = 1
        self.assertEqual(c(i), 1)

    def test_non_dict_compose(self):

        def a(i):
            return i + 'a'

        def b(i):
            return i + 'b'

        c = Compose([a, b, a, b])
        self.assertEqual(c(''), 'abab')

    def test_dict_compose(self):

        def a(d):
            d = dict(d)
            d['a'] += 1
            return d

        def b(d):
            d = dict(d)
            d['b'] += 1
            return d

        c = Compose([a, b, a, b, a])
        self.assertDictEqual(c({'a': 0, 'b': 0}), {'a': 3, 'b': 2})

<<<<<<< HEAD
    def test_random_compose(self):

        class _Acc(Randomizable):
            self.rand = 0.0

            def randomize(self):
                self.rand = self.R.rand()

            def __call__(self, data):
                self.randomize()
                return self.rand + data

        c = Compose([_Acc(), _Acc()])
        self.assertNotAlmostEqual(c(0), c(0))
        c.set_random_state(123)
        self.assertAlmostEqual(c(1), 2.39293837)
        c.set_random_state(223)
        c.randomize()
        self.assertAlmostEqual(c(1), 2.57673391)

    def test_randomize_warn(self):

        class _RandomClass(Randomizable):

            def randomize(self, foo):
                pass

        c = Compose([_RandomClass(), _RandomClass()])
        with self.assertWarns(Warning):
            c.randomize()
=======
    def test_list_dict_compose(self):
        def a(d):  # transform to handle dict data
            d = dict(d)
            d['a'] += 1
            return d

        def b(d):  # transform to generate a batch list of data
            d = dict(d)
            d['b'] += 1
            d = [d] * 5
            return d

        def c(d):  # transform to handle dict data
            d = dict(d)
            d['c'] += 1
            return d

        transforms = Compose([a, a, b, c, c])
        value = transforms({'a': 0, 'b': 0, 'c': 0})
        for item in value:
            self.assertDictEqual(item, {'a': 2, 'b': 1, 'c': 2})
>>>>>>> 3fed5962


if __name__ == '__main__':
    unittest.main()<|MERGE_RESOLUTION|>--- conflicted
+++ resolved
@@ -22,7 +22,6 @@
         self.assertEqual(c(i), 1)
 
     def test_non_dict_compose(self):
-
         def a(i):
             return i + 'a'
 
@@ -33,7 +32,6 @@
         self.assertEqual(c(''), 'abab')
 
     def test_dict_compose(self):
-
         def a(d):
             d = dict(d)
             d['a'] += 1
@@ -47,7 +45,28 @@
         c = Compose([a, b, a, b, a])
         self.assertDictEqual(c({'a': 0, 'b': 0}), {'a': 3, 'b': 2})
 
-<<<<<<< HEAD
+    def test_list_dict_compose(self):
+        def a(d):  # transform to handle dict data
+            d = dict(d)
+            d['a'] += 1
+            return d
+
+        def b(d):  # transform to generate a batch list of data
+            d = dict(d)
+            d['b'] += 1
+            d = [d] * 5
+            return d
+
+        def c(d):  # transform to handle dict data
+            d = dict(d)
+            d['c'] += 1
+            return d
+
+        transforms = Compose([a, a, b, c, c])
+        value = transforms({'a': 0, 'b': 0, 'c': 0})
+        for item in value:
+            self.assertDictEqual(item, {'a': 2, 'b': 1, 'c': 2})
+
     def test_random_compose(self):
 
         class _Acc(Randomizable):
@@ -78,29 +97,6 @@
         c = Compose([_RandomClass(), _RandomClass()])
         with self.assertWarns(Warning):
             c.randomize()
-=======
-    def test_list_dict_compose(self):
-        def a(d):  # transform to handle dict data
-            d = dict(d)
-            d['a'] += 1
-            return d
-
-        def b(d):  # transform to generate a batch list of data
-            d = dict(d)
-            d['b'] += 1
-            d = [d] * 5
-            return d
-
-        def c(d):  # transform to handle dict data
-            d = dict(d)
-            d['c'] += 1
-            return d
-
-        transforms = Compose([a, a, b, c, c])
-        value = transforms({'a': 0, 'b': 0, 'c': 0})
-        for item in value:
-            self.assertDictEqual(item, {'a': 2, 'b': 1, 'c': 2})
->>>>>>> 3fed5962
 
 
 if __name__ == '__main__':
