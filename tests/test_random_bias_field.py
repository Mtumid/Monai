# Copyright 2020 - 2021 MONAI Consortium
# Licensed under the Apache License, Version 2.0 (the "License");
# you may not use this file except in compliance with the License.
# You may obtain a copy of the License at
#     http://www.apache.org/licenses/LICENSE-2.0
# Unless required by applicable law or agreed to in writing, software
# distributed under the License is distributed on an "AS IS" BASIS,
# WITHOUT WARRANTIES OR CONDITIONS OF ANY KIND, either express or implied.
# See the License for the specific language governing permissions and
# limitations under the License.

import unittest

import numpy as np
import torch
from parameterized import parameterized

from monai.transforms import RandBiasField
from tests.utils import TEST_NDARRAYS

TEST_CASES_2D = [{}, (3, 32, 32)]
TEST_CASES_3D = [{}, (3, 32, 32, 32)]
TEST_CASES_2D_ZERO_RANGE = [{"coeff_range": (0.0, 0.0)}, (2, 3, 3)]
TEST_CASES_2D_ONES = [{"coeff_range": (1.0, 1.0)}, np.asarray([[[7.389056, 0.1353353], [7.389056, 22026.46]]])]


class TestRandBiasField(unittest.TestCase):
    @parameterized.expand([TEST_CASES_2D, TEST_CASES_3D])
    def test_output_shape(self, class_args, img_shape):
        for p in TEST_NDARRAYS:
            for degree in [1, 2, 3]:
                bias_field = RandBiasField(degree=degree, **class_args)
                img = p(np.random.rand(*img_shape))
                output = bias_field(img)

                self.assertEqual(type(img), type(output))
                if isinstance(output, torch.Tensor):
                    self.assertEqual(output.device, img.device)
                    output = output.cpu().numpy()

                np.testing.assert_equal(output.shape, img_shape)
                np.testing.assert_equal(output.dtype, bias_field.dtype)

                img_zero = np.zeros([*img_shape])
                output_zero = bias_field(img_zero)
                np.testing.assert_equal(output_zero, img_zero)

    @parameterized.expand([TEST_CASES_2D_ZERO_RANGE])
    def test_zero_range(self, class_args, img_shape):
<<<<<<< HEAD
        for p in TEST_NDARRAYS:
            bias_field = RandBiasField(**class_args)
            img = p(np.random.rand(*img_shape))
            output = bias_field(img)

            self.assertEqual(type(img), type(output))
            if isinstance(output, torch.Tensor):
                self.assertEqual(output.device, img.device)
                output = output.cpu().numpy()
            np.testing.assert_equal(output, np.zeros(img_shape))

    @parameterized.expand([TEST_CASES_2D_ONES])
    def test_one_range_input(self, class_args, expected):
        for p in TEST_NDARRAYS:
            bias_field = RandBiasField(**class_args)
            img = p(np.ones([1, 2, 2]))
            output = bias_field(img)
            self.assertEqual(type(img), type(output))
            if isinstance(output, torch.Tensor):
                self.assertEqual(output.device, img.device)
                output = output.cpu().numpy()
            np.testing.assert_equal(output, expected.astype(bias_field.dtype))
=======
        bias_field = RandBiasField(**class_args)
        img = np.ones(img_shape)
        output = bias_field(img)
        np.testing.assert_allclose(output, np.ones(img_shape), rtol=1e-3)

    @parameterized.expand([TEST_CASES_2D_ONES])
    def test_one_range_input(self, class_args, expected):
        bias_field = RandBiasField(**class_args)
        img = np.ones([1, 2, 2])
        output = bias_field(img)
        np.testing.assert_allclose(output, expected.astype(bias_field.dtype), rtol=1e-3)
>>>>>>> a566dc69

    def test_zero_prob(self):
        for p in TEST_NDARRAYS:
            bias_field = RandBiasField(prob=0.0)
            img = p(np.random.rand(3, 32, 32))
            output = bias_field(img)
            self.assertEqual(type(img), type(output))
            if isinstance(output, torch.Tensor):
                self.assertEqual(output.device, img.device)
                output = output.cpu().numpy()
                img = img.cpu().numpy()
            np.testing.assert_equal(output, img)


if __name__ == "__main__":
    unittest.main()<|MERGE_RESOLUTION|>--- conflicted
+++ resolved
@@ -47,7 +47,6 @@
 
     @parameterized.expand([TEST_CASES_2D_ZERO_RANGE])
     def test_zero_range(self, class_args, img_shape):
-<<<<<<< HEAD
         for p in TEST_NDARRAYS:
             bias_field = RandBiasField(**class_args)
             img = p(np.random.rand(*img_shape))
@@ -70,19 +69,6 @@
                 self.assertEqual(output.device, img.device)
                 output = output.cpu().numpy()
             np.testing.assert_equal(output, expected.astype(bias_field.dtype))
-=======
-        bias_field = RandBiasField(**class_args)
-        img = np.ones(img_shape)
-        output = bias_field(img)
-        np.testing.assert_allclose(output, np.ones(img_shape), rtol=1e-3)
-
-    @parameterized.expand([TEST_CASES_2D_ONES])
-    def test_one_range_input(self, class_args, expected):
-        bias_field = RandBiasField(**class_args)
-        img = np.ones([1, 2, 2])
-        output = bias_field(img)
-        np.testing.assert_allclose(output, expected.astype(bias_field.dtype), rtol=1e-3)
->>>>>>> a566dc69
 
     def test_zero_prob(self):
         for p in TEST_NDARRAYS:
