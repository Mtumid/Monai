# Copyright (c) MONAI Consortium
# Licensed under the Apache License, Version 2.0 (the "License");
# you may not use this file except in compliance with the License.
# You may obtain a copy of the License at
#     http://www.apache.org/licenses/LICENSE-2.0
# Unless required by applicable law or agreed to in writing, software
# distributed under the License is distributed on an "AS IS" BASIS,
# WITHOUT WARRANTIES OR CONDITIONS OF ANY KIND, either express or implied.
# See the License for the specific language governing permissions and
# limitations under the License.

import unittest

import numpy as np
from parameterized import parameterized
from scipy.ndimage import zoom as zoom_scipy

from monai.transforms import RandZoom
<<<<<<< HEAD
from monai.utils import GridSampleMode, InterpolateMode
from tests.utils import TEST_NDARRAYS, NumpyImageTestCase2D, assert_allclose, test_local_inversion
=======
from monai.utils import InterpolateMode
from tests.utils import TEST_NDARRAYS, NumpyImageTestCase2D, assert_allclose
>>>>>>> 669bddf5

VALID_CASES = [(0.8, 1.2, "nearest", False), (0.8, 1.2, InterpolateMode.NEAREST, False)]


class TestRandZoom(NumpyImageTestCase2D):
    @parameterized.expand(VALID_CASES)
    def test_correct_results(self, min_zoom, max_zoom, mode, keep_size):
        for p in TEST_NDARRAYS:
            random_zoom = RandZoom(prob=1.0, min_zoom=min_zoom, max_zoom=max_zoom, mode=mode, keep_size=keep_size)
            random_zoom.set_random_state(1234)
            im = p(self.imt[0])
            zoomed = random_zoom(im)
            test_local_inversion(random_zoom, zoomed, im)
            expected = [
                zoom_scipy(channel, zoom=random_zoom._zoom, mode="nearest", order=0, prefilter=False)
                for channel in self.imt[0]
            ]

            expected = np.stack(expected).astype(np.float32)
            assert_allclose(zoomed, p(expected), atol=1.0, type_test=False)

    def test_keep_size(self):
        for p in TEST_NDARRAYS:
            im = p(self.imt[0])
            random_zoom = RandZoom(prob=1.0, min_zoom=0.6, max_zoom=0.7, keep_size=True)
            random_zoom.set_random_state(12)
            zoomed = random_zoom(im)
            test_local_inversion(random_zoom, zoomed, im)
            self.assertTrue(np.array_equal(zoomed.shape, self.imt.shape[1:]))
            zoomed = random_zoom(im)
            self.assertTrue(np.array_equal(zoomed.shape, self.imt.shape[1:]))
            zoomed = random_zoom(im)
            self.assertTrue(np.array_equal(zoomed.shape, self.imt.shape[1:]))

    @parameterized.expand(
        [("no_min_zoom", None, 1.1, "bilinear", TypeError), ("invalid_mode", 0.9, 1.1, "s", ValueError)]
    )
    def test_invalid_inputs(self, _, min_zoom, max_zoom, mode, raises):
        for p in TEST_NDARRAYS:
            with self.assertRaises(raises):
                random_zoom = RandZoom(prob=1.0, min_zoom=min_zoom, max_zoom=max_zoom, mode=mode)
                random_zoom(p(self.imt[0]))

    def test_auto_expand_3d(self):
        for p in TEST_NDARRAYS:
            random_zoom = RandZoom(prob=1.0, min_zoom=[0.8, 0.7], max_zoom=[1.2, 1.3], mode="nearest", keep_size=False)
            random_zoom.set_random_state(1234)
            test_data = p(np.random.randint(0, 2, size=[2, 2, 3, 4]))
            zoomed = random_zoom(test_data)
            assert_allclose(random_zoom._zoom, (1.048844, 1.048844, 0.962637), atol=1e-2, type_test=False)
            assert_allclose(zoomed.shape, (2, 2, 3, 3), type_test=False)


if __name__ == "__main__":
    unittest.main()<|MERGE_RESOLUTION|>--- conflicted
+++ resolved
@@ -16,13 +16,8 @@
 from scipy.ndimage import zoom as zoom_scipy
 
 from monai.transforms import RandZoom
-<<<<<<< HEAD
-from monai.utils import GridSampleMode, InterpolateMode
+from monai.utils import InterpolateMode
 from tests.utils import TEST_NDARRAYS, NumpyImageTestCase2D, assert_allclose, test_local_inversion
-=======
-from monai.utils import InterpolateMode
-from tests.utils import TEST_NDARRAYS, NumpyImageTestCase2D, assert_allclose
->>>>>>> 669bddf5
 
 VALID_CASES = [(0.8, 1.2, "nearest", False), (0.8, 1.2, InterpolateMode.NEAREST, False)]
 
