# Copyright 2020 MONAI Consortium
# Licensed under the Apache License, Version 2.0 (the "License");
# you may not use this file except in compliance with the License.
# You may obtain a copy of the License at
#     http://www.apache.org/licenses/LICENSE-2.0
# Unless required by applicable law or agreed to in writing, software
# distributed under the License is distributed on an "AS IS" BASIS,
# WITHOUT WARRANTIES OR CONDITIONS OF ANY KIND, either express or implied.
# See the License for the specific language governing permissions and
# limitations under the License.

import unittest

import numpy as np

from monai.transforms import Spacingd


class TestSpacingDCase(unittest.TestCase):
    def test_spacingd_3d(self):
        data = {"image": np.ones((2, 10, 15, 20)), "image_meta": {"affine": np.eye(4)}}
        spacing = Spacingd(keys="image", pixdim=(1, 2, 1.4))
        res = spacing(data)
        self.assertEqual(("image", "image_meta"), tuple(sorted(res)))
        np.testing.assert_allclose(res["image"].shape, (2, 10, 8, 15))
        np.testing.assert_allclose(res["image_meta"]["affine"], np.diag([1, 2, 1.4, 1.0]))

    def test_spacingd_2d(self):
        data = {"image": np.ones((2, 10, 20)), "image_meta": {"affine": np.eye(3)}}
        spacing = Spacingd(keys="image", pixdim=(1, 2, 1.4))
        res = spacing(data)
        self.assertEqual(("image", "image_meta"), tuple(sorted(res)))
        np.testing.assert_allclose(res["image"].shape, (2, 10, 10))
        np.testing.assert_allclose(res["image_meta"]["affine"], np.diag((1, 2, 1)))

<<<<<<< HEAD
    def test_spacingd_1d(self):
        data = {"image": np.arange(20).reshape((2, 10)), "image_meta": {"original_affine": np.diag((3, 2, 1, 1))}}
        data["image_meta"]["affine"] = data["image_meta"]["original_affine"]
        spacing = Spacingd(keys="image", pixdim=(0.2,))
        res = spacing(data)
        self.assertEqual(("image", "image_meta"), tuple(sorted(res)))
        np.testing.assert_allclose(res["image"].shape, (2, 136))
        np.testing.assert_allclose(res["image_meta"]["affine"], np.diag((0.2, 2, 1, 1)))
        np.testing.assert_allclose(res["image_meta"]["original_affine"], np.diag((3, 2, 1, 1)))

    def test_interp_all(self):
        data = {
            "image": np.arange(20).reshape((2, 10)),
            "seg": np.ones((2, 10)),
            "image_meta": {"affine": np.eye(4)},
            "seg_meta": {"affine": np.eye(4)},
=======
    def test_interp_all(self):
        data = {
            "image": np.arange(20).reshape((2, 1, 10)),
            "seg": np.ones((2, 1, 10)),
            "image.affine": np.eye(4),
            "seg.affine": np.eye(4),
>>>>>>> 4eae383f
        }
        spacing = Spacingd(keys=("image", "seg"), interp_order="nearest", pixdim=(1, 0.2,))
        res = spacing(data)
<<<<<<< HEAD
        self.assertEqual(("image", "image_meta", "seg", "seg_meta"), tuple(sorted(res)))
        np.testing.assert_allclose(res["image"].shape, (2, 46))
        np.testing.assert_allclose(res["image_meta"]["affine"], np.diag((0.2, 1, 1, 1)))

    def test_interp_sep(self):
        data = {
            "image": np.ones((2, 10)),
            "seg": np.ones((2, 10)),
            "image_meta": {"affine": np.eye(4)},
            "seg_meta": {"affine": np.eye(4)},
        }
        spacing = Spacingd(keys=("image", "seg"), interp_order=(2, 0), pixdim=(0.2,))
        res = spacing(data)
        self.assertEqual(("image", "image_meta", "seg", "seg_meta"), tuple(sorted(res)))
        np.testing.assert_allclose(res["image"].shape, (2, 46))
        np.testing.assert_allclose(res["image_meta"]["affine"], np.diag((0.2, 1, 1, 1)))
=======
        self.assertEqual(("image", "image.affine", "seg", "seg.affine"), tuple(sorted(res)))
        np.testing.assert_allclose(res["image"].shape, (2, 1, 46))
        np.testing.assert_allclose(res["image.affine"], np.diag((1, 0.2, 1, 1)))

    def test_interp_sep(self):
        data = {
            "image": np.ones((2, 1, 10)),
            "seg": np.ones((2, 1, 10)),
            "image.affine": np.eye(4),
            "seg.affine": np.eye(4),
        }
        spacing = Spacingd(keys=("image", "seg"), interp_order=("bilinear", "nearest"), pixdim=(1, 0.2,))
        res = spacing(data)
        self.assertEqual(("image", "image.affine", "seg", "seg.affine"), tuple(sorted(res)))
        np.testing.assert_allclose(res["image"].shape, (2, 1, 46))
        np.testing.assert_allclose(res["image.affine"], np.diag((1, 0.2, 1, 1)))
>>>>>>> 4eae383f


if __name__ == "__main__":
    unittest.main()<|MERGE_RESOLUTION|>--- conflicted
+++ resolved
@@ -33,69 +33,31 @@
         np.testing.assert_allclose(res["image"].shape, (2, 10, 10))
         np.testing.assert_allclose(res["image_meta"]["affine"], np.diag((1, 2, 1)))
 
-<<<<<<< HEAD
-    def test_spacingd_1d(self):
-        data = {"image": np.arange(20).reshape((2, 10)), "image_meta": {"original_affine": np.diag((3, 2, 1, 1))}}
-        data["image_meta"]["affine"] = data["image_meta"]["original_affine"]
-        spacing = Spacingd(keys="image", pixdim=(0.2,))
-        res = spacing(data)
-        self.assertEqual(("image", "image_meta"), tuple(sorted(res)))
-        np.testing.assert_allclose(res["image"].shape, (2, 136))
-        np.testing.assert_allclose(res["image_meta"]["affine"], np.diag((0.2, 2, 1, 1)))
-        np.testing.assert_allclose(res["image_meta"]["original_affine"], np.diag((3, 2, 1, 1)))
-
-    def test_interp_all(self):
-        data = {
-            "image": np.arange(20).reshape((2, 10)),
-            "seg": np.ones((2, 10)),
-            "image_meta": {"affine": np.eye(4)},
-            "seg_meta": {"affine": np.eye(4)},
-=======
     def test_interp_all(self):
         data = {
             "image": np.arange(20).reshape((2, 1, 10)),
             "seg": np.ones((2, 1, 10)),
-            "image.affine": np.eye(4),
-            "seg.affine": np.eye(4),
->>>>>>> 4eae383f
+            "image_meta": {"affine": np.eye(4)},
+            "seg_meta": {"affine": np.eye(4)},
         }
         spacing = Spacingd(keys=("image", "seg"), interp_order="nearest", pixdim=(1, 0.2,))
         res = spacing(data)
-<<<<<<< HEAD
         self.assertEqual(("image", "image_meta", "seg", "seg_meta"), tuple(sorted(res)))
-        np.testing.assert_allclose(res["image"].shape, (2, 46))
-        np.testing.assert_allclose(res["image_meta"]["affine"], np.diag((0.2, 1, 1, 1)))
-
-    def test_interp_sep(self):
-        data = {
-            "image": np.ones((2, 10)),
-            "seg": np.ones((2, 10)),
-            "image_meta": {"affine": np.eye(4)},
-            "seg_meta": {"affine": np.eye(4)},
-        }
-        spacing = Spacingd(keys=("image", "seg"), interp_order=(2, 0), pixdim=(0.2,))
-        res = spacing(data)
-        self.assertEqual(("image", "image_meta", "seg", "seg_meta"), tuple(sorted(res)))
-        np.testing.assert_allclose(res["image"].shape, (2, 46))
-        np.testing.assert_allclose(res["image_meta"]["affine"], np.diag((0.2, 1, 1, 1)))
-=======
-        self.assertEqual(("image", "image.affine", "seg", "seg.affine"), tuple(sorted(res)))
         np.testing.assert_allclose(res["image"].shape, (2, 1, 46))
-        np.testing.assert_allclose(res["image.affine"], np.diag((1, 0.2, 1, 1)))
+        np.testing.assert_allclose(res["image_meta"]["affine"], np.diag((1, 0.2, 1, 1)))
 
     def test_interp_sep(self):
         data = {
             "image": np.ones((2, 1, 10)),
             "seg": np.ones((2, 1, 10)),
-            "image.affine": np.eye(4),
-            "seg.affine": np.eye(4),
+            "image_meta": {"affine": np.eye(4)},
+            "seg_meta": {"affine": np.eye(4)},
         }
         spacing = Spacingd(keys=("image", "seg"), interp_order=("bilinear", "nearest"), pixdim=(1, 0.2,))
         res = spacing(data)
-        self.assertEqual(("image", "image.affine", "seg", "seg.affine"), tuple(sorted(res)))
+        self.assertEqual(("image", "image_meta", "seg", "seg_meta"), tuple(sorted(res)))
         np.testing.assert_allclose(res["image"].shape, (2, 1, 46))
-        np.testing.assert_allclose(res["image.affine"], np.diag((1, 0.2, 1, 1)))
->>>>>>> 4eae383f
+        np.testing.assert_allclose(res["image_meta"]["affine"], np.diag((1, 0.2, 1, 1)))
 
 
 if __name__ == "__main__":
