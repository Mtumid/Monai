# Copyright (c) MONAI Consortium
# Licensed under the Apache License, Version 2.0 (the "License");
# you may not use this file except in compliance with the License.
# You may obtain a copy of the License at
#     http://www.apache.org/licenses/LICENSE-2.0
# Unless required by applicable law or agreed to in writing, software
# distributed under the License is distributed on an "AS IS" BASIS,
# WITHOUT WARRANTIES OR CONDITIONS OF ANY KIND, either express or implied.
# See the License for the specific language governing permissions and
# limitations under the License.

from __future__ import annotations

import unittest

import numpy as np
import torch
from parameterized import parameterized
from scipy.ndimage import zoom as zoom_scipy

from monai.data import MetaTensor, set_track_meta
from monai.transforms import Zoom
from monai.transforms.lazy.functional import apply_transforms
from tests.utils import (
    DEFAULT_TEST_AFFINE,
    TEST_NDARRAYS_ALL,
    NumpyImageTestCase2D,
    assert_allclose,
    test_local_inversion,
)

VALID_CASES = [(1.5, "nearest", True), (1.5, "nearest", False), (0.8, "bilinear"), (0.8, "area")]

INVALID_CASES = [((None, None), "bilinear", TypeError), ((0.9, 0.9), "s", ValueError)]


class TestZoom(NumpyImageTestCase2D):
    @parameterized.expand(VALID_CASES)
    def test_pending_ops(self, zoom, mode, align_corners=False):
        im = MetaTensor(self.imt[0], meta={"a": "b", "affine": DEFAULT_TEST_AFFINE})
        zoom_fn = Zoom(zoom=zoom, mode="bilinear", keep_size=False, dtype=torch.float64, align_corners=align_corners)
        # non-lazy
        expected = zoom_fn(im)
        self.assertIsInstance(expected, MetaTensor)
        # lazy
        zoom_fn.lazy_evaluation = True
        pending_result = zoom_fn(im)
        self.assertIsInstance(pending_result, MetaTensor)
        assert_allclose(pending_result.peek_pending_affine(), expected.affine)
        assert_allclose(pending_result.peek_pending_shape(), expected.shape[1:])
        result = apply_transforms(pending_result, mode="bilinear", dtype=np.float64, align_corners=align_corners)[0]
        # compare
<<<<<<< HEAD
        assert_allclose(result, expected, rtol=1e-5)
=======
        assert_allclose(result, expected, rtol=1e-3)
>>>>>>> 5e3b133d

    @parameterized.expand(VALID_CASES)
    def test_correct_results(self, zoom, mode, *_):
        for p in TEST_NDARRAYS_ALL:
            zoom_fn = Zoom(zoom=zoom, mode=mode, keep_size=False)
            im = p(self.imt[0])
            zoomed = zoom_fn(im)
            test_local_inversion(zoom_fn, zoomed, im)
            _order = 0
            if mode.endswith("linear"):
                _order = 1
            expected = []
            for channel in self.imt[0]:
                expected.append(zoom_scipy(channel, zoom=zoom, mode="nearest", order=_order, prefilter=False))
            expected = np.stack(expected).astype(np.float32)
            assert_allclose(zoomed, p(expected), atol=1.0, type_test=False)

    def test_keep_size(self):
        for p in TEST_NDARRAYS_ALL:
            zoom_fn = Zoom(zoom=[0.6, 0.6], keep_size=True, align_corners=True)
            im = p(self.imt[0])
            zoomed = zoom_fn(im, mode="bilinear")
            assert_allclose(zoomed.shape, self.imt.shape[1:], type_test=False)
            test_local_inversion(zoom_fn, zoomed, im)

            zoom_fn = Zoom(zoom=[1.3, 1.3], keep_size=True)
            im = p(self.imt[0])
            zoomed = zoom_fn(im)
            assert_allclose(zoomed.shape, self.imt.shape[1:], type_test=False)
            test_local_inversion(zoom_fn, zoomed, p(self.imt[0]))

            set_track_meta(False)
            rotated = zoom_fn(im)
            self.assertNotIsInstance(rotated, MetaTensor)
            np.testing.assert_allclose(zoomed.shape, self.imt.shape[1:])
            set_track_meta(True)

    @parameterized.expand(INVALID_CASES)
    def test_invalid_inputs(self, zoom, mode, raises):
        for p in TEST_NDARRAYS_ALL:
            with self.assertRaises(raises):
                zoom_fn = Zoom(zoom=zoom, mode=mode)
                zoom_fn(p(self.imt[0]))

    def test_padding_mode(self):
        for p in TEST_NDARRAYS_ALL:
            zoom_fn = Zoom(zoom=0.5, mode="nearest", padding_mode="constant", keep_size=True)
            test_data = p([[[1.0, 1.0, 1.0, 1.0], [1.0, 1.0, 1.0, 1.0], [1.0, 1.0, 1.0, 1.0], [1.0, 1.0, 1.0, 1.0]]])
            zoomed = zoom_fn(test_data)
            expected = p([[[0.0, 0.0, 0.0, 0.0], [0.0, 1.0, 1.0, 0.0], [0.0, 1.0, 1.0, 0.0], [0.0, 0.0, 0.0, 0.0]]])
            assert_allclose(zoomed, expected, type_test=False)


if __name__ == "__main__":
    unittest.main()<|MERGE_RESOLUTION|>--- conflicted
+++ resolved
@@ -50,11 +50,7 @@
         assert_allclose(pending_result.peek_pending_shape(), expected.shape[1:])
         result = apply_transforms(pending_result, mode="bilinear", dtype=np.float64, align_corners=align_corners)[0]
         # compare
-<<<<<<< HEAD
-        assert_allclose(result, expected, rtol=1e-5)
-=======
         assert_allclose(result, expected, rtol=1e-3)
->>>>>>> 5e3b133d
 
     @parameterized.expand(VALID_CASES)
     def test_correct_results(self, zoom, mode, *_):
