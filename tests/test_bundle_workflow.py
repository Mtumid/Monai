# Copyright (c) MONAI Consortium
# Licensed under the Apache License, Version 2.0 (the "License");
# you may not use this file except in compliance with the License.
# You may obtain a copy of the License at
#     http://www.apache.org/licenses/LICENSE-2.0
# Unless required by applicable law or agreed to in writing, software
# distributed under the License is distributed on an "AS IS" BASIS,
# WITHOUT WARRANTIES OR CONDITIONS OF ANY KIND, either express or implied.
# See the License for the specific language governing permissions and
# limitations under the License.

from __future__ import annotations

import os
import shutil
import tempfile
import unittest
from copy import deepcopy

import nibabel as nib
import numpy as np
import torch
from parameterized import parameterized

from monai.bundle import ConfigWorkflow
from monai.data import Dataset
from monai.inferers import SimpleInferer, SlidingWindowInferer
from monai.networks.nets import UNet
from monai.transforms import Compose, LoadImage
from tests.nonconfig_workflow import NonConfigWorkflow

TEST_CASE_1 = [os.path.join(os.path.dirname(__file__), "testing_data", "inference.json")]

TEST_CASE_2 = [os.path.join(os.path.dirname(__file__), "testing_data", "inference.yaml")]

TEST_CASE_3 = [os.path.join(os.path.dirname(__file__), "testing_data", "config_fl_train.json")]


<<<<<<< HEAD
class NonConfigWorkflow(BundleWorkflow):
    """
    Test class simulates the bundle workflow defined by Python script directly.

    """

    def __init__(self, filename, output_dir):
        super().__init__(workflow="inference")
        self.filename = filename
        self.output_dir = output_dir
        self._bundle_root = "will override"
        self._device = torch.device("cpu")
        self._network_def = None
        self._inferer = None
        self._preprocessing = None
        self._postprocessing = None
        self._evaluator = None

    def initialize(self):
        set_determinism(0)
        if self._preprocessing is None:
            self._preprocessing = Compose(
                [LoadImaged(keys="image"), EnsureChannelFirstd(keys="image"), ScaleIntensityd(keys="image")]
            )
        dataset = Dataset(data=[{"image": self.filename}], transform=self._preprocessing)
        dataloader = DataLoader(dataset, batch_size=1, num_workers=4)

        if self._network_def is None:
            self._network_def = UNet(
                spatial_dims=3,
                in_channels=1,
                out_channels=2,
                channels=[2, 2, 4, 8, 4],
                strides=[2, 2, 2, 2],
                num_res_units=2,
                norm="batch",
            )
        if self._inferer is None:
            self._inferer = SlidingWindowInferer(roi_size=(64, 64, 32), sw_batch_size=4, overlap=0.25)

        if self._postprocessing is None:
            self._postprocessing = Compose(
                [
                    Activationsd(keys="pred", softmax=True),
                    AsDiscreted(keys="pred", argmax=True),
                    SaveImaged(keys="pred", output_dir=self.output_dir, output_postfix="seg"),
                ]
            )

        self._evaluator = SupervisedEvaluator(
            device=self._device,
            val_data_loader=dataloader,
            network=self._network_def.to(self._device),
            inferer=self._inferer,
            postprocessing=self._postprocessing,
            amp=False,
        )

    def run(self):
        self._evaluator.run()

    def finalize(self):
        return True

    def _get_property(self, name, property):
        if name == "bundle_root":
            return self._bundle_root
        if name == "device":
            return self._device
        if name == "evaluator":
            return self._evaluator
        if name == "network_def":
            return self._network_def
        if name == "inferer":
            return self._inferer
        if name == "preprocessing":
            return self._preprocessing
        if name == "postprocessing":
            return self._postprocessing
        if property[BundleProperty.REQUIRED]:
            raise ValueError(f"unsupported property '{name}' is required in the bundle properties.")

    def _set_property(self, name, property, value):
        if name == "bundle_root":
            self._bundle_root = value
        elif name == "device":
            self._device = value
        elif name == "evaluator":
            self._evaluator = value
        elif name == "network_def":
            self._network_def = value
        elif name == "inferer":
            self._inferer = value
        elif name == "preprocessing":
            self._preprocessing = value
        elif name == "postprocessing":
            self._postprocessing = value
        elif property[BundleProperty.REQUIRED]:
            raise ValueError(f"unsupported property '{name}' is required in the bundle properties.")


=======
>>>>>>> aa326bdf
class TestBundleWorkflow(unittest.TestCase):
    def setUp(self):
        self.data_dir = tempfile.mkdtemp()
        self.expected_shape = (128, 128, 128)
        test_image = np.random.rand(*self.expected_shape)
        self.filename = os.path.join(self.data_dir, "image.nii")
        nib.save(nib.Nifti1Image(test_image, np.eye(4)), self.filename)

    def tearDown(self):
        shutil.rmtree(self.data_dir)

    def _test_inferer(self, inferer):
        # should initialize before parsing any bundle content
        inferer.initialize()
        # test required and optional properties
        self.assertListEqual(inferer.check_properties(), [])
        # test read / write the properties, note that we don't assume it as JSON or YAML config here
        self.assertEqual(inferer.bundle_root, "will override")
        self.assertEqual(inferer.device, torch.device("cpu"))
        net = inferer.network_def
        self.assertTrue(isinstance(net, UNet))
        sliding_window = inferer.inferer
        self.assertTrue(isinstance(sliding_window, SlidingWindowInferer))
        preprocessing = inferer.preprocessing
        self.assertTrue(isinstance(preprocessing, Compose))
        postprocessing = inferer.postprocessing
        self.assertTrue(isinstance(postprocessing, Compose))
        # test optional properties get
        self.assertTrue(inferer.key_metric is None)
        inferer.bundle_root = "/workspace/data/spleen_ct_segmentation"
        inferer.device = torch.device("cuda:0" if torch.cuda.is_available() else "cpu")
        inferer.network_def = deepcopy(net)
        inferer.inferer = deepcopy(sliding_window)
        inferer.preprocessing = deepcopy(preprocessing)
        inferer.postprocessing = deepcopy(postprocessing)
        # test optional properties set
        inferer.key_metric = "set optional properties"

        # should initialize and parse again as changed the bundle content
        inferer.initialize()
        inferer.run()
        inferer.finalize()
        # verify inference output
        loader = LoadImage(image_only=True)
        pred_file = os.path.join(self.data_dir, "image", "image_seg.nii.gz")
        self.assertTupleEqual(loader(pred_file).shape, self.expected_shape)
        os.remove(pred_file)

    @parameterized.expand([TEST_CASE_1, TEST_CASE_2])
    def test_inference_config(self, config_file):
        override = {
            "network": "$@network_def.to(@device)",
            "dataset#_target_": "Dataset",
            "dataset#data": [{"image": self.filename}],
            "postprocessing#transforms#2#output_postfix": "seg",
            "output_dir": self.data_dir,
        }
        # test standard MONAI model-zoo config workflow
        inferer = ConfigWorkflow(
            workflow="infer",
            config_file=config_file,
            logging_file=os.path.join(os.path.dirname(__file__), "testing_data", "logging.conf"),
            **override,
        )
        self._test_inferer(inferer)

    @parameterized.expand([TEST_CASE_3])
    def test_train_config(self, config_file):
        # test standard MONAI model-zoo config workflow
        trainer = ConfigWorkflow(
            workflow="train",
            config_file=config_file,
            logging_file=os.path.join(os.path.dirname(__file__), "testing_data", "logging.conf"),
            init_id="initialize",
            run_id="run",
            final_id="finalize",
        )
        # should initialize before parsing any bundle content
        trainer.initialize()
        # test required and optional properties
        self.assertListEqual(trainer.check_properties(), [])
        # test read / write the properties
        dataset = trainer.train_dataset
        self.assertTrue(isinstance(dataset, Dataset))
        inferer = trainer.train_inferer
        self.assertTrue(isinstance(inferer, SimpleInferer))
        # test optional properties get
        self.assertTrue(trainer.train_key_metric is None)
        trainer.train_dataset = deepcopy(dataset)
        trainer.train_inferer = deepcopy(inferer)
        # test optional properties set
        trainer.train_key_metric = "set optional properties"

        # should initialize and parse again as changed the bundle content
        trainer.initialize()
        trainer.run()
        trainer.finalize()

    def test_non_config(self):
        # test user defined python style workflow
        inferer = NonConfigWorkflow(self.filename, self.data_dir)
        self._test_inferer(inferer)


if __name__ == "__main__":
    unittest.main()<|MERGE_RESOLUTION|>--- conflicted
+++ resolved
@@ -36,110 +36,6 @@
 TEST_CASE_3 = [os.path.join(os.path.dirname(__file__), "testing_data", "config_fl_train.json")]
 
 
-<<<<<<< HEAD
-class NonConfigWorkflow(BundleWorkflow):
-    """
-    Test class simulates the bundle workflow defined by Python script directly.
-
-    """
-
-    def __init__(self, filename, output_dir):
-        super().__init__(workflow="inference")
-        self.filename = filename
-        self.output_dir = output_dir
-        self._bundle_root = "will override"
-        self._device = torch.device("cpu")
-        self._network_def = None
-        self._inferer = None
-        self._preprocessing = None
-        self._postprocessing = None
-        self._evaluator = None
-
-    def initialize(self):
-        set_determinism(0)
-        if self._preprocessing is None:
-            self._preprocessing = Compose(
-                [LoadImaged(keys="image"), EnsureChannelFirstd(keys="image"), ScaleIntensityd(keys="image")]
-            )
-        dataset = Dataset(data=[{"image": self.filename}], transform=self._preprocessing)
-        dataloader = DataLoader(dataset, batch_size=1, num_workers=4)
-
-        if self._network_def is None:
-            self._network_def = UNet(
-                spatial_dims=3,
-                in_channels=1,
-                out_channels=2,
-                channels=[2, 2, 4, 8, 4],
-                strides=[2, 2, 2, 2],
-                num_res_units=2,
-                norm="batch",
-            )
-        if self._inferer is None:
-            self._inferer = SlidingWindowInferer(roi_size=(64, 64, 32), sw_batch_size=4, overlap=0.25)
-
-        if self._postprocessing is None:
-            self._postprocessing = Compose(
-                [
-                    Activationsd(keys="pred", softmax=True),
-                    AsDiscreted(keys="pred", argmax=True),
-                    SaveImaged(keys="pred", output_dir=self.output_dir, output_postfix="seg"),
-                ]
-            )
-
-        self._evaluator = SupervisedEvaluator(
-            device=self._device,
-            val_data_loader=dataloader,
-            network=self._network_def.to(self._device),
-            inferer=self._inferer,
-            postprocessing=self._postprocessing,
-            amp=False,
-        )
-
-    def run(self):
-        self._evaluator.run()
-
-    def finalize(self):
-        return True
-
-    def _get_property(self, name, property):
-        if name == "bundle_root":
-            return self._bundle_root
-        if name == "device":
-            return self._device
-        if name == "evaluator":
-            return self._evaluator
-        if name == "network_def":
-            return self._network_def
-        if name == "inferer":
-            return self._inferer
-        if name == "preprocessing":
-            return self._preprocessing
-        if name == "postprocessing":
-            return self._postprocessing
-        if property[BundleProperty.REQUIRED]:
-            raise ValueError(f"unsupported property '{name}' is required in the bundle properties.")
-
-    def _set_property(self, name, property, value):
-        if name == "bundle_root":
-            self._bundle_root = value
-        elif name == "device":
-            self._device = value
-        elif name == "evaluator":
-            self._evaluator = value
-        elif name == "network_def":
-            self._network_def = value
-        elif name == "inferer":
-            self._inferer = value
-        elif name == "preprocessing":
-            self._preprocessing = value
-        elif name == "postprocessing":
-            self._postprocessing = value
-        elif property[BundleProperty.REQUIRED]:
-            raise ValueError(f"unsupported property '{name}' is required in the bundle properties.")
-
-
-=======
->>>>>>> aa326bdf
 class TestBundleWorkflow(unittest.TestCase):
     def setUp(self):
         self.data_dir = tempfile.mkdtemp()
