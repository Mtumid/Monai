name: deploy

on:
  push:
    branches:
      - master

jobs:
  coverage-py3:
    container:
      image: nvcr.io/nvidia/pytorch:20.03-py3
      options: --gpus all
    runs-on: [self-hosted, linux, x64]
    steps:
    - uses: actions/checkout@v2
    - name: Install the dependencies
      run: |
        which python
        python -m pip install --upgrade pip --no-cache-dir
<<<<<<< HEAD
        python -m pip install -q -r requirements.txt --no-cache-dir
=======
        python -m pip uninstall -y torch torchvision
        pip install torch==1.5.0+cu101 -f https://download.pytorch.org/whl/torch_stable.html
        python -m pip install --upgrade -q -r requirements.txt --no-cache-dir
>>>>>>> 37fb3e77
        python -m pip list
    - name: Run unit tests report coverage
      run: |
        nvidia-smi
        export CUDA_DEVICE_ORDER=PCI_BUS_ID
        export CUDA_VISIBLE_DEVICES=0,1
        ./runtests.sh --coverage
        coverage xml
    - name: Upload coverage
      uses: codecov/codecov-action@v1
      with:
        fail_ci_if_error: true
        file: ./coverage.xml

  install:
    runs-on: ubuntu-latest
    steps:
    - name: Set up Python 3.7
      uses: actions/setup-python@v1
      with:
        python-version: 3.7
    - name: Install the default branch
      run: |
        pip install git+https://github.com/Project-MONAI/MONAI#egg=MONAI
    - name: Import
      run: |
        python -c 'import monai; monai.config.print_config()'
    - name: Uninstall
      run: |
        pip uninstall -y monai

  docker:
    container:
      image: docker://projectmonai/monai:latest
    runs-on: [self-hosted, linux, x64]
    steps:
    - name: Import
      run: |
        python -c 'import monai; monai.config.print_config()'
        cd /opt/monai
        ls -al
        ngc --version<|MERGE_RESOLUTION|>--- conflicted
+++ resolved
@@ -17,13 +17,7 @@
       run: |
         which python
         python -m pip install --upgrade pip --no-cache-dir
-<<<<<<< HEAD
         python -m pip install -q -r requirements.txt --no-cache-dir
-=======
-        python -m pip uninstall -y torch torchvision
-        pip install torch==1.5.0+cu101 -f https://download.pytorch.org/whl/torch_stable.html
-        python -m pip install --upgrade -q -r requirements.txt --no-cache-dir
->>>>>>> 37fb3e77
         python -m pip list
     - name: Run unit tests report coverage
       run: |
