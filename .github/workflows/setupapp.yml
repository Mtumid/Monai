name: deploy

on:
  push:
    branches:
      - master

jobs:
  coverage-py3:
    container:
<<<<<<< HEAD
      image: nvcr.io/nvidia/pytorch:19.10-py3
=======
      image: nvcr.io/nvidia/pytorch:20.03-py3
>>>>>>> d3f1f046
      options: --gpus all
    runs-on: [self-hosted, linux, x64]
    steps:
    - uses: actions/checkout@v2
    - name: Install the dependencies
      run: |
        which python
        python -m pip install --upgrade pip --no-cache-dir
        python -m pip install -q -r requirements.txt --no-cache-dir
        python -m pip list
    - name: Run unit tests report coverage
      run: |
        nvidia-smi
        export CUDA_DEVICE_ORDER=PCI_BUS_ID
        export CUDA_VISIBLE_DEVICES=0,1
        ./runtests.sh --coverage
        coverage xml
    - name: Upload coverage
      uses: codecov/codecov-action@v1
      with:
        fail_ci_if_error: true
        file: ./coverage.xml

  install:
    runs-on: ubuntu-latest
    steps:
    - name: Set up Python 3.7
      uses: actions/setup-python@v1
      with:
        python-version: 3.7
    - name: Install the default branch
      run: |
        pip install git+https://github.com/Project-MONAI/MONAI#egg=MONAI
    - name: Import
      run: |
        python -c 'import monai; monai.config.print_config()'
    - name: Uninstall
      run: |
        pip uninstall -y monai

  docker:
    runs-on: ubuntu-latest
    container:
      image: docker://projectmonai/monai:latest
    steps:
    - name: Import
      run: |
        python -c 'import monai; monai.config.print_config()'
        cd /opt/monai
        ls -al
        ngc --version<|MERGE_RESOLUTION|>--- conflicted
+++ resolved
@@ -8,11 +8,7 @@
 jobs:
   coverage-py3:
     container:
-<<<<<<< HEAD
-      image: nvcr.io/nvidia/pytorch:19.10-py3
-=======
       image: nvcr.io/nvidia/pytorch:20.03-py3
->>>>>>> d3f1f046
       options: --gpus all
     runs-on: [self-hosted, linux, x64]
     steps:
