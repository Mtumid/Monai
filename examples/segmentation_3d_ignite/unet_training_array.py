# Copyright 2020 MONAI Consortium
# Licensed under the Apache License, Version 2.0 (the "License");
# you may not use this file except in compliance with the License.
# You may obtain a copy of the License at
#     http://www.apache.org/licenses/LICENSE-2.0
# Unless required by applicable law or agreed to in writing, software
# distributed under the License is distributed on an "AS IS" BASIS,
# WITHOUT WARRANTIES OR CONDITIONS OF ANY KIND, either express or implied.
# See the License for the specific language governing permissions and
# limitations under the License.

import logging
import os
import sys
import tempfile
from glob import glob

import nibabel as nib
import numpy as np
import torch
from ignite.engine import Events, create_supervised_evaluator, create_supervised_trainer
from ignite.handlers import EarlyStopping, ModelCheckpoint
from torch.utils.data import DataLoader

import monai
from monai.data import NiftiDataset, create_test_image_3d
from monai.handlers import (
    MeanDice,
    StatsHandler,
    TensorBoardImageHandler,
    TensorBoardStatsHandler,
    stopping_fn_from_metric,
)
from monai.networks import predict_segmentation
from monai.transforms import AddChannel, Compose, RandSpatialCrop, Resize, ScaleIntensity, ToTensor


def main():
    monai.config.print_config()
    logging.basicConfig(stream=sys.stdout, level=logging.INFO)

    # create a temporary directory and 40 random image, mask paris
<<<<<<< HEAD
    tempdir = tempfile.mkdtemp()
    print(f"generating synthetic data to {tempdir} (this may take a while)")
    for i in range(40):
        im, seg = create_test_image_3d(128, 128, 128, num_seg_classes=1)

        n = nib.Nifti1Image(im, np.eye(4))
        nib.save(n, os.path.join(tempdir, f"im{i:d}.nii.gz"))

        n = nib.Nifti1Image(seg, np.eye(4))
        nib.save(n, os.path.join(tempdir, f"seg{i:d}.nii.gz"))

    images = sorted(glob(os.path.join(tempdir, "im*.nii.gz")))
    segs = sorted(glob(os.path.join(tempdir, "seg*.nii.gz")))

    # define transforms for image and segmentation
    train_imtrans = Compose(
        [ScaleIntensity(), AddChannel(), RandSpatialCrop((96, 96, 96), random_size=False), ToTensor()]
    )
    train_segtrans = Compose([AddChannel(), RandSpatialCrop((96, 96, 96), random_size=False), ToTensor()])
    val_imtrans = Compose([ScaleIntensity(), AddChannel(), Resize((96, 96, 96)), ToTensor()])
    val_segtrans = Compose([AddChannel(), Resize((96, 96, 96)), ToTensor()])

    # define nifti dataset, data loader
    check_ds = NiftiDataset(images, segs, transform=train_imtrans, seg_transform=train_segtrans)
    check_loader = DataLoader(check_ds, batch_size=10, num_workers=2, pin_memory=torch.cuda.is_available())
    im, seg = monai.utils.misc.first(check_loader)
    print(im.shape, seg.shape)

    # create a training data loader
    train_ds = NiftiDataset(images[:20], segs[:20], transform=train_imtrans, seg_transform=train_segtrans)
    train_loader = DataLoader(train_ds, batch_size=5, shuffle=True, num_workers=8, pin_memory=torch.cuda.is_available())
    # create a validation data loader
    val_ds = NiftiDataset(images[-20:], segs[-20:], transform=val_imtrans, seg_transform=val_segtrans)
    val_loader = DataLoader(val_ds, batch_size=5, num_workers=8, pin_memory=torch.cuda.is_available())

    # create UNet, DiceLoss and Adam optimizer
    net = monai.networks.nets.UNet(
        dimensions=3,
        in_channels=1,
        out_channels=1,
        channels=(16, 32, 64, 128, 256),
        strides=(2, 2, 2, 2),
        num_res_units=2,
    )
    loss = monai.losses.DiceLoss(sigmoid=True)
    lr = 1e-3
    opt = torch.optim.Adam(net.parameters(), lr)
    device = torch.device("cuda" if torch.cuda.is_available() else "cpu")

    # Ignite trainer expects batch=(img, seg) and returns output=loss at every iteration,
    # user can add output_transform to return other values, like: y_pred, y, etc.
    trainer = create_supervised_trainer(net, opt, loss, device, False)

    # adding checkpoint handler to save models (network params and optimizer stats) during training
    checkpoint_handler = ModelCheckpoint("./runs_array/", "net", n_saved=10, require_empty=False)
    trainer.add_event_handler(
        event_name=Events.EPOCH_COMPLETED, handler=checkpoint_handler, to_save={"net": net, "opt": opt}
    )

    # StatsHandler prints loss at every iteration and print metrics at every epoch,
    # we don't set metrics for trainer here, so just print loss, user can also customize print functions
    # and can use output_transform to convert engine.state.output if it's not a loss value
    train_stats_handler = StatsHandler(name="trainer")
    train_stats_handler.attach(trainer)

    # TensorBoardStatsHandler plots loss at every iteration and plots metrics at every epoch, same as StatsHandler
    train_tensorboard_stats_handler = TensorBoardStatsHandler()
    train_tensorboard_stats_handler.attach(trainer)

    validation_every_n_epochs = 1
    # Set parameters for validation
    metric_name = "Mean_Dice"
    # add evaluation metric to the evaluator engine
    val_metrics = {metric_name: MeanDice(sigmoid=True, to_onehot_y=False)}

    # Ignite evaluator expects batch=(img, seg) and returns output=(y_pred, y) at every iteration,
    # user can add output_transform to return other values
    evaluator = create_supervised_evaluator(net, val_metrics, device, True)

    @trainer.on(Events.EPOCH_COMPLETED(every=validation_every_n_epochs))
    def run_validation(engine):
        evaluator.run(val_loader)

    # add early stopping handler to evaluator
    early_stopper = EarlyStopping(patience=4, score_function=stopping_fn_from_metric(metric_name), trainer=trainer)
    evaluator.add_event_handler(event_name=Events.EPOCH_COMPLETED, handler=early_stopper)

    # add stats event handler to print validation stats via evaluator
    val_stats_handler = StatsHandler(
        name="evaluator",
        output_transform=lambda x: None,  # no need to print loss value, so disable per iteration output
        global_epoch_transform=lambda x: trainer.state.epoch,
    )  # fetch global epoch number from trainer
    val_stats_handler.attach(evaluator)

    # add handler to record metrics to TensorBoard at every validation epoch
    val_tensorboard_stats_handler = TensorBoardStatsHandler(
        output_transform=lambda x: None,  # no need to plot loss value, so disable per iteration output
        global_epoch_transform=lambda x: trainer.state.epoch,
    )  # fetch global epoch number from trainer
    val_tensorboard_stats_handler.attach(evaluator)

    # add handler to draw the first image and the corresponding label and model output in the last batch
    # here we draw the 3D output as GIF format along Depth axis, at every validation epoch
    val_tensorboard_image_handler = TensorBoardImageHandler(
        batch_transform=lambda batch: (batch[0], batch[1]),
        output_transform=lambda output: predict_segmentation(output[0]),
        global_iter_transform=lambda x: trainer.state.epoch,
    )
    evaluator.add_event_handler(event_name=Events.EPOCH_COMPLETED, handler=val_tensorboard_image_handler)

    train_epochs = 30
    state = trainer.run(train_loader, train_epochs)
    print(state)
    shutil.rmtree(tempdir)
=======
    with tempfile.TemporaryDirectory() as tempdir:
        print(f"generating synthetic data to {tempdir} (this may take a while)")
        for i in range(40):
            im, seg = create_test_image_3d(128, 128, 128, num_seg_classes=1)

            n = nib.Nifti1Image(im, np.eye(4))
            nib.save(n, os.path.join(tempdir, f"im{i:d}.nii.gz"))

            n = nib.Nifti1Image(seg, np.eye(4))
            nib.save(n, os.path.join(tempdir, f"seg{i:d}.nii.gz"))

        images = sorted(glob(os.path.join(tempdir, "im*.nii.gz")))
        segs = sorted(glob(os.path.join(tempdir, "seg*.nii.gz")))

        # define transforms for image and segmentation
        train_imtrans = Compose(
            [ScaleIntensity(), AddChannel(), RandSpatialCrop((96, 96, 96), random_size=False), ToTensor()]
        )
        train_segtrans = Compose([AddChannel(), RandSpatialCrop((96, 96, 96), random_size=False), ToTensor()])
        val_imtrans = Compose([ScaleIntensity(), AddChannel(), Resize((96, 96, 96)), ToTensor()])
        val_segtrans = Compose([AddChannel(), Resize((96, 96, 96)), ToTensor()])

        # define nifti dataset, data loader
        check_ds = NiftiDataset(images, segs, transform=train_imtrans, seg_transform=train_segtrans)
        check_loader = DataLoader(check_ds, batch_size=10, num_workers=2, pin_memory=torch.cuda.is_available())
        im, seg = monai.utils.misc.first(check_loader)
        print(im.shape, seg.shape)

        # create a training data loader
        train_ds = NiftiDataset(images[:20], segs[:20], transform=train_imtrans, seg_transform=train_segtrans)
        train_loader = DataLoader(
            train_ds, batch_size=5, shuffle=True, num_workers=8, pin_memory=torch.cuda.is_available()
        )
        # create a validation data loader
        val_ds = NiftiDataset(images[-20:], segs[-20:], transform=val_imtrans, seg_transform=val_segtrans)
        val_loader = DataLoader(val_ds, batch_size=5, num_workers=8, pin_memory=torch.cuda.is_available())

        # create UNet, DiceLoss and Adam optimizer
        net = monai.networks.nets.UNet(
            dimensions=3,
            in_channels=1,
            out_channels=1,
            channels=(16, 32, 64, 128, 256),
            strides=(2, 2, 2, 2),
            num_res_units=2,
        )
        loss = monai.losses.DiceLoss(sigmoid=True)
        lr = 1e-3
        opt = torch.optim.Adam(net.parameters(), lr)
        device = torch.device("cuda:0")

        # Ignite trainer expects batch=(img, seg) and returns output=loss at every iteration,
        # user can add output_transform to return other values, like: y_pred, y, etc.
        trainer = create_supervised_trainer(net, opt, loss, device, False)

        # adding checkpoint handler to save models (network params and optimizer stats) during training
        checkpoint_handler = ModelCheckpoint("./runs/", "net", n_saved=10, require_empty=False)
        trainer.add_event_handler(
            event_name=Events.EPOCH_COMPLETED, handler=checkpoint_handler, to_save={"net": net, "opt": opt}
        )

        # StatsHandler prints loss at every iteration and print metrics at every epoch,
        # we don't set metrics for trainer here, so just print loss, user can also customize print functions
        # and can use output_transform to convert engine.state.output if it's not a loss value
        train_stats_handler = StatsHandler(name="trainer")
        train_stats_handler.attach(trainer)

        # TensorBoardStatsHandler plots loss at every iteration and plots metrics at every epoch, same as StatsHandler
        train_tensorboard_stats_handler = TensorBoardStatsHandler()
        train_tensorboard_stats_handler.attach(trainer)

        validation_every_n_epochs = 1
        # Set parameters for validation
        metric_name = "Mean_Dice"
        # add evaluation metric to the evaluator engine
        val_metrics = {metric_name: MeanDice(sigmoid=True, to_onehot_y=False)}

        # Ignite evaluator expects batch=(img, seg) and returns output=(y_pred, y) at every iteration,
        # user can add output_transform to return other values
        evaluator = create_supervised_evaluator(net, val_metrics, device, True)

        @trainer.on(Events.EPOCH_COMPLETED(every=validation_every_n_epochs))
        def run_validation(engine):
            evaluator.run(val_loader)

        # add early stopping handler to evaluator
        early_stopper = EarlyStopping(patience=4, score_function=stopping_fn_from_metric(metric_name), trainer=trainer)
        evaluator.add_event_handler(event_name=Events.EPOCH_COMPLETED, handler=early_stopper)

        # add stats event handler to print validation stats via evaluator
        val_stats_handler = StatsHandler(
            name="evaluator",
            output_transform=lambda x: None,  # no need to print loss value, so disable per iteration output
            global_epoch_transform=lambda x: trainer.state.epoch,
        )  # fetch global epoch number from trainer
        val_stats_handler.attach(evaluator)

        # add handler to record metrics to TensorBoard at every validation epoch
        val_tensorboard_stats_handler = TensorBoardStatsHandler(
            output_transform=lambda x: None,  # no need to plot loss value, so disable per iteration output
            global_epoch_transform=lambda x: trainer.state.epoch,
        )  # fetch global epoch number from trainer
        val_tensorboard_stats_handler.attach(evaluator)

        # add handler to draw the first image and the corresponding label and model output in the last batch
        # here we draw the 3D output as GIF format along Depth axis, at every validation epoch
        val_tensorboard_image_handler = TensorBoardImageHandler(
            batch_transform=lambda batch: (batch[0], batch[1]),
            output_transform=lambda output: predict_segmentation(output[0]),
            global_iter_transform=lambda x: trainer.state.epoch,
        )
        evaluator.add_event_handler(event_name=Events.EPOCH_COMPLETED, handler=val_tensorboard_image_handler)

        train_epochs = 30
        state = trainer.run(train_loader, train_epochs)
        print(state)
>>>>>>> 57f8dbf2


if __name__ == "__main__":
    main()<|MERGE_RESOLUTION|>--- conflicted
+++ resolved
@@ -40,123 +40,6 @@
     logging.basicConfig(stream=sys.stdout, level=logging.INFO)
 
     # create a temporary directory and 40 random image, mask paris
-<<<<<<< HEAD
-    tempdir = tempfile.mkdtemp()
-    print(f"generating synthetic data to {tempdir} (this may take a while)")
-    for i in range(40):
-        im, seg = create_test_image_3d(128, 128, 128, num_seg_classes=1)
-
-        n = nib.Nifti1Image(im, np.eye(4))
-        nib.save(n, os.path.join(tempdir, f"im{i:d}.nii.gz"))
-
-        n = nib.Nifti1Image(seg, np.eye(4))
-        nib.save(n, os.path.join(tempdir, f"seg{i:d}.nii.gz"))
-
-    images = sorted(glob(os.path.join(tempdir, "im*.nii.gz")))
-    segs = sorted(glob(os.path.join(tempdir, "seg*.nii.gz")))
-
-    # define transforms for image and segmentation
-    train_imtrans = Compose(
-        [ScaleIntensity(), AddChannel(), RandSpatialCrop((96, 96, 96), random_size=False), ToTensor()]
-    )
-    train_segtrans = Compose([AddChannel(), RandSpatialCrop((96, 96, 96), random_size=False), ToTensor()])
-    val_imtrans = Compose([ScaleIntensity(), AddChannel(), Resize((96, 96, 96)), ToTensor()])
-    val_segtrans = Compose([AddChannel(), Resize((96, 96, 96)), ToTensor()])
-
-    # define nifti dataset, data loader
-    check_ds = NiftiDataset(images, segs, transform=train_imtrans, seg_transform=train_segtrans)
-    check_loader = DataLoader(check_ds, batch_size=10, num_workers=2, pin_memory=torch.cuda.is_available())
-    im, seg = monai.utils.misc.first(check_loader)
-    print(im.shape, seg.shape)
-
-    # create a training data loader
-    train_ds = NiftiDataset(images[:20], segs[:20], transform=train_imtrans, seg_transform=train_segtrans)
-    train_loader = DataLoader(train_ds, batch_size=5, shuffle=True, num_workers=8, pin_memory=torch.cuda.is_available())
-    # create a validation data loader
-    val_ds = NiftiDataset(images[-20:], segs[-20:], transform=val_imtrans, seg_transform=val_segtrans)
-    val_loader = DataLoader(val_ds, batch_size=5, num_workers=8, pin_memory=torch.cuda.is_available())
-
-    # create UNet, DiceLoss and Adam optimizer
-    net = monai.networks.nets.UNet(
-        dimensions=3,
-        in_channels=1,
-        out_channels=1,
-        channels=(16, 32, 64, 128, 256),
-        strides=(2, 2, 2, 2),
-        num_res_units=2,
-    )
-    loss = monai.losses.DiceLoss(sigmoid=True)
-    lr = 1e-3
-    opt = torch.optim.Adam(net.parameters(), lr)
-    device = torch.device("cuda" if torch.cuda.is_available() else "cpu")
-
-    # Ignite trainer expects batch=(img, seg) and returns output=loss at every iteration,
-    # user can add output_transform to return other values, like: y_pred, y, etc.
-    trainer = create_supervised_trainer(net, opt, loss, device, False)
-
-    # adding checkpoint handler to save models (network params and optimizer stats) during training
-    checkpoint_handler = ModelCheckpoint("./runs_array/", "net", n_saved=10, require_empty=False)
-    trainer.add_event_handler(
-        event_name=Events.EPOCH_COMPLETED, handler=checkpoint_handler, to_save={"net": net, "opt": opt}
-    )
-
-    # StatsHandler prints loss at every iteration and print metrics at every epoch,
-    # we don't set metrics for trainer here, so just print loss, user can also customize print functions
-    # and can use output_transform to convert engine.state.output if it's not a loss value
-    train_stats_handler = StatsHandler(name="trainer")
-    train_stats_handler.attach(trainer)
-
-    # TensorBoardStatsHandler plots loss at every iteration and plots metrics at every epoch, same as StatsHandler
-    train_tensorboard_stats_handler = TensorBoardStatsHandler()
-    train_tensorboard_stats_handler.attach(trainer)
-
-    validation_every_n_epochs = 1
-    # Set parameters for validation
-    metric_name = "Mean_Dice"
-    # add evaluation metric to the evaluator engine
-    val_metrics = {metric_name: MeanDice(sigmoid=True, to_onehot_y=False)}
-
-    # Ignite evaluator expects batch=(img, seg) and returns output=(y_pred, y) at every iteration,
-    # user can add output_transform to return other values
-    evaluator = create_supervised_evaluator(net, val_metrics, device, True)
-
-    @trainer.on(Events.EPOCH_COMPLETED(every=validation_every_n_epochs))
-    def run_validation(engine):
-        evaluator.run(val_loader)
-
-    # add early stopping handler to evaluator
-    early_stopper = EarlyStopping(patience=4, score_function=stopping_fn_from_metric(metric_name), trainer=trainer)
-    evaluator.add_event_handler(event_name=Events.EPOCH_COMPLETED, handler=early_stopper)
-
-    # add stats event handler to print validation stats via evaluator
-    val_stats_handler = StatsHandler(
-        name="evaluator",
-        output_transform=lambda x: None,  # no need to print loss value, so disable per iteration output
-        global_epoch_transform=lambda x: trainer.state.epoch,
-    )  # fetch global epoch number from trainer
-    val_stats_handler.attach(evaluator)
-
-    # add handler to record metrics to TensorBoard at every validation epoch
-    val_tensorboard_stats_handler = TensorBoardStatsHandler(
-        output_transform=lambda x: None,  # no need to plot loss value, so disable per iteration output
-        global_epoch_transform=lambda x: trainer.state.epoch,
-    )  # fetch global epoch number from trainer
-    val_tensorboard_stats_handler.attach(evaluator)
-
-    # add handler to draw the first image and the corresponding label and model output in the last batch
-    # here we draw the 3D output as GIF format along Depth axis, at every validation epoch
-    val_tensorboard_image_handler = TensorBoardImageHandler(
-        batch_transform=lambda batch: (batch[0], batch[1]),
-        output_transform=lambda output: predict_segmentation(output[0]),
-        global_iter_transform=lambda x: trainer.state.epoch,
-    )
-    evaluator.add_event_handler(event_name=Events.EPOCH_COMPLETED, handler=val_tensorboard_image_handler)
-
-    train_epochs = 30
-    state = trainer.run(train_loader, train_epochs)
-    print(state)
-    shutil.rmtree(tempdir)
-=======
     with tempfile.TemporaryDirectory() as tempdir:
         print(f"generating synthetic data to {tempdir} (this may take a while)")
         for i in range(40):
@@ -206,14 +89,14 @@
         loss = monai.losses.DiceLoss(sigmoid=True)
         lr = 1e-3
         opt = torch.optim.Adam(net.parameters(), lr)
-        device = torch.device("cuda:0")
+        device = torch.device("cuda" if torch.cuda.is_available() else "cpu")
 
         # Ignite trainer expects batch=(img, seg) and returns output=loss at every iteration,
         # user can add output_transform to return other values, like: y_pred, y, etc.
         trainer = create_supervised_trainer(net, opt, loss, device, False)
 
         # adding checkpoint handler to save models (network params and optimizer stats) during training
-        checkpoint_handler = ModelCheckpoint("./runs/", "net", n_saved=10, require_empty=False)
+        checkpoint_handler = ModelCheckpoint("./runs_array/", "net", n_saved=10, require_empty=False)
         trainer.add_event_handler(
             event_name=Events.EPOCH_COMPLETED, handler=checkpoint_handler, to_save={"net": net, "opt": opt}
         )
@@ -273,7 +156,6 @@
         train_epochs = 30
         state = trainer.run(train_loader, train_epochs)
         print(state)
->>>>>>> 57f8dbf2
 
 
 if __name__ == "__main__":
