# Copyright 2020 MONAI Consortium
# Licensed under the Apache License, Version 2.0 (the "License");
# you may not use this file except in compliance with the License.
# You may obtain a copy of the License at
#     http://www.apache.org/licenses/LICENSE-2.0
# Unless required by applicable law or agreed to in writing, software
# distributed under the License is distributed on an "AS IS" BASIS,
# WITHOUT WARRANTIES OR CONDITIONS OF ANY KIND, either express or implied.
# See the License for the specific language governing permissions and
# limitations under the License.

import os
import sys
import tempfile
from glob import glob
import logging

import nibabel as nib
import numpy as np
import torch
import monai.transforms.compose as transforms
from torch.utils.tensorboard import SummaryWriter
from ignite.engine import Events, create_supervised_trainer
from ignite.handlers import ModelCheckpoint
from torch.utils.data import DataLoader

<<<<<<< HEAD
from monai import application, networks, utils
from monai.data.readers import NiftiDataset
from monai.data.transforms import (AddChannel, Rescale, ToTensor, UniformRandomPatch)
from monai.utils.generateddata import create_test_image_3d
from monai.application.handlers.stats_handler import StatsHandler
from monai.networks.metrics.mean_dice import MeanDice
=======
import monai
from monai import config
from monai.data.nifti_reader import NiftiDataset
from monai.transforms import (AddChannel, Rescale, ToTensor, UniformRandomPatch)
from monai.handlers.stats_handler import StatsHandler
from monai.handlers.mean_dice import MeanDice
from monai.transforms.utils import rescale_array
from monai.visualize import img2tensorboard
>>>>>>> 01c3f0b7

# assumes the framework is found here, change as necessary
sys.path.append("..")

config.print_config()

<<<<<<< HEAD
=======

def create_test_image_3d(height, width, depth, num_objs=12, rad_max=30, noise_max=0.0, num_seg_classes=5):
    '''Return a noisy 3D image and segmentation.'''
    image = np.zeros((width, height, depth))

    for i in range(num_objs):
        x = np.random.randint(rad_max, width - rad_max)
        y = np.random.randint(rad_max, height - rad_max)
        z = np.random.randint(rad_max, depth - rad_max)
        rad = np.random.randint(5, rad_max)
        spy, spx, spz = np.ogrid[-x:width - x, -y:height - y, -z:depth - z]
        circle = (spx * spx + spy * spy + spz * spz) <= rad * rad

        if num_seg_classes > 1:
            image[circle] = np.ceil(np.random.random() * num_seg_classes)
        else:
            image[circle] = np.random.random() * 0.5 + 0.5

    labels = np.ceil(image).astype(np.int32)

    norm = np.random.uniform(0, num_seg_classes * noise_max, size=image.shape)
    noisyimage = rescale_array(np.maximum(image, norm))

    return noisyimage, labels


>>>>>>> 01c3f0b7
tempdir = tempfile.mkdtemp()

for i in range(50):
    im, seg = create_test_image_3d(256, 256, 256)

    n = nib.Nifti1Image(im, np.eye(4))
    nib.save(n, os.path.join(tempdir, 'im%i.nii.gz' % i))

    n = nib.Nifti1Image(seg, np.eye(4))
    nib.save(n, os.path.join(tempdir, 'seg%i.nii.gz' % i))

images = sorted(glob(os.path.join(tempdir, 'im*.nii.gz')))
segs = sorted(glob(os.path.join(tempdir, 'seg*.nii.gz')))

imtrans = transforms.Compose([Rescale(), AddChannel(), UniformRandomPatch((64, 64, 64)), ToTensor()])

segtrans = transforms.Compose([AddChannel(), UniformRandomPatch((64, 64, 64)), ToTensor()])

ds = NiftiDataset(images, segs, imtrans, segtrans)

loader = DataLoader(ds, batch_size=10, num_workers=2, pin_memory=torch.cuda.is_available())
im, seg = monai.utils.misc.first(loader)
print(im.shape, seg.shape)

lr = 1e-3

net = monai.networks.nets.UNet(
    dimensions=3,
    in_channels=1,
    num_classes=1,
    channels=(16, 32, 64, 128, 256),
    strides=(2, 2, 2, 2),
    num_res_units=2,
)

loss = monai.losses.DiceLoss(do_sigmoid=True)
opt = torch.optim.Adam(net.parameters(), lr)

train_epochs = 3


def _loss_fn(i, j):
    return loss(i[0], j)


device = torch.device("cuda:0")

trainer = create_supervised_trainer(net, opt, _loss_fn, device, False,
                                    output_transform=lambda x, y, y_pred, loss: [y_pred, loss.item(), y])

checkpoint_handler = ModelCheckpoint('./', 'net', n_saved=10, require_empty=False)
trainer.add_event_handler(event_name=Events.EPOCH_COMPLETED,
                          handler=checkpoint_handler,
                          to_save={'net': net, 'opt': opt})

dice_metric = MeanDice(add_sigmoid=True, output_transform=lambda output: (output[0][0], output[2]))
dice_metric.attach(trainer, "Training Dice")

logging.basicConfig(stream=sys.stdout, level=logging.INFO)
stats_logger = StatsHandler()
stats_logger.attach(trainer)


@trainer.on(Events.EPOCH_COMPLETED)
def log_training_loss(engine):
    # log loss to tensorboard with second item of engine.state.output, loss.item() from output_transform
    writer.add_scalar('Loss/train', engine.state.output[1], engine.state.epoch)

    # tensor of ones to use where for converting labels to zero and ones
    ones = torch.ones(engine.state.batch[1][0].shape, dtype=torch.int32)
    first_output_tensor = engine.state.output[0][1][0].detach().cpu()
    # log model output to tensorboard, as three dimensional tensor with no channels dimension
    img2tensorboard.add_animated_gif_no_channels(writer, "first_output_final_batch", first_output_tensor, 64,
                                                 255, engine.state.epoch)
    # get label tensor and convert to single class
    first_label_tensor = torch.where(engine.state.batch[1][0] > 0, ones, engine.state.batch[1][0])
    # log label tensor to tensorboard, there is a channel dimension when getting label from batch
    img2tensorboard.add_animated_gif(writer, "first_label_final_batch", first_label_tensor, 64,
                                     255, engine.state.epoch)
    second_output_tensor = engine.state.output[0][1][1].detach().cpu()
    img2tensorboard.add_animated_gif_no_channels(writer, "second_output_final_batch", second_output_tensor, 64,
                                                 255, engine.state.epoch)
    second_label_tensor = torch.where(engine.state.batch[1][1] > 0, ones, engine.state.batch[1][1])
    img2tensorboard.add_animated_gif(writer, "second_label_final_batch", second_label_tensor, 64,
                                     255, engine.state.epoch)
    third_output_tensor = engine.state.output[0][1][2].detach().cpu()
    img2tensorboard.add_animated_gif_no_channels(writer, "third_output_final_batch", third_output_tensor, 64,
                                                 255, engine.state.epoch)
    third_label_tensor = torch.where(engine.state.batch[1][2] > 0, ones, engine.state.batch[1][2])
    img2tensorboard.add_animated_gif(writer, "third_label_final_batch", third_label_tensor, 64,
                                     255, engine.state.epoch)
    engine.logger.info("Epoch[%s] Loss: %s", engine.state.epoch, engine.state.output[1])


loader = DataLoader(ds, batch_size=20, num_workers=8, pin_memory=torch.cuda.is_available())
writer = SummaryWriter()

state = trainer.run(loader, train_epochs)<|MERGE_RESOLUTION|>--- conflicted
+++ resolved
@@ -24,58 +24,20 @@
 from ignite.handlers import ModelCheckpoint
 from torch.utils.data import DataLoader
 
-<<<<<<< HEAD
-from monai import application, networks, utils
-from monai.data.readers import NiftiDataset
-from monai.data.transforms import (AddChannel, Rescale, ToTensor, UniformRandomPatch)
-from monai.utils.generateddata import create_test_image_3d
-from monai.application.handlers.stats_handler import StatsHandler
-from monai.networks.metrics.mean_dice import MeanDice
-=======
 import monai
 from monai import config
 from monai.data.nifti_reader import NiftiDataset
 from monai.transforms import (AddChannel, Rescale, ToTensor, UniformRandomPatch)
 from monai.handlers.stats_handler import StatsHandler
 from monai.handlers.mean_dice import MeanDice
-from monai.transforms.utils import rescale_array
 from monai.visualize import img2tensorboard
->>>>>>> 01c3f0b7
+from monai.data.synthetic import create_test_image_3d
 
 # assumes the framework is found here, change as necessary
 sys.path.append("..")
 
 config.print_config()
 
-<<<<<<< HEAD
-=======
-
-def create_test_image_3d(height, width, depth, num_objs=12, rad_max=30, noise_max=0.0, num_seg_classes=5):
-    '''Return a noisy 3D image and segmentation.'''
-    image = np.zeros((width, height, depth))
-
-    for i in range(num_objs):
-        x = np.random.randint(rad_max, width - rad_max)
-        y = np.random.randint(rad_max, height - rad_max)
-        z = np.random.randint(rad_max, depth - rad_max)
-        rad = np.random.randint(5, rad_max)
-        spy, spx, spz = np.ogrid[-x:width - x, -y:height - y, -z:depth - z]
-        circle = (spx * spx + spy * spy + spz * spz) <= rad * rad
-
-        if num_seg_classes > 1:
-            image[circle] = np.ceil(np.random.random() * num_seg_classes)
-        else:
-            image[circle] = np.random.random() * 0.5 + 0.5
-
-    labels = np.ceil(image).astype(np.int32)
-
-    norm = np.random.uniform(0, num_seg_classes * noise_max, size=image.shape)
-    noisyimage = rescale_array(np.maximum(image, norm))
-
-    return noisyimage, labels
-
-
->>>>>>> 01c3f0b7
 tempdir = tempfile.mkdtemp()
 
 for i in range(50):
@@ -94,7 +56,7 @@
 
 segtrans = transforms.Compose([AddChannel(), UniformRandomPatch((64, 64, 64)), ToTensor()])
 
-ds = NiftiDataset(images, segs, imtrans, segtrans)
+ds = NiftiDataset(images, segs, transform=imtrans, seg_transform=segtrans)
 
 loader = DataLoader(ds, batch_size=10, num_workers=2, pin_memory=torch.cuda.is_available())
 im, seg = monai.utils.misc.first(loader)
