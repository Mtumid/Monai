--- conflicted
+++ resolved
@@ -55,20 +55,9 @@
         segs = sorted(glob(os.path.join(tempdir, "seg*.nii.gz")))
         val_files = [{"image": img, "label": seg} for img, seg in zip(images, segs)]
 
-<<<<<<< HEAD
-    # model file path
-    model_file = glob("./runs/net_key_metric*")[0]
+        # model file path
+        model_file = glob("./runs/net_key_metric*")[0]
 
-    # define transforms for image and segmentation
-    val_transforms = Compose(
-        [
-            LoadNiftid(keys=["image", "label"]),
-            AsChannelFirstd(keys=["image", "label"], channel_dim=-1),
-            ScaleIntensityd(keys="image"),
-            ToTensord(keys=["image", "label"]),
-        ]
-    )
-=======
         # define transforms for image and segmentation
         val_transforms = Compose(
             [
@@ -78,26 +67,13 @@
                 ToTensord(keys=["image", "label"]),
             ]
         )
->>>>>>> 57f8dbf2
 
         # create a validation data loader
         val_ds = monai.data.Dataset(data=val_files, transform=val_transforms)
         val_loader = monai.data.DataLoader(val_ds, batch_size=1, num_workers=4)
 
-<<<<<<< HEAD
-    # create UNet, DiceLoss and Adam optimizer
-    device = torch.device("cuda" if torch.cuda.is_available() else "cpu")
-    net = monai.networks.nets.UNet(
-        dimensions=3,
-        in_channels=1,
-        out_channels=1,
-        channels=(16, 32, 64, 128, 256),
-        strides=(2, 2, 2, 2),
-        num_res_units=2,
-    ).to(device)
-=======
         # create UNet, DiceLoss and Adam optimizer
-        device = torch.device("cuda:0")
+        device = torch.device("cuda" if torch.cuda.is_available() else "cpu")
         net = monai.networks.nets.UNet(
             dimensions=3,
             in_channels=1,
@@ -106,7 +82,6 @@
             strides=(2, 2, 2, 2),
             num_res_units=2,
         ).to(device)
->>>>>>> 57f8dbf2
 
         val_post_transforms = Compose(
             [
@@ -117,26 +92,13 @@
         )
         val_handlers = [
             StatsHandler(output_transform=lambda x: None),
-            CheckpointLoader(load_path="./runs/net_key_metric=0.9101.pth", load_dict={"net": net}),
+            CheckpointLoader(load_path=model_file, load_dict={"net": net}),
             SegmentationSaver(
                 output_dir="./runs/",
                 batch_transform=lambda batch: batch["image_meta_dict"],
                 output_transform=lambda output: output["pred"],
             ),
         ]
-<<<<<<< HEAD
-    )
-    val_handlers = [
-        StatsHandler(output_transform=lambda x: None),
-        CheckpointLoader(load_path=model_file, load_dict={"net": net}),
-        SegmentationSaver(
-            output_dir="./runs/",
-            batch_transform=lambda batch: batch["image_meta_dict"],
-            output_transform=lambda output: output["pred"],
-        ),
-    ]
-=======
->>>>>>> 57f8dbf2
 
         evaluator = SupervisedEvaluator(
             device=device,
