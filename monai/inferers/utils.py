--- conflicted
+++ resolved
@@ -9,10 +9,10 @@
 # See the License for the specific language governing permissions and
 # limitations under the License.
 
-from typing import Callable, Optional, Sequence, Tuple, Union
+from typing import Callable, Sequence, Union, Optional, Tuple
 
+import torch
 import numpy as np
-import torch
 import torch.nn.functional as F
 
 from monai.data.utils import compute_importance_map, dense_patch_slices, get_valid_patch_size
@@ -28,159 +28,7 @@
     mode: Union[BlendMode, str] = BlendMode.CONSTANT,
     padding_mode: Union[PytorchPadMode, str] = PytorchPadMode.CONSTANT,
     cval: float = 0.0,
-    device: Optional[torch.device] = None,
-) -> torch.Tensor:
-    """
-    Sliding window inference on `inputs` with `predictor`.
-
-    When roi_size is larger than the inputs' spatial size, the input image are padded during inference.
-    To maintain the same spatial sizes, the output image will be cropped to the original input size.
-
-    Args:
-        inputs: input image to be processed (assuming NCHW[D])
-        roi_size: the spatial window size for inferences.
-            When its components have None or non-positives, the corresponding inputs dimension will be used.
-            if the components of the `roi_size` are non-positive values, the transform will use the
-            corresponding components of img size. For example, `roi_size=(32, -1)` will be adapted
-            to `(32, 64)` if the second spatial dimension size of img is `64`.
-        sw_batch_size: the batch size to run window slices.
-        predictor: given input tensor `patch_data` in shape NCHW[D], `predictor(patch_data)`
-            should return a prediction with the same spatial shape and batch_size, i.e. NMHW[D];
-            where HW[D] represents the patch spatial size, M is the number of output channels, N is `sw_batch_size`.
-        overlap: Amount of overlap between scans.
-        mode: {``"constant"``, ``"gaussian"``}
-            How to blend output of overlapping windows. Defaults to ``"constant"``.
-
-            - ``"constant``": gives equal weight to all predictions.
-            - ``"gaussian``": gives less weight to predictions on edges of windows.
-
-        padding_mode: {``"constant"``, ``"reflect"``, ``"replicate"``, ``"circular"``}
-            Padding mode when ``roi_size`` is larger than inputs. Defaults to ``"constant"``
-            See also: https://pytorch.org/docs/stable/nn.functional.html#pad
-        cval: fill value for 'constant' padding mode. Default: 0
-        device: device running the concatenation of the windows.
-            By default the device and accordingly the memory of the input device is used. If for example
-            device is set to device=torch.device('cpu') the gpu memory consumption is less and independent
-            of the input and roi_size parameter.
-
-    Raises:
-        NotImplementedError: When ``inputs`` does not have batch size = 1.
-
-    Note:
-        - input must be channel-first and have a batch dim, support both spatial 2D and 3D.
-        - currently only supports `inputs` with batch_size=1.
-
-    """
-    num_spatial_dims = len(inputs.shape) - 2
-    assert 0 <= overlap < 1, "overlap must be >= 0 and < 1."
-
-    # determine image spatial size and batch size
-    # Note: all input images must have the same image size and batch size
-    image_size_ = list(inputs.shape[2:])
-    batch_size = inputs.shape[0]
-
-    # TODO: Enable batch sizes > 1 in future
-    if batch_size > 1:
-        raise NotImplementedError("Currently only inputs with batch size = 1 are supported.")
-
-    if device is None:
-        device = inputs.device
-
-    roi_size = fall_back_tuple(roi_size, image_size_)
-    # in case that image size is smaller than roi size
-    image_size = tuple(max(image_size_[i], roi_size[i]) for i in range(num_spatial_dims))
-    pad_size = []
-    for k in range(len(inputs.shape) - 1, 1, -1):
-        diff = max(roi_size[k - 2] - inputs.shape[k], 0)
-        half = diff // 2
-        pad_size.extend([half, diff - half])
-    inputs = F.pad(inputs, pad=pad_size, mode=PytorchPadMode(padding_mode).value, value=cval)
-
-    scan_interval = _get_scan_interval(image_size, roi_size, num_spatial_dims, overlap)
-
-    # Store all slices in list
-    slices = dense_patch_slices(image_size, roi_size, scan_interval)
-
-    slice_batches = []
-    for slice_index in range(0, len(slices), sw_batch_size):
-        slice_index_range = range(slice_index, min(slice_index + sw_batch_size, len(slices)))
-        input_slices = []
-        for curr_index in slice_index_range:
-            curr_slice = slices[curr_index]
-            if len(curr_slice) == 3:
-                input_slices.append(inputs[0, :, curr_slice[0], curr_slice[1], curr_slice[2]])
-            else:
-                input_slices.append(inputs[0, :, curr_slice[0], curr_slice[1]])
-        slice_batches.append(torch.stack(input_slices))
-
-    # Perform predictions
-    output_rois = list()
-    for data in slice_batches:
-        seg_prob = predictor(data)  # batched patch segmentation
-        output_rois.append(seg_prob.to(device))
-
-    # stitching output image
-    output_classes = output_rois[0].shape[1]
-    output_shape = [batch_size, output_classes] + list(image_size)
-
-    # Create importance map
-    importance_map = compute_importance_map(get_valid_patch_size(image_size, roi_size), mode=mode, device=device)
-
-    # allocate memory to store the full output and the count for overlapping parts
-    output_image = torch.zeros(output_shape, dtype=torch.float32, device=device)
-    count_map = torch.zeros(output_shape, dtype=torch.float32, device=device)
-
-    for window_id, slice_index in enumerate(range(0, len(slices), sw_batch_size)):
-        slice_index_range = range(slice_index, min(slice_index + sw_batch_size, len(slices)))
-
-        # store the result in the proper location of the full output. Apply weights from importance map.
-        for curr_index in slice_index_range:
-            curr_slice = slices[curr_index]
-            if len(curr_slice) == 3:
-                output_image[0, :, curr_slice[0], curr_slice[1], curr_slice[2]] += (
-                    importance_map * output_rois[window_id][curr_index - slice_index, :]
-                )
-                count_map[0, :, curr_slice[0], curr_slice[1], curr_slice[2]] += importance_map
-            else:
-                output_image[0, :, curr_slice[0], curr_slice[1]] += (
-                    importance_map * output_rois[window_id][curr_index - slice_index, :]
-                )
-                count_map[0, :, curr_slice[0], curr_slice[1]] += importance_map
-
-    # account for any overlapping sections
-    output_image = output_image / count_map
-
-    if num_spatial_dims == 3:
-        return output_image[
-            ...,
-            pad_size[4] : image_size_[0] + pad_size[4],
-            pad_size[2] : image_size_[1] + pad_size[2],
-            pad_size[0] : image_size_[2] + pad_size[0],
-        ]
-    return output_image[
-        ..., pad_size[2] : image_size_[0] + pad_size[2], pad_size[0] : image_size_[1] + pad_size[0]
-<<<<<<< HEAD
-    ] # 2D
-
-
-def _get_scan_interval(image_size: Sequence[int],
-                       roi_size: Sequence[int],
-                       num_spatial_dims: int,
-                       overlap: float) -> Tuple[int, ...]:
-=======
-    ]  # 2D
-
-
-def sliding_window_inference(
-    inputs: torch.Tensor,
-    roi_size: Union[Sequence[int], int],
-    sw_batch_size: int,
-    predictor: Callable[[torch.Tensor], torch.Tensor],
-    overlap: float = 0.25,
-    mode: Union[BlendMode, str] = BlendMode.CONSTANT,
-    padding_mode: Union[PytorchPadMode, str] = PytorchPadMode.CONSTANT,
-    cval: float = 0.0,
-    device: Optional[torch.device] = None,
+    device: Optional[torch.device] = None
 ) -> torch.Tensor:
     """
     Sliding window inference on `inputs` with `predictor`.
@@ -268,7 +116,7 @@
     # Perform predictions
     output_rois = list()
     for data in slice_batches:
-        seg_prob = predictor(data)  # batched patch segmentation
+        seg_prob = predictor(data) # batched patch segmentation
         output_rois.append(seg_prob.to(device))
 
     # stitching output image
@@ -276,7 +124,8 @@
     output_shape = [batch_size, output_classes] + list(image_size)
 
     # Create importance map
-    importance_map = compute_importance_map(get_valid_patch_size(image_size, roi_size), mode=mode, device=device)
+    importance_map = compute_importance_map(get_valid_patch_size(image_size, roi_size),
+                                            mode=mode, device=device)
 
     # allocate memory to store the full output and the count for overlapping parts
     output_image = torch.zeros(output_shape, dtype=torch.float32, device=device)
@@ -311,13 +160,13 @@
         ]
     return output_image[
         ..., pad_size[2] : image_size_[0] + pad_size[2], pad_size[0] : image_size_[1] + pad_size[0]
-    ]  # 2D
+    ] # 2D
 
 
-def _get_scan_interval(
-    image_size: Sequence[int], roi_size: Sequence[int], num_spatial_dims: int, overlap: float
-) -> Tuple[int, ...]:
->>>>>>> f8a736ea
+def _get_scan_interval(image_size: Sequence[int],
+                       roi_size: Sequence[int],
+                       num_spatial_dims: int,
+                       overlap: float) -> Tuple[int, ...]:
     assert len(image_size) == num_spatial_dims, "image coord different from spatial dims."
     assert len(roi_size) == num_spatial_dims, "roi coord different from spatial dims."
 
