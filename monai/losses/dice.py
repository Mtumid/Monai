--- conflicted
+++ resolved
@@ -158,17 +158,7 @@
             input: the shape should be BNH[WD].
             target: the shape should be BNH[WD].
             smooth: a small constant to avoid nan.
-<<<<<<< HEAD
-            mask (tensor): (optional) the shape should B1H[WD] or 11H[WD].
-            
-        Raises:
-            ValueError: input and mask shape do not match
-            ValurError: mask dimension 0 is not 1 nor the same as input dimension 0
-            ValueError: mask has more than 1 channel when target is multidimensional
-            ValueError: spatial size of input and mask do not match
-=======
             mask: the shape should B1H[WD] or 11H[WD].
->>>>>>> 8892677c
         """
         if mask is not None:
             # checking if mask is of proper shape
@@ -232,14 +222,7 @@
             ValueError: sigmoid=True and softmax=True are not compatible.
 
         """
-<<<<<<< HEAD
-        super().__init__(reduction=LossReduction(reduction))
-        
-        if sigmoid and softmax:
-            raise ValueError("sigmoid=True and softmax=True are not compatible.")
-=======
         super().__init__(reduction=LossReduction(reduction).value)
->>>>>>> 8892677c
 
         self.include_background = include_background
         self.to_onehot_y = to_onehot_y
