# Copyright (c) MONAI Consortium
# Licensed under the Apache License, Version 2.0 (the "License");
# you may not use this file except in compliance with the License.
# You may obtain a copy of the License at
#     http://www.apache.org/licenses/LICENSE-2.0
# Unless required by applicable law or agreed to in writing, software
# distributed under the License is distributed on an "AS IS" BASIS,
# WITHOUT WARRANTIES OR CONDITIONS OF ANY KIND, either express or implied.
# See the License for the specific language governing permissions and
# limitations under the License.

from __future__ import annotations

import torch
import torch.nn.functional as F
from torch.nn.modules.loss import _Loss

from monai.utils import pytorch_after


class DeepSupervisionLoss(_Loss):
    """
    Wrapper class around the main loss function to accept a list of tensors returned from a deeply
    supervised networks. The final loss is computed as the sum of weighted losses for each of deep supervision levels.
    """

    def __init__(self, loss: _Loss, weight_mode: str = "exp", weights: list[float] | None = None) -> None:
        """
        Args:
            loss: main loss instance, e.g DiceLoss().
            weight_mode: {``"same"``, ``"exp"``, ``"two"``}
                Specifies the weights calculation for each image level. Defaults to ``"exp"``.
                - ``"same"``: all weights are equal to 1.
                - ``"exp"``: exponentially decreasing weights by a power of 2: 0, 0.5, 0.25, 0.125, etc .
                - ``"two"``: equal smaller weights for lower levels: 1, 0.5, 0.5, 0.5, 0.5, etc
            weights: a list of weights to apply to each deeply supervised sub-loss, if provided, this will be used
                regardless of the weight_mode
        """
        super().__init__()
        self.loss = loss
        self.weight_mode = weight_mode
        self.weights = weights
        self.interp_mode = "nearest-exact" if pytorch_after(1, 11) else "nearest"

    def get_weights(self, levels: int = 1) -> list[float]:
        """
        Calculates weights for a given number of scale levels
        """
        levels = max(1, levels)
        if self.weights is not None and len(self.weights) >= levels:
            weights = self.weights[:levels]
        elif self.weight_mode == "same":
            weights = [1.0] * levels
        elif self.weight_mode == "exp":
            weights = [max(0.5**l, 0.0625) for l in range(levels)]
        elif self.weight_mode == "two":
            weights = [1.0 if l == 0 else 0.5 for l in range(levels)]
        else:
            weights = [1.0] * levels

        return weights

    def get_loss(self, input: torch.Tensor, target: torch.Tensor) -> torch.Tensor:
        """
        Calculates a loss output accounting for differences in shapes,
        and downsizing targets if necessary (using nearest neighbor interpolation)
        Generally downsizing occurs for all level, except for the first (level==0)
        """
        if input.shape[2:] != target.shape[2:]:
            target = F.interpolate(target, size=input.shape[2:], mode=self.interp_mode)
<<<<<<< HEAD
        return self.loss(input, target)

    def forward(self, input: torch.Tensor | list[torch.Tensor], target: torch.Tensor):
=======
        return self.loss(input, target)  # type: ignore[no-any-return]

    def forward(self, input: torch.Tensor | list[torch.Tensor], target: torch.Tensor) -> torch.Tensor:
>>>>>>> f5708ea8
        if isinstance(input, (list, tuple)):
            weights = self.get_weights(levels=len(input))
            loss = torch.tensor(0, dtype=torch.float, device=target.device)
            for l in range(len(input)):
                loss += weights[l] * self.get_loss(input[l].float(), target)
            return loss

        return self.loss(input.float(), target)  # type: ignore[no-any-return]


ds_loss = DeepSupervisionLoss<|MERGE_RESOLUTION|>--- conflicted
+++ resolved
@@ -68,15 +68,9 @@
         """
         if input.shape[2:] != target.shape[2:]:
             target = F.interpolate(target, size=input.shape[2:], mode=self.interp_mode)
-<<<<<<< HEAD
-        return self.loss(input, target)
-
-    def forward(self, input: torch.Tensor | list[torch.Tensor], target: torch.Tensor):
-=======
         return self.loss(input, target)  # type: ignore[no-any-return]
 
     def forward(self, input: torch.Tensor | list[torch.Tensor], target: torch.Tensor) -> torch.Tensor:
->>>>>>> f5708ea8
         if isinstance(input, (list, tuple)):
             weights = self.get_weights(levels=len(input))
             loss = torch.tensor(0, dtype=torch.float, device=target.device)
