# Copyright (c) MONAI Consortium
# Licensed under the Apache License, Version 2.0 (the "License");
# you may not use this file except in compliance with the License.
# You may obtain a copy of the License at
#     http://www.apache.org/licenses/LICENSE-2.0
# Unless required by applicable law or agreed to in writing, software
# distributed under the License is distributed on an "AS IS" BASIS,
# WITHOUT WARRANTIES OR CONDITIONS OF ANY KIND, either express or implied.
# See the License for the specific language governing permissions and
# limitations under the License.

from __future__ import annotations

<<<<<<< HEAD
from .adversarial_loss import PatchAdversarialLoss
=======
from .cldice import SoftclDiceLoss, SoftDiceclDiceLoss
>>>>>>> c4ff70b3
from .contrastive import ContrastiveLoss
from .deform import BendingEnergyLoss
from .dice import (
    Dice,
    DiceCELoss,
    DiceFocalLoss,
    DiceLoss,
    GeneralizedDiceFocalLoss,
    GeneralizedDiceLoss,
    GeneralizedWassersteinDiceLoss,
    MaskedDiceLoss,
    dice_ce,
    dice_focal,
    generalized_dice,
    generalized_dice_focal,
    generalized_wasserstein_dice,
)
from .ds_loss import DeepSupervisionLoss
from .focal_loss import FocalLoss
from .giou_loss import BoxGIoULoss, giou
from .image_dissimilarity import GlobalMutualInformationLoss, LocalNormalizedCrossCorrelationLoss
from .multi_scale import MultiScaleLoss
from .perceptual import PerceptualLoss
from .spatial_mask import MaskedLoss
from .spectral_loss import JukeboxLoss
from .ssim_loss import SSIMLoss
from .tversky import TverskyLoss
from .unified_focal_loss import AsymmetricUnifiedFocalLoss<|MERGE_RESOLUTION|>--- conflicted
+++ resolved
@@ -11,11 +11,9 @@
 
 from __future__ import annotations
 
-<<<<<<< HEAD
+
 from .adversarial_loss import PatchAdversarialLoss
-=======
 from .cldice import SoftclDiceLoss, SoftDiceclDiceLoss
->>>>>>> c4ff70b3
 from .contrastive import ContrastiveLoss
 from .deform import BendingEnergyLoss
 from .dice import (
