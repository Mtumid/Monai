--- conflicted
+++ resolved
@@ -222,14 +222,19 @@
         workflow_type: str | None = None,
         **override: Any,
     ) -> None:
-<<<<<<< HEAD
-        super().__init__(workflow=workflow)
+        super().__init__(workflow_type=workflow_type)
         if config_file is not None:
-            _config_path = Path(ensure_tuple(config_file)[0])
-            if _config_path.is_file():
-                self.config_root_path = _config_path.parent
-            else:
-                raise FileNotFoundError(f"Cannot find the config file: {config_file}.")
+            _config_files = ensure_tuple(config_file)
+            self.config_root_path = Path(_config_files[0]).parent
+            for _config_file in _config_files:
+                _config_file = Path(_config_file)
+                if _config_file.parent != self.config_root_path:
+                    warnings.warn(
+                        f"Not all config files are in {self.config_root_path}. If logging_file and meta_file are"
+                        f"not specified, {self.config_root_path} will be used as the default config root directory."
+                    )
+                if not _config_file.is_file():
+                    raise FileNotFoundError(f"Cannot find the config file: {_config_file}.")
         else:
             self.config_root_path = Path("configs")
 
@@ -237,28 +242,6 @@
         if logging_file is not None:
             if not os.path.exists(logging_file):
                 if logging_file == str(self.config_root_path / "logging.conf"):
-=======
-        super().__init__(workflow_type=workflow_type)
-        if config_file is not None:
-            _config_files = ensure_tuple(config_file)
-            config_root_path = Path(_config_files[0]).parent
-            for _config_file in _config_files:
-                _config_file = Path(_config_file)
-                if _config_file.parent != config_root_path:
-                    warnings.warn(
-                        f"Not all config files are in {config_root_path}. If logging_file and meta_file are"
-                        f"not specified, {config_root_path} will be used as the default config root directory."
-                    )
-                if not _config_file.is_file():
-                    raise FileNotFoundError(f"Cannot find the config file: {_config_file}.")
-        else:
-            config_root_path = Path("configs")
-
-        logging_file = str(config_root_path / "logging.conf") if logging_file is None else logging_file
-        if logging_file is not None:
-            if not os.path.exists(logging_file):
-                if logging_file == str(config_root_path / "logging.conf"):
->>>>>>> a4e4894d
                     warnings.warn(f"Default logging file in {logging_file} does not exist, skipping logging.")
                 else:
                     raise FileNotFoundError(f"Cannot find the logging config file: {logging_file}.")
@@ -268,11 +251,7 @@
 
         self.parser = ConfigParser()
         self.parser.read_config(f=config_file)
-<<<<<<< HEAD
         meta_file = str(self.config_root_path / "metadata.json") if meta_file is None else meta_file
-=======
-        meta_file = str(config_root_path / "metadata.json") if meta_file is None else meta_file
->>>>>>> a4e4894d
         if isinstance(meta_file, str) and not os.path.exists(meta_file):
             raise FileNotFoundError(f"Cannot find the metadata config file: {meta_file}.")
         else:
