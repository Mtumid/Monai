--- conflicted
+++ resolved
@@ -171,13 +171,11 @@
     if "config_file" not in _args:
         raise ValueError(f"`config_file` is required for 'monai.bundle run'.\n{run.__doc__}")
     _log_input_summary(tag="run", args=_args)
-<<<<<<< HEAD
-    log_conf = _args.pop("logging_file", None)
-    if log_conf is not None:
-        fileConfig(log_conf)
-=======
-    config_file_, meta_file_, runner_id_ = _pop_args(_args, "config_file", meta_file=None, runner_id="")
->>>>>>> bfda331e
+    config_file_, meta_file_, runner_id_, logging_file_ = _pop_args(
+      _args, "config_file", meta_file=None, runner_id="", logging_file=None
+    )
+    if logging_file_ is not None:
+        fileConfig(logging_file_)
 
     parser = ConfigParser()
     parser.read_config(f=config_file_)
