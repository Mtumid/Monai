--- conflicted
+++ resolved
@@ -10,11 +10,7 @@
 # limitations under the License.
 
 
-<<<<<<< HEAD
 from typing import Callable, Optional, Type, Union
-=======
-The factory objects contain functions keyed to names converted to upper case, these names can be referred to as members
-of the factory so that they can function as constant identifiers. eg. instance normalization is named `Norm.INSTANCE`.
 
 For example, to get a transpose convolution layer the name is needed and then a dimension argument is provided which is
 passed to the factory function:
@@ -59,7 +55,6 @@
 """
 
 from typing import Any, Callable, Dict, Tuple, Type, Union
->>>>>>> 96cb3cb1
 
 import torch.nn as nn
 
