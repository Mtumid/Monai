# Copyright 2020 MONAI Consortium
# Licensed under the Apache License, Version 2.0 (the "License");
# you may not use this file except in compliance with the License.
# You may obtain a copy of the License at
#     http://www.apache.org/licenses/LICENSE-2.0
# Unless required by applicable law or agreed to in writing, software
# distributed under the License is distributed on an "AS IS" BASIS,
# WITHOUT WARRANTIES OR CONDITIONS OF ANY KIND, either express or implied.
# See the License for the specific language governing permissions and
# limitations under the License.

import math
<<<<<<< HEAD
from typing import Any, Dict, Optional, Union
=======
from typing import Dict, Optional, Tuple, Union
>>>>>>> b154f581

import torch
import torch.nn as nn

from monai.networks.blocks import Convolution
from monai.networks.layers.factories import Act, Conv, Norm, Pool, split_args


class ChannelSELayer(nn.Module):
    """
    Re-implementation of the Squeeze-and-Excitation block based on:
    "Hu et al., Squeeze-and-Excitation Networks, https://arxiv.org/abs/1709.01507".
    """

    def __init__(
        self,
        spatial_dims: int,
        in_channels: int,
        r: int = 2,
        acti_type_1: Union[Tuple[str, Dict], str] = ("relu", {"inplace": True}),
        acti_type_2: Union[Tuple[str, Dict], str] = "sigmoid",
    ) -> None:
        """
        Args:
            spatial_dims: number of spatial dimensions, could be 1, 2, or 3.
            in_channels: number of input channels.
            r: the reduction ratio r in the paper. Defaults to 2.
            acti_type_1: activation type of the hidden squeeze layer. Defaults to ``("relu", {"inplace": True})``.
            acti_type_2: activation type of the output squeeze layer. Defaults to "sigmoid".

        Raises:
            ValueError: When ``r`` is nonpositive or larger than ``in_channels``.

        See also:

            :py:class:`monai.networks.layers.Act`

        """
        super(ChannelSELayer, self).__init__()

        pool_type = Pool[Pool.ADAPTIVEAVG, spatial_dims]
        self.avg_pool = pool_type(1)  # spatial size (1, 1, ...)

        channels = int(in_channels // r)
        if channels <= 0:
            raise ValueError(f"r must be positive and smaller than in_channels, got r={r} in_channels={in_channels}.")

        act_1, act_1_args = split_args(acti_type_1)
        act_2, act_2_args = split_args(acti_type_2)
        self.fc = nn.Sequential(
            nn.Linear(in_channels, channels, bias=True),
            Act[act_1](**act_1_args),
            nn.Linear(channels, in_channels, bias=True),
            Act[act_2](**act_2_args),
        )

    def forward(self, x: torch.Tensor) -> torch.Tensor:
        """
        Args:
            x: in shape (batch, in_channels, spatial_1[, spatial_2, ...]).
        """
        b, c = x.shape[:2]
        y: torch.Tensor = self.avg_pool(x).view(b, c)
        y = self.fc(y).view([b, c] + [1] * (x.ndimension() - 2))
        return x * y


class ResidualSELayer(ChannelSELayer):
    """
    A "squeeze-and-excitation"-like layer with a residual connection::

        --+-- SE --o--
          |        |
          +--------+

    """

    def __init__(
        self,
        spatial_dims: int,
        in_channels: int,
        r: int = 2,
        acti_type_1: Union[Tuple[str, Dict], str] = "leakyrelu",
        acti_type_2: Union[Tuple[str, Dict], str] = "relu",
    ) -> None:
        """
        Args:
            spatial_dims: number of spatial dimensions, could be 1, 2, or 3.
            in_channels: number of input channels.
            r: the reduction ratio r in the paper. Defaults to 2.
            acti_type_1: defaults to "leakyrelu".
            acti_type_2: defaults to "relu".

        See also:

            :py:class:`monai.networks.blocks.ChannelSELayer`

        """
        super().__init__(
            spatial_dims=spatial_dims, in_channels=in_channels, r=r, acti_type_1=acti_type_1, acti_type_2=acti_type_2
        )

    def forward(self, x: torch.Tensor) -> torch.Tensor:
        """
        Args:
            x: in shape (batch, in_channels, spatial_1[, spatial_2, ...]).
        """
        return x + super().forward(x)


class SEBlock(nn.Module):
    """
    Residual module enhanced with Squeeze-and-Excitation::

        ----+- conv1 --  conv2 -- conv3 -- SE -o---
            |                                  |
            +---(channel project if needed)----+

    Re-implementation of the SE-Resnet block based on:
    "Hu et al., Squeeze-and-Excitation Networks, https://arxiv.org/abs/1709.01507".
    """

    def __init__(
        self,
        spatial_dims: int,
        in_channels: int,
        n_chns_1: int,
        n_chns_2: int,
        n_chns_3: int,
        conv_param_1: Optional[Dict] = None,
        conv_param_2: Optional[Dict] = None,
        conv_param_3: Optional[Dict] = None,
        project: Optional[Convolution] = None,
        r: int = 2,
<<<<<<< HEAD
        acti_type_1: Union[str, tuple] = ("relu", {"inplace": True}),
        acti_type_2: Union[str, tuple] = "sigmoid",
        acti_type_final: Optional[Union[str, tuple]] = ("relu", {"inplace": True}),
    ):
=======
        acti_type_1: Union[Tuple[str, Dict], str] = "relu",
        acti_type_2: Union[Tuple[str, Dict], str] = "sigmoid",
        acti_type_final: Optional[Union[Tuple[str, Dict], str]] = "relu",
    ) -> None:
>>>>>>> b154f581
        """
        Args:
            spatial_dims: number of spatial dimensions, could be 1, 2, or 3.
            in_channels: number of input channels.
            n_chns_1: number of output channels in the 1st convolution.
            n_chns_2: number of output channels in the 2nd convolution.
            n_chns_3: number of output channels in the 3rd convolution.
            conv_param_1: additional parameters to the 1st convolution.
                Defaults to ``{"kernel_size": 1, "norm": Norm.BATCH, "act": ("relu", {"inplace": True})}``
            conv_param_2: additional parameters to the 2nd convolution.
                Defaults to ``{"kernel_size": 3, "norm": Norm.BATCH, "act": ("relu", {"inplace": True})}``
            conv_param_3: additional parameters to the 3rd convolution.
                Defaults to ``{"kernel_size": 1, "norm": Norm.BATCH, "act": None}``
            project: in the case of residual chns and output chns doesn't match, a project
                (Conv) layer/block is used to adjust the number of chns. In SENET, it is
                consisted with a Conv layer as well as a Norm layer.
                Defaults to None (chns are matchable) or a Conv layer with kernel size 1.
            r: the reduction ratio r in the paper. Defaults to 2.
            acti_type_1: activation type of the hidden squeeze layer. Defaults to "relu".
            acti_type_2: activation type of the output squeeze layer. Defaults to "sigmoid".
            acti_type_final: activation type of the end of the block. Defaults to "relu".

        See also:

            :py:class:`monai.networks.blocks.ChannelSELayer`

        """
        super(SEBlock, self).__init__()

        if not conv_param_1:
            conv_param_1 = {"kernel_size": 1, "norm": Norm.BATCH, "act": ("relu", {"inplace": True})}
        self.conv1 = Convolution(
            dimensions=spatial_dims, in_channels=in_channels, out_channels=n_chns_1, **conv_param_1
        )

        if not conv_param_2:
            conv_param_2 = {"kernel_size": 3, "norm": Norm.BATCH, "act": ("relu", {"inplace": True})}
        self.conv2 = Convolution(dimensions=spatial_dims, in_channels=n_chns_1, out_channels=n_chns_2, **conv_param_2)

        if not conv_param_3:
            conv_param_3 = {"kernel_size": 1, "norm": Norm.BATCH, "act": None}
        self.conv3 = Convolution(dimensions=spatial_dims, in_channels=n_chns_2, out_channels=n_chns_3, **conv_param_3)

        self.se_layer = ChannelSELayer(
            spatial_dims=spatial_dims, in_channels=n_chns_3, r=r, acti_type_1=acti_type_1, acti_type_2=acti_type_2
        )

        self.project = project
        if self.project is None and in_channels != n_chns_3:
            self.project = Conv[Conv.CONV, spatial_dims](in_channels, n_chns_3, kernel_size=1)

        self.act = None
        if acti_type_final is not None:
            act_final, act_final_args = split_args(acti_type_final)
            self.act = Act[act_final](**act_final_args)

    def forward(self, x: torch.Tensor) -> torch.Tensor:
        """
        Args:
            x: in shape (batch, in_channels, spatial_1[, spatial_2, ...]).
        """
        residual = x if self.project is None else self.project(x)
        x = self.conv1(x)
        x = self.conv2(x)
        x = self.conv3(x)
        x = self.se_layer(x)
        x += residual
        if self.act is not None:
            x = self.act(x)
        return x


class SEBottleneck(SEBlock):
    """
    Bottleneck for SENet154.
    """

    expansion = 4

    def __init__(
        self,
        spatial_dims: int,
        inplanes: int,
        planes: int,
        groups: int,
        reduction: int,
        stride: int = 1,
        downsample: Optional[Convolution] = None,
    ) -> None:

        conv_param_1 = {
            "strides": 1,
            "kernel_size": 1,
            "act": ("relu", {"inplace": True}),
            "norm": Norm.BATCH,
            "bias": False,
        }
        conv_param_2 = {
            "strides": stride,
            "kernel_size": 3,
            "act": ("relu", {"inplace": True}),
            "norm": Norm.BATCH,
            "groups": groups,
            "bias": False,
        }
        conv_param_3 = {"strides": 1, "kernel_size": 1, "act": None, "norm": Norm.BATCH, "bias": False}

        super(SEBottleneck, self).__init__(
            spatial_dims=spatial_dims,
            in_channels=inplanes,
            n_chns_1=planes * 2,
            n_chns_2=planes * 4,
            n_chns_3=planes * 4,
            conv_param_1=conv_param_1,
            conv_param_2=conv_param_2,
            conv_param_3=conv_param_3,
            project=downsample,
            r=reduction,
        )


class SEResNetBottleneck(SEBlock):
    """
    ResNet bottleneck with a Squeeze-and-Excitation module. It follows Caffe
    implementation and uses `strides=stride` in `conv1` and not in `conv2`
    (the latter is used in the torchvision implementation of ResNet).
    """

    expansion = 4

    def __init__(
        self,
        spatial_dims: int,
        inplanes: int,
        planes: int,
        groups: int,
        reduction: int,
        stride: int = 1,
        downsample: Optional[Convolution] = None,
    ) -> None:

        conv_param_1 = {
            "strides": stride,
            "kernel_size": 1,
            "act": ("relu", {"inplace": True}),
            "norm": Norm.BATCH,
            "bias": False,
        }
        conv_param_2 = {
            "strides": 1,
            "kernel_size": 3,
            "act": ("relu", {"inplace": True}),
            "norm": Norm.BATCH,
            "groups": groups,
            "bias": False,
        }
        conv_param_3 = {"strides": 1, "kernel_size": 1, "act": None, "norm": Norm.BATCH, "bias": False}

        super(SEResNetBottleneck, self).__init__(
            spatial_dims=spatial_dims,
            in_channels=inplanes,
            n_chns_1=planes,
            n_chns_2=planes,
            n_chns_3=planes * 4,
            conv_param_1=conv_param_1,
            conv_param_2=conv_param_2,
            conv_param_3=conv_param_3,
            project=downsample,
            r=reduction,
        )


class SEResNeXtBottleneck(SEBlock):
    """
    ResNeXt bottleneck type C with a Squeeze-and-Excitation module.
    """

    expansion = 4

    def __init__(
        self,
        spatial_dims: int,
        inplanes: int,
        planes: int,
        groups: int,
        reduction: int,
        stride: int = 1,
        downsample: Optional[Convolution] = None,
        base_width: int = 4,
    ) -> None:

        conv_param_1 = {
            "strides": 1,
            "kernel_size": 1,
            "act": ("relu", {"inplace": True}),
            "norm": Norm.BATCH,
            "bias": False,
        }
        conv_param_2 = {
            "strides": stride,
            "kernel_size": 3,
            "act": ("relu", {"inplace": True}),
            "norm": Norm.BATCH,
            "groups": groups,
            "bias": False,
        }
        conv_param_3 = {"strides": 1, "kernel_size": 1, "act": None, "norm": Norm.BATCH, "bias": False}
        width = math.floor(planes * (base_width / 64)) * groups

        super(SEResNeXtBottleneck, self).__init__(
            spatial_dims=spatial_dims,
            in_channels=inplanes,
            n_chns_1=width,
            n_chns_2=width,
            n_chns_3=planes * 4,
            conv_param_1=conv_param_1,
            conv_param_2=conv_param_2,
            conv_param_3=conv_param_3,
            project=downsample,
            r=reduction,
        )<|MERGE_RESOLUTION|>--- conflicted
+++ resolved
@@ -10,11 +10,7 @@
 # limitations under the License.
 
 import math
-<<<<<<< HEAD
-from typing import Any, Dict, Optional, Union
-=======
 from typing import Dict, Optional, Tuple, Union
->>>>>>> b154f581
 
 import torch
 import torch.nn as nn
@@ -149,17 +145,10 @@
         conv_param_3: Optional[Dict] = None,
         project: Optional[Convolution] = None,
         r: int = 2,
-<<<<<<< HEAD
-        acti_type_1: Union[str, tuple] = ("relu", {"inplace": True}),
-        acti_type_2: Union[str, tuple] = "sigmoid",
-        acti_type_final: Optional[Union[str, tuple]] = ("relu", {"inplace": True}),
+        acti_type_1: Union[Tuple[str, Dict], str] = ("relu", {"inplace": True}),
+        acti_type_2: Union[Tuple[str, Dict], str] = "sigmoid",
+        acti_type_final: Optional[Union[Tuple[str, Dict], str]] = ("relu", {"inplace": True}),
     ):
-=======
-        acti_type_1: Union[Tuple[str, Dict], str] = "relu",
-        acti_type_2: Union[Tuple[str, Dict], str] = "sigmoid",
-        acti_type_final: Optional[Union[Tuple[str, Dict], str]] = "relu",
-    ) -> None:
->>>>>>> b154f581
         """
         Args:
             spatial_dims: number of spatial dimensions, could be 1, 2, or 3.
