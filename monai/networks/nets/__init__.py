# Copyright 2020 MONAI Consortium
# Licensed under the Apache License, Version 2.0 (the "License");
# you may not use this file except in compliance with the License.
# You may obtain a copy of the License at
#     http://www.apache.org/licenses/LICENSE-2.0
# Unless required by applicable law or agreed to in writing, software
# distributed under the License is distributed on an "AS IS" BASIS,
# WITHOUT WARRANTIES OR CONDITIONS OF ANY KIND, either express or implied.
# See the License for the specific language governing permissions and
# limitations under the License.

from .classifier import *
from .densenet import DenseNet, densenet121, densenet169, densenet201, densenet264
<<<<<<< HEAD
from .senet import SENet, senet154, se_resnet50, se_resnet101, se_resnet152, se_resnext50_32x4d, se_resnext101_32x4d
from .highresnet import HighResNet, HighResBlock
from .unet import *
=======
>>>>>>> 2999cec1
from .generator import Generator
from .highresnet import HighResBlock, HighResNet
from .regressor import Regressor
from .unet import *<|MERGE_RESOLUTION|>--- conflicted
+++ resolved
@@ -11,13 +11,8 @@
 
 from .classifier import *
 from .densenet import DenseNet, densenet121, densenet169, densenet201, densenet264
-<<<<<<< HEAD
 from .senet import SENet, senet154, se_resnet50, se_resnet101, se_resnet152, se_resnext50_32x4d, se_resnext101_32x4d
 from .highresnet import HighResNet, HighResBlock
-from .unet import *
-=======
->>>>>>> 2999cec1
 from .generator import Generator
-from .highresnet import HighResBlock, HighResNet
 from .regressor import Regressor
 from .unet import *