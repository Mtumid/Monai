# Copyright 2020 - 2021 MONAI Consortium
# Licensed under the Apache License, Version 2.0 (the "License");
# you may not use this file except in compliance with the License.
# You may obtain a copy of the License at
#     http://www.apache.org/licenses/LICENSE-2.0
# Unless required by applicable law or agreed to in writing, software
# distributed under the License is distributed on an "AS IS" BASIS,
# WITHOUT WARRANTIES OR CONDITIONS OF ANY KIND, either express or implied.
# See the License for the specific language governing permissions and
# limitations under the License.

from .ahnet import AHNet
from .autoencoder import AutoEncoder
from .basic_unet import BasicUNet, BasicUnet, Basicunet
from .classifier import Classifier, Critic, Discriminator
from .densenet import DenseNet, densenet121, densenet169, densenet201, densenet264
from .dynunet import DynUNet, DynUnet, Dynunet
from .fullyconnectednet import FullyConnectedNet, VarFullyConnectedNet
from .generator import Generator
from .highresnet import HighResBlock, HighResNet
from .regressor import Regressor
<<<<<<< HEAD
from .regunet import GlobalNet, RegUNet
=======
from .regunet import LocalNet, RegUNet
>>>>>>> ce8f92a5
from .segresnet import SegResNet, SegResNetVAE
from .senet import SENet, se_resnet50, se_resnet101, se_resnet152, se_resnext50_32x4d, se_resnext101_32x4d, senet154
from .unet import UNet, Unet, unet
from .varautoencoder import VarAutoEncoder
from .vnet import VNet<|MERGE_RESOLUTION|>--- conflicted
+++ resolved
@@ -19,11 +19,7 @@
 from .generator import Generator
 from .highresnet import HighResBlock, HighResNet
 from .regressor import Regressor
-<<<<<<< HEAD
-from .regunet import GlobalNet, RegUNet
-=======
-from .regunet import LocalNet, RegUNet
->>>>>>> ce8f92a5
+from .regunet import GlobalNet, LocalNet, RegUNet
 from .segresnet import SegResNet, SegResNetVAE
 from .senet import SENet, se_resnet50, se_resnet101, se_resnet152, se_resnext50_32x4d, se_resnext101_32x4d, senet154
 from .unet import UNet, Unet, unet
