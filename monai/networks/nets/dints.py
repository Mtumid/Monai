--- conflicted
+++ resolved
@@ -130,19 +130,10 @@
         Return:
             out: weighted average of the operation results.
         """
-<<<<<<< HEAD
         out = 0.
         for idx, _ in enumerate(self.ops):
             out = out + _(x) * weight[idx]
         return out
-=======
-        ops_sum = 0
-        for i, o in enumerate(ops):
-            if o == 1:
-                ops_sum += self.ops[i](x) * o * weight[i]
-        return ops_sum
-
->>>>>>> 72b0e8fb
 
 class Cell(nn.Module):
     """
@@ -202,11 +193,7 @@
 
         self.op = MixedOp(c, self.OPS, arch_code_c)
 
-<<<<<<< HEAD
     def forward(self, x: torch.Tensor, weight: torch.Tensor) -> torch.Tensor:
-=======
-    def forward(self, x: torch.Tensor, ops: torch.Tensor, weight: torch.Tensor):
->>>>>>> 72b0e8fb
         """
         Args:
             x: input tensor
