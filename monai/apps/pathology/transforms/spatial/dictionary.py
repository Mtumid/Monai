--- conflicted
+++ resolved
@@ -61,33 +61,21 @@
     This transform works only with np.ndarray inputs for 2D images.
 
     Args:
-<<<<<<< HEAD
         tile_count: number of tiles to extract, if None extracts all non-background tiles
-=======
-        tile_count: number of tiles to extract, if None Extract all non-background tiles
->>>>>>> 6eb6eeb1
             Defaults to ``None``.
         tile_size: size of the square tile
             Defaults to ``256``.
         step: step size
-            Defaults to None (same as tile_size)
-<<<<<<< HEAD
+            Defaults to ``None`` (same as tile_size)
         random_offset: Randomize position of the grid, instead of starting from the top-left corner
-=======
-        random_offset: Randomize position of tile grid, instead of starting from the top-left corner
->>>>>>> 6eb6eeb1
             Defaults to ``False``.
         pad_full: pad image to the size evenly divisible by tile_size
             Defaults to ``False``.
         background_val: the background constant (e.g. 255 for white background)
             Defaults to ``255``.
-        filter_mode: mode must be in ["min", "max", None]. If total number of tiles is more then tile_size,
+        filter_mode: mode must be in ["min", "max", None]. If total number of tiles is more than tile_size,
             then sort by intensity sum, and take the smallest (for min), largest (for max) or random (for None) subset
-<<<<<<< HEAD
             Defaults to ``min`` (which assumes background is high value)
-=======
-            Defaults to ``min`` (which assumes background is white, high value)
->>>>>>> 6eb6eeb1
 
     """
 
