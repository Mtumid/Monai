--- conflicted
+++ resolved
@@ -10,19 +10,16 @@
 # limitations under the License.
 
 from .datasets import CrossValidation, DecathlonDataset, MedNISTDataset
-<<<<<<< HEAD
-from .manifest import ComponentLocator, ConfigComponent, ConfigExpression, ConfigItem, ConfigParser, ReferenceResolver
-=======
 from .manifest import (
     ComponentLocator,
     ConfigComponent,
     ConfigExpression,
     ConfigItem,
+    ConfigParser,
     ReferenceResolver,
     parse_config_files,
     parse_id_value,
     read_config,
 )
->>>>>>> be4630ed
 from .mmars import MODEL_DESC, RemoteMMARKeys, download_mmar, get_model_spec, load_from_mmar
 from .utils import SUPPORTED_HASH_TYPES, check_hash, download_and_extract, download_url, extractall, get_logger, logger