# Copyright 2020 - 2021 MONAI Consortium
# Licensed under the Apache License, Version 2.0 (the "License");
# you may not use this file except in compliance with the License.
# You may obtain a copy of the License at
#     http://www.apache.org/licenses/LICENSE-2.0
# Unless required by applicable law or agreed to in writing, software
# distributed under the License is distributed on an "AS IS" BASIS,
# WITHOUT WARRANTIES OR CONDITIONS OF ANY KIND, either express or implied.
# See the License for the specific language governing permissions and
# limitations under the License.

"""
Collection of the remote MMAR descriptors

See Also:
    - https://docs.nvidia.com/clara/clara-train-sdk/pt/mmar.html
"""

import os

__all__ = ["MODEL_DESC", "RemoteMMARKeys"]


class RemoteMMARKeys:
    """
    Data keys used for loading MMAR.
    ID must uniquely define an MMAR.
    """

    ID = "id"  # unique MMAR
    NAME = "name"  # MMAR name for readability
    URL = "url"  # remote location of the MMAR
    DOC = "doc"  # documentation page of the remote model
    FILE_TYPE = "file_type"  # type of the compressed MMAR
    HASH_TYPE = "hash_type"  # hashing method for the compressed MMAR
    HASH_VAL = "hash_val"  # hashing value for the compressed MMAR
    MODEL_FILE = "model_file"  # within an MMAR folder, the relative path to the model file
    CONFIG_FILE = "config_file"  # within an MMAR folder, the relative path to the config file (for model config)


MODEL_DESC = (
    {
        RemoteMMARKeys.ID: "clara_pt_spleen_ct_segmentation_1",
        RemoteMMARKeys.NAME: "clara_pt_spleen_ct_segmentation",
        RemoteMMARKeys.URL: "https://api.ngc.nvidia.com/v2/models/nvidia/"
        "med/clara_pt_spleen_ct_segmentation/versions/1/zip",
        RemoteMMARKeys.DOC: "https://ngc.nvidia.com/catalog/models/nvidia:med:clara_pt_spleen_ct_segmentation",
        RemoteMMARKeys.FILE_TYPE: "zip",
        RemoteMMARKeys.HASH_TYPE: "md5",
        RemoteMMARKeys.HASH_VAL: None,
        RemoteMMARKeys.MODEL_FILE: os.path.join("models", "model.pt"),
        RemoteMMARKeys.CONFIG_FILE: os.path.join("config", "config_train.json"),
    },
    {
        RemoteMMARKeys.ID: "clara_pt_prostate_mri_segmentation_1",
        RemoteMMARKeys.NAME: "clara_pt_prostate_mri_segmentation",
        RemoteMMARKeys.URL: "https://api.ngc.nvidia.com/v2/models/nvidia/"
        "med/clara_pt_prostate_mri_segmentation/versions/1/zip",
        RemoteMMARKeys.DOC: "https://ngc.nvidia.com/catalog/models/nvidia:med:clara_pt_prostate_mri_segmentation",
        RemoteMMARKeys.FILE_TYPE: "zip",
        RemoteMMARKeys.HASH_TYPE: "md5",
        RemoteMMARKeys.HASH_VAL: None,
        RemoteMMARKeys.MODEL_FILE: os.path.join("models", "model.pt"),
        RemoteMMARKeys.CONFIG_FILE: os.path.join("config", "config_train.json"),
    },
    {
        RemoteMMARKeys.ID: "clara_pt_covid19_ct_lesion_segmentation_1",
        RemoteMMARKeys.NAME: "clara_pt_covid19_ct_lesion_segmentation",
        RemoteMMARKeys.URL: "https://api.ngc.nvidia.com/v2/models/nvidia/"
        "med/clara_pt_covid19_ct_lesion_segmentation/versions/1/zip",
        RemoteMMARKeys.DOC: "https://ngc.nvidia.com/catalog/models/nvidia:med:clara_pt_covid19_ct_lesion_segmentation",
        RemoteMMARKeys.FILE_TYPE: "zip",
        RemoteMMARKeys.HASH_TYPE: "md5",
        RemoteMMARKeys.HASH_VAL: None,
        RemoteMMARKeys.MODEL_FILE: os.path.join("models", "model.pt"),
    },
    {
        RemoteMMARKeys.ID: "clara_train_covid19_3d_ct_classification_1",
        RemoteMMARKeys.NAME: "clara_train_covid19_3d_ct_classification",
        RemoteMMARKeys.URL: "https://api.ngc.nvidia.com/v2/models/nvidia/"
        "med/clara_train_covid19_3d_ct_classification/versions/1/zip",
        RemoteMMARKeys.DOC: "https://ngc.nvidia.com/catalog/models/nvidia:med:clara_train_covid19_3d_ct_classification",
        RemoteMMARKeys.FILE_TYPE: "zip",
        RemoteMMARKeys.HASH_TYPE: "md5",
        RemoteMMARKeys.HASH_VAL: None,
        RemoteMMARKeys.MODEL_FILE: os.path.join("models", "model.pt"),
    },
    {
        RemoteMMARKeys.ID: "clara_pt_covid19_ct_lung_annotation_1",
        RemoteMMARKeys.NAME: "clara_pt_covid19_ct_lung_annotation",
        RemoteMMARKeys.URL: "https://api.ngc.nvidia.com/v2/models/nvidia/"
        "med/clara_pt_covid19_ct_lung_annotation/versions/1/zip",
        RemoteMMARKeys.DOC: "https://ngc.nvidia.com/catalog/models/nvidia:med:clara_pt_covid19_ct_lung_annotation",
        RemoteMMARKeys.FILE_TYPE: "zip",
        RemoteMMARKeys.HASH_TYPE: "md5",
        RemoteMMARKeys.HASH_VAL: None,
        RemoteMMARKeys.MODEL_FILE: os.path.join("models", "model.pt"),
    },
    {
        RemoteMMARKeys.ID: "clara_pt_fed_learning_brain_tumor_mri_segmentation_1",
        RemoteMMARKeys.NAME: "clara_pt_fed_learning_brain_tumor_mri_segmentation",
        RemoteMMARKeys.URL: "https://api.ngc.nvidia.com/v2/models/nvidia/"
        "med/clara_pt_fed_learning_brain_tumor_mri_segmentation/versions/1/zip",
        RemoteMMARKeys.DOC: "https://ngc.nvidia.com/catalog/models/"
        "nvidia:med:clara_pt_fed_learning_brain_tumor_mri_segmentation",
        RemoteMMARKeys.FILE_TYPE: "zip",
        RemoteMMARKeys.HASH_TYPE: "md5",
        RemoteMMARKeys.HASH_VAL: None,
        RemoteMMARKeys.MODEL_FILE: os.path.join("models", "server", "best_FL_global_model.pt"),
    },
    {
        RemoteMMARKeys.ID: "clara_pt_pathology_metastasis_detection_1",
        RemoteMMARKeys.NAME: "clara_pt_pathology_metastasis_detection",
        RemoteMMARKeys.URL: "https://api.ngc.nvidia.com/v2/models/nvidia/"
        "med/clara_pt_pathology_metastasis_detection/versions/1/zip",
        RemoteMMARKeys.DOC: "https://ngc.nvidia.com/catalog/models/nvidia:med:clara_pt_pathology_metastasis_detection",
        RemoteMMARKeys.FILE_TYPE: "zip",
        RemoteMMARKeys.HASH_TYPE: "md5",
        RemoteMMARKeys.HASH_VAL: None,
        RemoteMMARKeys.MODEL_FILE: os.path.join("models", "model.pt"),
        RemoteMMARKeys.CONFIG_FILE: os.path.join("config", "config_train.json"),
    },
    {
        RemoteMMARKeys.ID: "clara_pt_brain_mri_segmentation_1",
        RemoteMMARKeys.NAME: "clara_pt_brain_mri_segmentation",
        RemoteMMARKeys.URL: "https://api.ngc.nvidia.com/v2/models/nvidia/med/clara_pt_brain_mri_segmentation/versions/1/zip",
        RemoteMMARKeys.DOC: "https://ngc.nvidia.com/catalog/models/nvidia:med:clara_pt_brain_mri_segmentation",
        RemoteMMARKeys.FILE_TYPE: "zip",
        RemoteMMARKeys.HASH_TYPE: "md5",
        RemoteMMARKeys.HASH_VAL: None,
        RemoteMMARKeys.MODEL_FILE: os.path.join("models", "model.pt"),
    },
    {
        RemoteMMARKeys.ID: "clara_pt_brain_mri_segmentation_t1c_1",
        RemoteMMARKeys.NAME: "clara_pt_brain_mri_segmentation_t1c",
        RemoteMMARKeys.URL: "https://api.ngc.nvidia.com/v2/models/nvidia/med/clara_pt_brain_mri_segmentation_t1c/versions/1/zip",
        RemoteMMARKeys.DOC: "https://ngc.nvidia.com/catalog/models/nvidia:med:clara_pt_brain_mri_segmentation_t1c",
        RemoteMMARKeys.FILE_TYPE: "zip",
        RemoteMMARKeys.HASH_TYPE: "md5",
        RemoteMMARKeys.HASH_VAL: None,
        RemoteMMARKeys.MODEL_FILE: os.path.join("models", "model.pt"),
    },
    {
        RemoteMMARKeys.ID: "clara_pt_liver_and_tumor_ct_segmentation_1",
        RemoteMMARKeys.NAME: "clara_pt_liver_and_tumor_ct_segmentation",
        RemoteMMARKeys.URL: "https://api.ngc.nvidia.com/v2/models/nvidia/"
        "med/clara_pt_liver_and_tumor_ct_segmentation/versions/1/zip",
        RemoteMMARKeys.DOC: "https://ngc.nvidia.com/catalog/models/nvidia:med:clara_pt_liver_and_tumor_ct_segmentation",
        RemoteMMARKeys.FILE_TYPE: "zip",
        RemoteMMARKeys.HASH_TYPE: "md5",
        RemoteMMARKeys.HASH_VAL: None,
        RemoteMMARKeys.MODEL_FILE: os.path.join("models", "model.pt"),
        RemoteMMARKeys.CONFIG_FILE: os.path.join("config", "config_train.json"),
    },
    {
        RemoteMMARKeys.ID: "clara_pt_pancreas_and_tumor_ct_segmentation_1",
        RemoteMMARKeys.NAME: "clara_pt_pancreas_and_tumor_ct_segmentation",
        RemoteMMARKeys.URL: "https://api.ngc.nvidia.com/v2/models/nvidia/"
        "med/clara_pt_pancreas_and_tumor_ct_segmentation/versions/1/zip",
        RemoteMMARKeys.DOC: "https://ngc.nvidia.com/catalog/models/nvidia:med:clara_pt_pancreas_and_tumor_ct_segmentation",
        RemoteMMARKeys.FILE_TYPE: "zip",
        RemoteMMARKeys.HASH_TYPE: "md5",
        RemoteMMARKeys.HASH_VAL: None,
        RemoteMMARKeys.MODEL_FILE: os.path.join("models", "model.pt"),
        RemoteMMARKeys.CONFIG_FILE: os.path.join("config", "config_train.json"),
    },
    {
<<<<<<< HEAD
        RemoteMMARKeys.ID: "clara_pt_deepgrow_3d_annotation_1",
        RemoteMMARKeys.NAME: "clara_pt_deepgrow_3d_annotation",
        RemoteMMARKeys.URL: "https://api.ngc.nvidia.com/v2/models/nvidia/med/clara_pt_deepgrow_3d_annotation/versions/1/zip",
        RemoteMMARKeys.DOC: "https://ngc.nvidia.com/catalog/models/nvidia:med:clara_pt_deepgrow_3d_annotation",
=======
        RemoteMMARKeys.ID: "clara_pt_brain_mri_annotation_t1c_1",
        RemoteMMARKeys.NAME: "clara_pt_brain_mri_annotation_t1c",
        RemoteMMARKeys.URL: "https://api.ngc.nvidia.com/v2/models/nvidia/med/clara_pt_brain_mri_annotation_t1c/versions/1/zip",
        RemoteMMARKeys.DOC: "https://ngc.nvidia.com/catalog/models/nvidia:med:clara_pt_brain_mri_annotation_t1c",
>>>>>>> 7b08d409
        RemoteMMARKeys.FILE_TYPE: "zip",
        RemoteMMARKeys.HASH_TYPE: "md5",
        RemoteMMARKeys.HASH_VAL: None,
        RemoteMMARKeys.MODEL_FILE: os.path.join("models", "model.pt"),
<<<<<<< HEAD
        RemoteMMARKeys.CONFIG_FILE: os.path.join("config", "config_train.json"),
    },
    {
        RemoteMMARKeys.ID: "clara_pt_deepgrow_2d_annotation_1",
        RemoteMMARKeys.NAME: "clara_pt_deepgrow_2d_annotation",
        RemoteMMARKeys.URL: "https://api.ngc.nvidia.com/v2/models/nvidia/med/clara_pt_deepgrow_2d_annotation/versions/1/zip",
        RemoteMMARKeys.DOC: "https://ngc.nvidia.com/catalog/models/nvidia:med:clara_pt_deepgrow_2d_annotation",
=======
    },
    {
        RemoteMMARKeys.ID: "clara_pt_spleen_ct_annotation_1",
        RemoteMMARKeys.NAME: "clara_pt_spleen_ct_annotation",
        RemoteMMARKeys.URL: "https://api.ngc.nvidia.com/v2/models/nvidia/med/clara_pt_spleen_ct_annotation/versions/1/zip",
        RemoteMMARKeys.DOC: "https://ngc.nvidia.com/catalog/models/nvidia:med:clara_pt_spleen_ct_annotation",
>>>>>>> 7b08d409
        RemoteMMARKeys.FILE_TYPE: "zip",
        RemoteMMARKeys.HASH_TYPE: "md5",
        RemoteMMARKeys.HASH_VAL: None,
        RemoteMMARKeys.MODEL_FILE: os.path.join("models", "model.pt"),
<<<<<<< HEAD
        RemoteMMARKeys.CONFIG_FILE: os.path.join("config", "config_train.json"),
=======
>>>>>>> 7b08d409
    },
)<|MERGE_RESOLUTION|>--- conflicted
+++ resolved
@@ -165,22 +165,34 @@
         RemoteMMARKeys.CONFIG_FILE: os.path.join("config", "config_train.json"),
     },
     {
-<<<<<<< HEAD
+        RemoteMMARKeys.ID: "clara_pt_brain_mri_annotation_t1c_1",
+        RemoteMMARKeys.NAME: "clara_pt_brain_mri_annotation_t1c",
+        RemoteMMARKeys.URL: "https://api.ngc.nvidia.com/v2/models/nvidia/med/clara_pt_brain_mri_annotation_t1c/versions/1/zip",
+        RemoteMMARKeys.DOC: "https://ngc.nvidia.com/catalog/models/nvidia:med:clara_pt_brain_mri_annotation_t1c",
+        RemoteMMARKeys.FILE_TYPE: "zip",
+        RemoteMMARKeys.HASH_TYPE: "md5",
+        RemoteMMARKeys.HASH_VAL: None,
+        RemoteMMARKeys.MODEL_FILE: os.path.join("models", "model.pt"),
+    },
+    {
+        RemoteMMARKeys.ID: "clara_pt_spleen_ct_annotation_1",
+        RemoteMMARKeys.NAME: "clara_pt_spleen_ct_annotation",
+        RemoteMMARKeys.URL: "https://api.ngc.nvidia.com/v2/models/nvidia/med/clara_pt_spleen_ct_annotation/versions/1/zip",
+        RemoteMMARKeys.DOC: "https://ngc.nvidia.com/catalog/models/nvidia:med:clara_pt_spleen_ct_annotation",
+        RemoteMMARKeys.FILE_TYPE: "zip",
+        RemoteMMARKeys.HASH_TYPE: "md5",
+        RemoteMMARKeys.HASH_VAL: None,
+        RemoteMMARKeys.MODEL_FILE: os.path.join("models", "model.pt"),
+    },
+    {
         RemoteMMARKeys.ID: "clara_pt_deepgrow_3d_annotation_1",
         RemoteMMARKeys.NAME: "clara_pt_deepgrow_3d_annotation",
         RemoteMMARKeys.URL: "https://api.ngc.nvidia.com/v2/models/nvidia/med/clara_pt_deepgrow_3d_annotation/versions/1/zip",
         RemoteMMARKeys.DOC: "https://ngc.nvidia.com/catalog/models/nvidia:med:clara_pt_deepgrow_3d_annotation",
-=======
-        RemoteMMARKeys.ID: "clara_pt_brain_mri_annotation_t1c_1",
-        RemoteMMARKeys.NAME: "clara_pt_brain_mri_annotation_t1c",
-        RemoteMMARKeys.URL: "https://api.ngc.nvidia.com/v2/models/nvidia/med/clara_pt_brain_mri_annotation_t1c/versions/1/zip",
-        RemoteMMARKeys.DOC: "https://ngc.nvidia.com/catalog/models/nvidia:med:clara_pt_brain_mri_annotation_t1c",
->>>>>>> 7b08d409
-        RemoteMMARKeys.FILE_TYPE: "zip",
-        RemoteMMARKeys.HASH_TYPE: "md5",
-        RemoteMMARKeys.HASH_VAL: None,
-        RemoteMMARKeys.MODEL_FILE: os.path.join("models", "model.pt"),
-<<<<<<< HEAD
+        RemoteMMARKeys.FILE_TYPE: "zip",
+        RemoteMMARKeys.HASH_TYPE: "md5",
+        RemoteMMARKeys.HASH_VAL: None,
+        RemoteMMARKeys.MODEL_FILE: os.path.join("models", "model.pt"),
         RemoteMMARKeys.CONFIG_FILE: os.path.join("config", "config_train.json"),
     },
     {
@@ -188,21 +200,10 @@
         RemoteMMARKeys.NAME: "clara_pt_deepgrow_2d_annotation",
         RemoteMMARKeys.URL: "https://api.ngc.nvidia.com/v2/models/nvidia/med/clara_pt_deepgrow_2d_annotation/versions/1/zip",
         RemoteMMARKeys.DOC: "https://ngc.nvidia.com/catalog/models/nvidia:med:clara_pt_deepgrow_2d_annotation",
-=======
-    },
-    {
-        RemoteMMARKeys.ID: "clara_pt_spleen_ct_annotation_1",
-        RemoteMMARKeys.NAME: "clara_pt_spleen_ct_annotation",
-        RemoteMMARKeys.URL: "https://api.ngc.nvidia.com/v2/models/nvidia/med/clara_pt_spleen_ct_annotation/versions/1/zip",
-        RemoteMMARKeys.DOC: "https://ngc.nvidia.com/catalog/models/nvidia:med:clara_pt_spleen_ct_annotation",
->>>>>>> 7b08d409
-        RemoteMMARKeys.FILE_TYPE: "zip",
-        RemoteMMARKeys.HASH_TYPE: "md5",
-        RemoteMMARKeys.HASH_VAL: None,
-        RemoteMMARKeys.MODEL_FILE: os.path.join("models", "model.pt"),
-<<<<<<< HEAD
-        RemoteMMARKeys.CONFIG_FILE: os.path.join("config", "config_train.json"),
-=======
->>>>>>> 7b08d409
+        RemoteMMARKeys.FILE_TYPE: "zip",
+        RemoteMMARKeys.HASH_TYPE: "md5",
+        RemoteMMARKeys.HASH_VAL: None,
+        RemoteMMARKeys.MODEL_FILE: os.path.join("models", "model.pt"),
+        RemoteMMARKeys.CONFIG_FILE: os.path.join("config", "config_train.json"),
     },
 )