# Copyright (c) MONAI Consortium
# Licensed under the Apache License, Version 2.0 (the "License");
# you may not use this file except in compliance with the License.
# You may obtain a copy of the License at
#     http://www.apache.org/licenses/LICENSE-2.0
# Unless required by applicable law or agreed to in writing, software
# distributed under the License is distributed on an "AS IS" BASIS,
# WITHOUT WARRANTIES OR CONDITIONS OF ANY KIND, either express or implied.
# See the License for the specific language governing permissions and
# limitations under the License.

import importlib
import os
import shutil
import subprocess
import sys
from copy import copy, deepcopy
from tempfile import TemporaryDirectory
from typing import Any, Dict, List, Mapping

import torch

from monai.apps import download_and_extract
from monai.apps.utils import get_logger
from monai.auto3dseg.algo_gen import Algo, AlgoGen
from monai.bundle.config_parser import ConfigParser
from monai.utils import ensure_tuple

logger = get_logger(module_name=__name__)

__all__ = ["BundleAlgo", "BundleGen"]


class BundleAlgo(Algo):
    """
    An algorithm represented by a set of bundle configurations and scripts.

    ``BundleAlgo.cfg`` is a ``monai.bundle.ConfigParser`` instance.

    ..code-block:: python

        from monai.apps.auto3dseg import BundleAlgo

        data_stats_yaml = "/workspace/data_stats.yaml"
        algo = BundleAlgo(template_path=../algorithms/templates/segresnet2d/configs)
        algo.set_data_stats(data_stats_yaml)
        # algo.set_data_src("../data_src.json")
        algo.export_to_disk(".", algo_name="segresnet2d_1")

    This class creates MONAI bundles from a directory of 'bundle template'. Different from the regular MONAI bundle
    format, the bundle template may contain placeholders that must be filled using ``fill_template_config`` during
    ``export_to_disk``. Then created bundle keeps the same file structure as the template.

    """

    def __init__(self, template_path: str):
        """
        Create an Algo instance based on the predefined Algo template.

        Args:
            template_path: path to the root of the algo template.

        """

        self.template_path = template_path
        self.data_stats_files = ""
        self.data_list_file = ""
        self.output_path = ""
        self.name = ""
        self.best_metric = None
        # track records when filling template config: {"<config name>": {"<placeholder key>": value, ...}, ...}
        self.fill_records: dict = {}

    def set_data_stats(self, data_stats_files: str):  # type: ignore
        """
        Set the data anlysis report (generated by DataAnalyzer).

        Args:
            data_stats_files: path to the datastats yaml file
        """
        self.data_stats_files = os.path.abspath(data_stats_files)

    def set_data_source(self, data_src_cfg: str):
        """
        Set the data source configuration file

        Args:
            data_src_cfg: path to a configuration file (yaml) that contains datalist, dataroot, and other params.
                The config will be in a form of {"modality": "ct", "datalist": "path_to_json_datalist", "dataroot":
                "path_dir_data"}
        """
        self.data_list_file = data_src_cfg

    def fill_template_config(self, data_stats_filename: str, algo_path: str, **kwargs) -> dict:
        """
        The configuration files defined when constructing this Algo instance might not have a complete training
        and validation pipelines. Some configuration components and hyperparameters of the pipelines depend on the
        training data and other factors. This API is provided to allow the creation of fully functioning config files.
        Return the records of filling template config: {"<config name>": {"<placeholder key>": value, ...}, ...}.

        Args:
            data_stats_filename: filename of the data stats report (generated by DataAnalyzer)

        Notes:
            Template filling is optional. The user can construct a set of pre-filled configs without replacing values
            by using the data analysis results. It is also intended to be re-implemented in subclasses of BundleAlgo
            if the user wants their own way of auto-configured template filling.
        """
        return {}

    def export_to_disk(self, output_path: str, algo_name: str, **kwargs):
        """
        Fill the configuration templates, write the bundle (configs + scripts) to folder `output_path/algo_name`.

        Args:
            output_path: Path to export the 'scripts' and 'configs' directories.
            algo_name: the identifier of the algorithm (usually contains the name and extra info like fold ID).
            kwargs: other parameters, including: "copy_dirs=True/False" means whether to copy the template as output
                instead of inplace operation, "fill_template=True/False" means whether to fill the placeholders
                in the template. other parameters are for `fill_template_config` function.

        """
<<<<<<< HEAD
        os.makedirs(output_config_path, exist_ok=True)

        config_body = deepcopy(self.cfg.get())

        for s in sections:
            config_section_file = os.path.join(output_config_path, s + ".yaml")
            config_section = _pop_args(config_body, s)
            section_body = {}
            section_body[s] = config_section[0]  # _pop_args returns a Tuple even if there is only one element.
            ConfigParser.export_config_file(section_body, config_section_file, fmt="yaml", default_flow_style=None)

        output_config_file = os.path.join(output_config_path, "hyper_parameters.yaml")
        ConfigParser.export_config_file(config_body, output_config_file, fmt="yaml", default_flow_style=None)

        with open(output_config_file, "r+") as f:
            lines = f.readlines()
            f.seek(0)
            f.write(f"# Generated automatically by `{__name__}`\n")
            f.write("# For more information please visit: https://docs.monai.io/\n\n")
            for item in ensure_tuple(self.template_configs):
                f.write(f"# source file: {item}\n")
            f.write("\n\n")
            f.writelines(lines)
=======
        if kwargs.pop("copy_dirs", True):
            self.output_path = os.path.join(output_path, algo_name)
            os.makedirs(self.output_path, exist_ok=True)
            if os.path.isdir(self.output_path):
                shutil.rmtree(self.output_path)
            shutil.copytree(self.template_path, self.output_path)
        else:
            self.output_path = self.template_path
        if kwargs.pop("fill_template", True):
            self.fill_records = self.fill_template_config(self.data_stats_files, self.output_path, **kwargs)
        logger.info(self.output_path)
>>>>>>> ea2502f9

    def _create_cmd(self, train_params=None):
        """
        Create the command to execute training.

        """
        if train_params is not None:
            params = deepcopy(train_params)

        train_py = os.path.join(self.output_path, "scripts", "train.py")
        config_dir = os.path.join(self.output_path, "configs")

        if os.path.isdir(config_dir):
            base_cmd = ""
            for file in os.listdir(config_dir):
                if len(base_cmd) == 0:
                    base_cmd += f"{train_py} run --config_file="
                else:
                    base_cmd += ","  # Python Fire does not accept space
                config_yaml = os.path.join(config_dir, file)
                base_cmd += f"'{config_yaml}'"

        if "CUDA_VISIBLE_DEVICES" in params:
            devices = params.pop("CUDA_VISIBLE_DEVICES")
            n_devices, devices_info = len(devices), ",".join([str(x) for x in devices])
        else:
            n_devices, devices_info = torch.cuda.device_count(), ""
        if n_devices > 1:
            cmd = f"torchrun --nnodes={1:d} --nproc_per_node={n_devices:d} "
        else:
            cmd = "python "  # TODO: which system python?
        cmd += base_cmd
        if params and isinstance(params, Mapping):
            for k, v in params.items():
                cmd += f" --{k}={v}"
        return cmd, devices_info

    def _run_cmd(self, cmd: str, devices_info: str):
        """
        Execute the training command with target devices information.

        """
        try:
            logger.info(f"Launching: {cmd}")
            ps_environ = os.environ.copy()
            if devices_info:
                ps_environ["CUDA_VISIBLE_DEVICES"] = devices_info
            normal_out = subprocess.run(cmd.split(), env=ps_environ, check=True, capture_output=True)
            logger.info(repr(normal_out).replace("\\n", "\n").replace("\\t", "\t"))
        except subprocess.CalledProcessError as e:
            output = repr(e.stdout).replace("\\n", "\n").replace("\\t", "\t")
            errors = repr(e.stderr).replace("\\n", "\n").replace("\\t", "\t")
            raise RuntimeError(f"subprocess call error {e.returncode}: {errors}, {output}") from e
        return normal_out

    def train(self, train_params=None):
        """
        Load the run function in the training script of each model. Training parameter is predefined by the
        algo_config.yaml file, which is pre-filled by the fill_template_config function in the same instance.

        Args:
            train_params:  to specify the devices using a list of integers: ``{"CUDA_VISIBLE_DEVICES": [1,2,3]}``.
        """
        cmd, devices_info = self._create_cmd(train_params)
        return self._run_cmd(cmd, devices_info)

    def get_score(self, *args, **kwargs):
        """
        Returns validation scores of the model trained by the current Algo.
        """
        config_yaml = os.path.join(self.output_path, "configs", "hyper_parameters.yaml")
        parser = ConfigParser()
        parser.read_config(config_yaml)
        ckpt_path = parser.get_parsed_content("ckpt_path", default=self.output_path)

        dict_file = ConfigParser.load_config_file(os.path.join(ckpt_path, "progress.yaml"))
        # dict_file: a list of scores saved in the form of dict in progress.yaml
        return dict_file[-1]["best_avg_dice_score"]  # the last one is the best one

    def get_inferer(self, *args, **kwargs):
        """
        Load the InferClass from the infer.py. The InferClass should be defined in the template under the path of
        "scripts/infer.py". It is required to define the "InferClass" (name is fixed) with two functions at least
        ("__init__" and "infer"). The init class has an override kwargs that can be used to override parameters in
        the run-time optionally.

        Examples:

            ..code-block:: python

                class InferClass
                    def __init__(self, config_file: Optional[Union[str, Sequence[str]]] = None, **override):
                        # read configs from config_file (sequence)
                        # set up transforms
                        # set up model
                        # set up other hyper parameters
                        return

                    @torch.no_grad()
                    def infer(self, image_file):
                        # infer the model and save the results to output
                        return output

        """
        infer_py = os.path.join(self.output_path, "scripts", "infer.py")
        if not os.path.isfile(infer_py):
            raise ValueError(f"{infer_py} is not found, please check the path.")

        config_dir = os.path.join(self.output_path, "configs")
        configs_path = [os.path.join(config_dir, f) for f in os.listdir(config_dir)]

        spec = importlib.util.spec_from_file_location("InferClass", infer_py)
        infer_class = importlib.util.module_from_spec(spec)
        sys.modules["InferClass"] = infer_class
        spec.loader.exec_module(infer_class)
        return infer_class.InferClass(configs_path, *args, **kwargs)

    def predict(self, predict_params=None):
        """
        Use the trained model to predict the outputs with a given input image. Path to input image is in the params
        dict in a form of {"files", ["path_to_image_1", "path_to_image_2"]}. If it is not specified, then the pre-
        diction will use the test images predefined in the bundle config.

        Args:
            predict_params: a dict to override the parameters in the bundle config (including the files to predict).

        """
        if predict_params is None:
            params = {}
        else:
            params = deepcopy(predict_params)

        files = params.pop("files", ".")
        inferer = self.get_inferer(**params)
        return [inferer.infer(f) for f in ensure_tuple(files)]

    def get_output_path(self):
        """
        Get the script path (where scripts and configs folders are located)
        """
        return self.output_path


# path to download the algo_templates
default_algo_zip = (
    "https://github.com/Project-MONAI/research-contributions/releases/download/algo_templates/b58e612.tar.gz"
)

# default algorithms
default_algos = {
    "segresnet2d": dict(_target_="segresnet2d.scripts.algo.Segresnet2dAlgo", template_path="segresnet2d"),
    "dints": dict(_target_="dints.scripts.algo.DintsAlgo", template_path="dints"),
    "swinunetr": dict(_target_="swinunetr.scripts.algo.SwinunetrAlgo", template_path="swinunetr"),
    "segresnet": dict(_target_="segresnet.scripts.algo.SegresnetAlgo", template_path="segresnet"),
}


class BundleGen(AlgoGen):
    """
    This class generates a set of bundles according to the cross-validation folds, each of them can run independently.

    Args:
        algo_path: the directory path to save the algorithm templates. Default is the current working dir.
        algos: if dictionary, it outlines the algorithm to use. if None, automatically download the zip file
            from the defatult link. if string, it represents the download link.
        data_stats_filename: the path to the data stats file (generated by DataAnalyzer)
        data_src_cfg_name: the path to the data source config YAML file. The config will be in a form of
            {"modality": "ct", "datalist": "path_to_json_datalist", "dataroot": "path_dir_data"}

    .. code-block:: bash

        python -m monai.apps.auto3dseg BundleGen generate --data_stats_filename="../algorithms/data_stats.yaml"
    """

    def __init__(self, algo_path: str = ".", algos=None, data_stats_filename=None, data_src_cfg_name=None):
        self.algos: Any = []

        if algos is None or isinstance(algos, str):
            # trigger the download process
            zip_download_dir = TemporaryDirectory()
            algo_compressed_file = os.path.join(zip_download_dir.name, "algo_templates.tar.gz")
            download_and_extract(default_algo_zip if algos is None else algos, algo_compressed_file, algo_path)
            zip_download_dir.cleanup()
            sys.path.insert(0, os.path.join(algo_path, "algorithm_templates"))
            algos = copy(default_algos)
            for name in algos:
                algos[name]["template_path"] = os.path.join(
                    algo_path, "algorithm_templates", default_algos[name]["template_path"]
                )

        if isinstance(algos, dict):
            for algo_name, algo_params in algos.items():
                self.algos.append(ConfigParser(algo_params).get_parsed_content())
                self.algos[-1].name = algo_name
        else:
            self.algos = ensure_tuple(algos)

        self.data_stats_filename = data_stats_filename
        self.data_src_cfg_filename = data_src_cfg_name
        self.history: List[Dict] = []

    def set_data_stats(self, data_stats_filename: str):  # type: ignore
        """
        Set the data stats filename

        Args:
            data_stats_filename: filename of datastats
        """
        self.data_stats_filename = data_stats_filename

    def get_data_stats(self):
        """Get the filename of the data stats"""
        return self.data_stats_filename

    def set_data_src(self, data_src_cfg_filename):
        """
        Set the data source filename

        Args:
            data_src_cfg_filename: filename of data_source file
        """
        self.data_src_cfg_filename = data_src_cfg_filename

    def get_data_src(self):
        """Get the data source filename"""
        return self.data_src_cfg_filename

    def get_history(self) -> List:  # type: ignore
        """get the history of the bundleAlgo object with their names/identifiers"""
        return self.history

    def generate(self, output_folder=".", num_fold: int = 5):
        """
        Generate the bundle scripts/configs for each bundleAlgo

        Args:
            output_folder: the output folder to save each algorithm.
            num_fold: the number of cross validation fold
        """
        fold_idx = list(range(num_fold))
        for algo in self.algos:
            for f_id in ensure_tuple(fold_idx):
                data_stats = self.get_data_stats()
                data_src_cfg = self.get_data_src()
                gen_algo = deepcopy(algo)
                gen_algo.set_data_stats(data_stats)
                gen_algo.set_data_source(data_src_cfg)
                task_name = f"{gen_algo.name}_{f_id}"
                gen_algo.export_to_disk(output_folder, task_name, fold=f_id)
                self.history.append({task_name: gen_algo})  # track the previous, may create a persistent history<|MERGE_RESOLUTION|>--- conflicted
+++ resolved
@@ -78,7 +78,7 @@
         Args:
             data_stats_files: path to the datastats yaml file
         """
-        self.data_stats_files = os.path.abspath(data_stats_files)
+        self.data_stats_files = data_stats_files
 
     def set_data_source(self, data_src_cfg: str):
         """
@@ -120,31 +120,6 @@
                 in the template. other parameters are for `fill_template_config` function.
 
         """
-<<<<<<< HEAD
-        os.makedirs(output_config_path, exist_ok=True)
-
-        config_body = deepcopy(self.cfg.get())
-
-        for s in sections:
-            config_section_file = os.path.join(output_config_path, s + ".yaml")
-            config_section = _pop_args(config_body, s)
-            section_body = {}
-            section_body[s] = config_section[0]  # _pop_args returns a Tuple even if there is only one element.
-            ConfigParser.export_config_file(section_body, config_section_file, fmt="yaml", default_flow_style=None)
-
-        output_config_file = os.path.join(output_config_path, "hyper_parameters.yaml")
-        ConfigParser.export_config_file(config_body, output_config_file, fmt="yaml", default_flow_style=None)
-
-        with open(output_config_file, "r+") as f:
-            lines = f.readlines()
-            f.seek(0)
-            f.write(f"# Generated automatically by `{__name__}`\n")
-            f.write("# For more information please visit: https://docs.monai.io/\n\n")
-            for item in ensure_tuple(self.template_configs):
-                f.write(f"# source file: {item}\n")
-            f.write("\n\n")
-            f.writelines(lines)
-=======
         if kwargs.pop("copy_dirs", True):
             self.output_path = os.path.join(output_path, algo_name)
             os.makedirs(self.output_path, exist_ok=True)
@@ -156,7 +131,6 @@
         if kwargs.pop("fill_template", True):
             self.fill_records = self.fill_template_config(self.data_stats_files, self.output_path, **kwargs)
         logger.info(self.output_path)
->>>>>>> ea2502f9
 
     def _create_cmd(self, train_params=None):
         """
@@ -293,12 +267,6 @@
         inferer = self.get_inferer(**params)
         return [inferer.infer(f) for f in ensure_tuple(files)]
 
-    def get_output_path(self):
-        """
-        Get the script path (where scripts and configs folders are located)
-        """
-        return self.output_path
-
 
 # path to download the algo_templates
 default_algo_zip = (
@@ -404,6 +372,6 @@
                 gen_algo = deepcopy(algo)
                 gen_algo.set_data_stats(data_stats)
                 gen_algo.set_data_source(data_src_cfg)
-                task_name = f"{gen_algo.name}_{f_id}"
-                gen_algo.export_to_disk(output_folder, task_name, fold=f_id)
-                self.history.append({task_name: gen_algo})  # track the previous, may create a persistent history+                name = f"{gen_algo.name}_{f_id}"
+                gen_algo.export_to_disk(output_folder, name, fold=f_id)
+                self.history.append({name: gen_algo})  # track the previous, may create a persistent history