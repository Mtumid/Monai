--- conflicted
+++ resolved
@@ -155,11 +155,7 @@
         if os.path.isdir(config_dir):
             base_cmd = ""
             for file in os.listdir(config_dir):
-<<<<<<< HEAD
-                if not (file.endswith('yaml') or file.endswith('json')):
-=======
                 if not (file.endswith("yaml") or file.endswith("json")):
->>>>>>> fa056098
                     continue
                 if len(base_cmd) == 0:
                     base_cmd += f"{train_py} run --config_file="
