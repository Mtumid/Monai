--- conflicted
+++ resolved
@@ -121,11 +121,7 @@
     """
     Determine if the object is an immutable object.
 
-<<<<<<< HEAD
-    see also https://github.com/python/cpython/blob/740050af0493030b1f6ebf0b9ac39a356e2e74b6/Lib/copy.py#L109
-=======
     see also https://github.com/python/cpython/blob/3.11/Lib/copy.py#L109
->>>>>>> b5921645
     """
     return isinstance(obj, (type(None), int, float, bool, complex, str, tuple, bytes, type, range, slice))
 
