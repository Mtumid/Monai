--- conflicted
+++ resolved
@@ -17,11 +17,7 @@
 
 from monai.utils.misc import ensure_tuple_rep
 from monai.transforms.compose import MapTransform
-<<<<<<< HEAD
-from monai.transforms.post.array import SplitChannel, Activations, AsDiscrete
-=======
-from monai.transforms.post.array import SplitChannel, KeepLargestConnectedComponent
->>>>>>> eb104391
+from monai.transforms.post.array import SplitChannel, Activations, AsDiscrete, KeepLargestConnectedComponent
 
 
 class SplitChanneld(MapTransform):
@@ -61,12 +57,10 @@
         return d
 
 
-<<<<<<< HEAD
 class Activationsd(MapTransform):
     """
     Dictionary-based wrapper of :py:class:`monai.transforms.AddActivations`.
     Add activation layers to the input data specified by `keys`.
-
     """
 
     def __init__(self, keys, output_postfix="act", sigmoid=False, softmax=False, other=None):
@@ -83,7 +77,6 @@
                 output before transform.
             other (Callable, tuple or list of Callables): callable function to execute other activation layers,
                 for example: `other = lambda x: torch.tanh(x)`
-
         """
         super().__init__(keys)
         if not isinstance(output_postfix, str):
@@ -105,7 +98,6 @@
 class AsDiscreted(MapTransform):
     """
     Dictionary-based wrapper of :py:class:`monai.transforms.AsDiscrete`.
-
     """
 
     def __init__(
@@ -130,8 +122,32 @@
             n_classes (bool): the number of classes to convert to One-Hot format.
             threshold_values (bool): whether threshold the float value to int number 0 or 1, default is False.
             logit_thresh (float): the threshold value for thresholding operation, default is 0.5.
+        """
+        super().__init__(keys)
+        if not isinstance(output_postfix, str):
+            raise ValueError("output_postfix must be a string.")
+        self.output_postfix = output_postfix
+        self.argmax = ensure_tuple_rep(argmax, len(self.keys))
+        self.to_onehot = ensure_tuple_rep(to_onehot, len(self.keys))
+        self.n_classes = ensure_tuple_rep(n_classes, len(self.keys))
+        self.threshold_values = ensure_tuple_rep(threshold_values, len(self.keys))
+        self.logit_thresh = ensure_tuple_rep(logit_thresh, len(self.keys))
+        self.converter = AsDiscrete()
 
-=======
+    def __call__(self, data):
+        d = dict(data)
+        for idx, key in enumerate(self.keys):
+            d[f"{key}_{self.output_postfix}"] = self.converter(
+                d[key],
+                self.argmax[idx],
+                self.to_onehot[idx],
+                self.n_classes[idx],
+                self.threshold_values[idx],
+                self.logit_thresh[idx],
+            )
+        return d
+
+
 class KeepLargestConnectedComponentd(MapTransform):
     """
     dictionary-based wrapper of :py:class:monai.transforms.utility.array.KeepLargestConnectedComponent.
@@ -156,46 +172,21 @@
             output_postfix (str): the postfix string to construct keys to store converted data.
                 for example: if the keys of input data is `label`, output_postfix is `largestcc`,
                 the output data keys will be: `label_largestcc`.
->>>>>>> eb104391
         """
         super().__init__(keys)
         if not isinstance(output_postfix, str):
             raise ValueError("output_postfix must be a string.")
         self.output_postfix = output_postfix
-<<<<<<< HEAD
-        self.argmax = ensure_tuple_rep(argmax, len(self.keys))
-        self.to_onehot = ensure_tuple_rep(to_onehot, len(self.keys))
-        self.n_classes = ensure_tuple_rep(n_classes, len(self.keys))
-        self.threshold_values = ensure_tuple_rep(threshold_values, len(self.keys))
-        self.logit_thresh = ensure_tuple_rep(logit_thresh, len(self.keys))
-        self.converter = AsDiscrete()
-=======
         self.converter = KeepLargestConnectedComponent(applied_values, independent, background, connectivity)
->>>>>>> eb104391
 
     def __call__(self, data):
         d = dict(data)
         for idx, key in enumerate(self.keys):
-<<<<<<< HEAD
-            d[f"{key}_{self.output_postfix}"] = self.converter(
-                d[key],
-                self.argmax[idx],
-                self.to_onehot[idx],
-                self.n_classes[idx],
-                self.threshold_values[idx],
-                self.logit_thresh[idx],
-            )
-        return d
-
-
-ActivationsD = ActivationsDict = Activationsd
-AsDiscreteD = AsDiscreteDict = AsDiscreted
-SplitChannelD = SplitChannelDict = SplitChanneld
-=======
             d[f"{key}_{self.output_postfix}"] = self.converter(d[key])
         return d
 
 
 SplitChannelD = SplitChannelDict = SplitChanneld
-KeepLargestConnectedComponentD = KeepLargestConnectedComponentDict = KeepLargestConnectedComponentd
->>>>>>> eb104391
+ActivationsD = ActivationsDict = Activationsd
+AsDiscreteD = AsDiscreteDict = AsDiscreted
+KeepLargestConnectedComponentD = KeepLargestConnectedComponentDict = KeepLargestConnectedComponentd