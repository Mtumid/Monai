# Copyright 2020 - 2021 MONAI Consortium
# Licensed under the Apache License, Version 2.0 (the "License");
# you may not use this file except in compliance with the License.
# You may obtain a copy of the License at
#     http://www.apache.org/licenses/LICENSE-2.0
# Unless required by applicable law or agreed to in writing, software
# distributed under the License is distributed on an "AS IS" BASIS,
# WITHOUT WARRANTIES OR CONDITIONS OF ANY KIND, either express or implied.
# See the License for the specific language governing permissions and
# limitations under the License.
"""
A collection of "vanilla" transforms for the model output tensors
https://github.com/Project-MONAI/MONAI/wiki/MONAI_Design
"""

import warnings
from typing import Callable, Optional, Sequence, Union

import numpy as np
import torch
import torch.nn.functional as F

from monai.networks import one_hot
from monai.networks.layers import GaussianFilter
from monai.transforms.transform import TorchTransform, Transform
from monai.transforms.utils import get_largest_connected_component_mask
from monai.utils import ensure_tuple
from monai.utils.enums import DataObjects

__all__ = [
    "Activations",
    "AsDiscrete",
    "KeepLargestConnectedComponent",
    "LabelToContour",
    "MeanEnsemble",
    "VoteEnsemble",
    "ProbNMS",
]


class Activations(TorchTransform):
    """
    Add activation operations to the model output, typically `Sigmoid` or `Softmax`.

    Args:
        sigmoid: whether to execute sigmoid function on model output before transform.
            Defaults to ``False``.
        softmax: whether to execute softmax function on model output before transform.
            Defaults to ``False``.
        other: callable function to execute other activation layers, for example:
            `other = lambda x: torch.tanh(x)`. Defaults to ``None``.

    Raises:
        TypeError: When ``other`` is not an ``Optional[Callable]``.

    """

    def __init__(self, sigmoid: bool = False, softmax: bool = False, other: Optional[Callable] = None) -> None:
        self.sigmoid = sigmoid
        self.softmax = softmax
        if other is not None and not callable(other):
            raise TypeError(f"other must be None or callable but is {type(other).__name__}.")
        self.other = other

    def __call__(
        self,
        img: DataObjects.Images,
        sigmoid: Optional[bool] = None,
        softmax: Optional[bool] = None,
        other: Optional[Callable] = None,
    ) -> DataObjects.Images:
        """
        Args:
            sigmoid: whether to execute sigmoid function on model output before transform.
                Defaults to ``self.sigmoid``.
            softmax: whether to execute softmax function on model output before transform.
                Defaults to ``self.softmax``.
            other: callable function to execute other activation layers, for example:
                `other = torch.tanh`. Defaults to ``self.other``.

        Raises:
            ValueError: When ``sigmoid=True`` and ``softmax=True``. Incompatible values.
            TypeError: When ``other`` is not an ``Optional[Callable]``.
            ValueError: When ``self.other=None`` and ``other=None``. Incompatible values.

        """
        if sigmoid and softmax:
            raise ValueError("Incompatible values: sigmoid=True and softmax=True.")
        if other is not None and not callable(other):
            raise TypeError(f"other must be None or callable but is {type(other).__name__}.")

        img, orig_type, orig_device = self.pre_conv_data(img)

        # convert to float as activation must operate on float tensor
        img = img.float()  # type: ignore
        if sigmoid or self.sigmoid:
            img = torch.sigmoid(img)
        if softmax or self.softmax:
            img = torch.softmax(img, dim=0)

        act_func = self.other if other is None else other
        if act_func is not None:
            img = act_func(img)

        return self.post_convert_data(img, orig_type, orig_device)


class AsDiscrete(TorchTransform):
    """
    Execute after model forward to transform model output to discrete values.
    It can complete below operations:

        -  execute `argmax` for input logits values.
        -  threshold input value to 0.0 or 1.0.
        -  convert input value to One-Hot format

    Args:
        argmax: whether to execute argmax function on input data before transform.
            Defaults to ``False``.
        to_onehot: whether to convert input data into the one-hot format.
            Defaults to ``False``.
        n_classes: the number of classes to convert to One-Hot format.
            Defaults to ``None``.
        threshold_values: whether threshold the float value to int number 0 or 1.
            Defaults to ``False``.
        logit_thresh: the threshold value for thresholding operation..
            Defaults to ``0.5``.

    """

    def __init__(
        self,
        argmax: bool = False,
        to_onehot: bool = False,
        n_classes: Optional[int] = None,
        threshold_values: bool = False,
        logit_thresh: float = 0.5,
    ) -> None:
        self.argmax = argmax
        self.to_onehot = to_onehot
        self.n_classes = n_classes
        self.threshold_values = threshold_values
        self.logit_thresh = logit_thresh

    def __call__(
        self,
        img: DataObjects.Images,
        argmax: Optional[bool] = None,
        to_onehot: Optional[bool] = None,
        n_classes: Optional[int] = None,
        threshold_values: Optional[bool] = None,
        logit_thresh: Optional[float] = None,
    ) -> DataObjects.Images:
        """
        Args:
            argmax: whether to execute argmax function on input data before transform.
                Defaults to ``self.argmax``.
            to_onehot: whether to convert input data into the one-hot format.
                Defaults to ``self.to_onehot``.
            n_classes: the number of classes to convert to One-Hot format.
                Defaults to ``self.n_classes``.
            threshold_values: whether threshold the float value to int number 0 or 1.
                Defaults to ``self.threshold_values``.
            logit_thresh: the threshold value for thresholding operation..
                Defaults to ``self.logit_thresh``.

        """
        img_t: torch.Tensor
        img_t, orig_type, orig_device = self.pre_conv_data(img)  # type: ignore

        if argmax or self.argmax:
<<<<<<< HEAD
            img_t = torch.argmax(img_t, dim=1, keepdim=True)
=======
            img = torch.argmax(img, dim=0, keepdim=True)
>>>>>>> 321d65bd

        if to_onehot or self.to_onehot:
            _nclasses = self.n_classes if n_classes is None else n_classes
            if not isinstance(_nclasses, int):
                raise AssertionError("One of self.n_classes or n_classes must be an integer")
<<<<<<< HEAD
            img_t = one_hot(img_t, _nclasses)
=======
            img = one_hot(img, num_classes=_nclasses, dim=0)
>>>>>>> 321d65bd

        if threshold_values or self.threshold_values:
            img_t = img_t >= (logit_thresh or self.logit_thresh)

        return self.post_convert_data(img_t.float(), orig_type, orig_device)


class KeepLargestConnectedComponent(TorchTransform):
    """
    Keeps only the largest connected component in the image.
    This transform can be used as a post-processing step to clean up over-segment areas in model output.

    The input is assumed to be a channel-first PyTorch Tensor:
      1) With shape (1, spatial_dim1[, spatial_dim2, ...]) and the values correspond to expected labels.
      2) With shape (C, spatial_dim1[, spatial_dim2, ...]) and the values should be 0, 1 on each labels.

    Note:
        For single channel data, 0 will be treated as background and the over-segment pixels will be set to 0.
        For one-hot data, the over-segment pixels will be set to 0 in its channel.

    For example:
    Use KeepLargestConnectedComponent with applied_labels=[1], connectivity=1::

       [1, 0, 0]         [0, 0, 0]
       [0, 1, 1]    =>   [0, 1 ,1]
       [0, 1, 1]         [0, 1, 1]

    Use KeepLargestConnectedComponent with applied_labels[1, 2], independent=False, connectivity=1::

      [0, 0, 1, 0 ,0]           [0, 0, 1, 0 ,0]
      [0, 2, 1, 1 ,1]           [0, 2, 1, 1 ,1]
      [1, 2, 1, 0 ,0]    =>     [1, 2, 1, 0 ,0]
      [1, 2, 0, 1 ,0]           [1, 2, 0, 0 ,0]
      [2, 2, 0, 0 ,2]           [2, 2, 0, 0 ,0]

    Use KeepLargestConnectedComponent with applied_labels[1, 2], independent=True, connectivity=1::

      [0, 0, 1, 0 ,0]           [0, 0, 1, 0 ,0]
      [0, 2, 1, 1 ,1]           [0, 2, 1, 1 ,1]
      [1, 2, 1, 0 ,0]    =>     [0, 2, 1, 0 ,0]
      [1, 2, 0, 1 ,0]           [0, 2, 0, 0 ,0]
      [2, 2, 0, 0 ,2]           [2, 2, 0, 0 ,0]

    Use KeepLargestConnectedComponent with applied_labels[1, 2], independent=False, connectivity=2::

      [0, 0, 1, 0 ,0]           [0, 0, 1, 0 ,0]
      [0, 2, 1, 1 ,1]           [0, 2, 1, 1 ,1]
      [1, 2, 1, 0 ,0]    =>     [1, 2, 1, 0 ,0]
      [1, 2, 0, 1 ,0]           [1, 2, 0, 1 ,0]
      [2, 2, 0, 0 ,2]           [2, 2, 0, 0 ,2]

    """

    def __init__(
        self, applied_labels: Union[Sequence[int], int], independent: bool = True, connectivity: Optional[int] = None
    ) -> None:
        """
        Args:
            applied_labels: Labels for applying the connected component on.
                If only one channel. The pixel whose value is not in this list will remain unchanged.
                If the data is in one-hot format, this is used to determine what channels to apply.
            independent: consider several labels as a whole or independent, default is `True`.
                Example use case would be segment label 1 is liver and label 2 is liver tumor, in that case
                you want this "independent" to be specified as False.
            connectivity: Maximum number of orthogonal hops to consider a pixel/voxel as a neighbor.
                Accepted values are ranging from  1 to input.ndim. If ``None``, a full
                connectivity of ``input.ndim`` is used.
        """
        super().__init__()
        self.applied_labels = ensure_tuple(applied_labels)
        self.independent = independent
        self.connectivity = connectivity

    def __call__(self, img: DataObjects.Images) -> DataObjects.Images:
        """
        Args:
            img: shape must be (C, spatial_dim1[, spatial_dim2, ...]).

        Returns:
            A PyTorch Tensor with shape (C, spatial_dim1[, spatial_dim2, ...]).
        """
<<<<<<< HEAD
        img, orig_type, orig_device = self.pre_conv_data(img)

        channel_dim = 1
        if img.shape[channel_dim] == 1:

            img = torch.squeeze(img, dim=channel_dim)  # type: ignore
=======
        if img.shape[0] == 1:
            img = torch.squeeze(img, dim=0)
>>>>>>> 321d65bd

            if self.independent:
                for i in self.applied_labels:
                    foreground = (img == i).type(torch.uint8)
                    mask = get_largest_connected_component_mask(foreground, self.connectivity)
                    img[foreground != mask] = 0
            else:
                foreground = torch.zeros_like(img)
                for i in self.applied_labels:
                    foreground += (img == i).type(torch.uint8)
                mask = get_largest_connected_component_mask(foreground, self.connectivity)
                img[foreground != mask] = 0

            output = torch.unsqueeze(img, dim=0)
        else:
            # one-hot data is assumed to have binary value in each channel
            if self.independent:
                for i in self.applied_labels:
                    foreground = img[i, ...].type(torch.uint8)
                    mask = get_largest_connected_component_mask(foreground, self.connectivity)
                    img[i, ...][foreground != mask] = 0
            else:
                applied_img = img[self.applied_labels, ...].type(torch.uint8)
                foreground = torch.any(applied_img, dim=0)
                mask = get_largest_connected_component_mask(foreground, self.connectivity)
                background_mask = torch.unsqueeze(foreground != mask, dim=0)
                background_mask = torch.repeat_interleave(background_mask, len(self.applied_labels), dim=0)
                applied_img[background_mask] = 0
<<<<<<< HEAD
                img[:, self.applied_labels, ...] = applied_img.type(img.type())  # type: ignore
            output = img  # type: ignore
=======
                img[self.applied_labels, ...] = applied_img.type(img.type())
            output = img
>>>>>>> 321d65bd

        return self.post_convert_data(output, orig_type, orig_device)


class LabelToContour(Transform):
    """
    Return the contour of binary input images that only compose of 0 and 1, with Laplace kernel
    set as default for edge detection. Typical usage is to plot the edge of label or segmentation output.

    Args:
        kernel_type: the method applied to do edge detection, default is "Laplace".

    Raises:
        NotImplementedError: When ``kernel_type`` is not "Laplace".

    """

    def __init__(self, kernel_type: str = "Laplace") -> None:
        if kernel_type != "Laplace":
            raise NotImplementedError('Currently only kernel_type="Laplace" is supported.')
        self.kernel_type = kernel_type

    def __call__(self, img: torch.Tensor) -> torch.Tensor:
        """
        Args:
            img: torch tensor data to extract the contour, with shape: [channels, height, width[, depth]]

        Raises:
            ValueError: When ``image`` ndim is not one of [3, 4].

        Returns:
            A torch tensor with the same shape as img, note:
                1. it's the binary classification result of whether a pixel is edge or not.
                2. in order to keep the original shape of mask image, we use padding as default.
                3. the edge detection is just approximate because it defects inherent to Laplace kernel,
                   ideally the edge should be thin enough, but now it has a thickness.

        """
        channels = img.shape[0]
        img_ = img.unsqueeze(0)
        if img.ndimension() == 3:
            kernel = torch.tensor([[-1, -1, -1], [-1, 8, -1], [-1, -1, -1]], dtype=torch.float32, device=img.device)
            kernel = kernel.repeat(channels, 1, 1, 1)
            contour_img = F.conv2d(img_, kernel, bias=None, stride=1, padding=1, dilation=1, groups=channels)
        elif img.ndimension() == 4:
            kernel = -1 * torch.ones(3, 3, 3, dtype=torch.float32, device=img.device)
            kernel[1, 1, 1] = 26
            kernel = kernel.repeat(channels, 1, 1, 1, 1)
            contour_img = F.conv3d(img_, kernel, bias=None, stride=1, padding=1, dilation=1, groups=channels)
        else:
            raise ValueError(f"Unsupported img dimension: {img.ndimension()}, available options are [4, 5].")

        contour_img.clamp_(min=0.0, max=1.0)
        return contour_img.squeeze(0)


class MeanEnsemble(Transform):
    """
    Execute mean ensemble on the input data.
    The input data can be a list or tuple of PyTorch Tensor with shape: [C[, H, W, D]],
    Or a single PyTorch Tensor with shape: [E, C[, H, W, D]], the `E` dimension represents
    the output data from different models.
    Typically, the input data is model output of segmentation task or classification task.
    And it also can support to add `weights` for the input data.

    Args:
        weights: can be a list or tuple of numbers for input data with shape: [E, C, H, W[, D]].
            or a Numpy ndarray or a PyTorch Tensor data.
            the `weights` will be added to input data from highest dimension, for example:
            1. if the `weights` only has 1 dimension, it will be added to the `E` dimension of input data.
            2. if the `weights` has 2 dimensions, it will be added to `E` and `C` dimensions.
            it's a typical practice to add weights for different classes:
            to ensemble 3 segmentation model outputs, every output has 4 channels(classes),
            so the input data shape can be: [3, 4, H, W, D].
            and add different `weights` for different classes, so the `weights` shape can be: [3, 4].
            for example: `weights = [[1, 2, 3, 4], [4, 3, 2, 1], [1, 1, 1, 1]]`.

    """

    def __init__(self, weights: Optional[Union[Sequence[float], torch.Tensor, np.ndarray]] = None) -> None:
        self.weights = torch.as_tensor(weights, dtype=torch.float) if weights is not None else None

    def __call__(self, img: Union[Sequence[torch.Tensor], torch.Tensor]) -> torch.Tensor:
        img_ = torch.stack(img) if isinstance(img, (tuple, list)) else torch.as_tensor(img)
        if self.weights is not None:
            self.weights = self.weights.to(img_.device)
            shape = tuple(self.weights.shape)
            for _ in range(img_.ndimension() - self.weights.ndimension()):
                shape += (1,)
            weights = self.weights.reshape(*shape)

            img_ = img_ * weights / weights.mean(dim=0, keepdim=True)

        return torch.mean(img_, dim=0)


class VoteEnsemble(Transform):
    """
    Execute vote ensemble on the input data.
    The input data can be a list or tuple of PyTorch Tensor with shape: [C[, H, W, D]],
    Or a single PyTorch Tensor with shape: [E[, C, H, W, D]], the `E` dimension represents
    the output data from different models.
    Typically, the input data is model output of segmentation task or classification task.

    Note:
        This vote transform expects the input data is discrete values. It can be multiple channels
        data in One-Hot format or single channel data. It will vote to select the most common data
        between items.
        The output data has the same shape as every item of the input data.

    Args:
        num_classes: if the input is single channel data instead of One-Hot, we can't get class number
            from channel, need to explicitly specify the number of classes to vote.

    """

    def __init__(self, num_classes: Optional[int] = None) -> None:
        self.num_classes = num_classes

    def __call__(self, img: Union[Sequence[torch.Tensor], torch.Tensor]) -> torch.Tensor:
        img_ = torch.stack(img) if isinstance(img, (tuple, list)) else torch.as_tensor(img)
        if self.num_classes is not None:
            has_ch_dim = True
            if img_.ndimension() > 1 and img_.shape[1] > 1:
                warnings.warn("no need to specify num_classes for One-Hot format data.")
            else:
                if img_.ndimension() == 1:
                    # if no channel dim, need to remove channel dim after voting
                    has_ch_dim = False
                img_ = one_hot(img_, self.num_classes, dim=1)

        img_ = torch.mean(img_.float(), dim=0)

        if self.num_classes is not None:
            # if not One-Hot, use "argmax" to vote the most common class
            return torch.argmax(img_, dim=0, keepdim=has_ch_dim)
        # for One-Hot data, round the float number to 0 or 1
        return torch.round(img_)


class ProbNMS(Transform):
    """
    Performs probability based non-maximum suppression (NMS) on the probabilities map via
    iteratively selecting the coordinate with highest probability and then move it as well
    as its surrounding values. The remove range is determined by the parameter `box_size`.
    If multiple coordinates have the same highest probability, only one of them will be
    selected.

    Args:
        spatial_dims: number of spatial dimensions of the input probabilities map.
            Defaults to 2.
        sigma: the standard deviation for gaussian filter.
            It could be a single value, or `spatial_dims` number of values. Defaults to 0.0.
        prob_threshold: the probability threshold, the function will stop searching if
            the highest probability is no larger than the threshold. The value should be
            no less than 0.0. Defaults to 0.5.
        box_size: the box size (in pixel) to be removed around the the pixel with the maximum probability.
            It can be an integer that defines the size of a square or cube,
            or a list containing different values for each dimensions. Defaults to 48.

    Return:
        a list of selected lists, where inner lists contain probability and coordinates.
        For example, for 3D input, the inner lists are in the form of [probability, x, y, z].

    Raises:
        ValueError: When ``prob_threshold`` is less than 0.0.
        ValueError: When ``box_size`` is a list or tuple, and its length is not equal to `spatial_dims`.
        ValueError: When ``box_size`` has a less than 1 value.

    """

    def __init__(
        self,
        spatial_dims: int = 2,
        sigma: Union[Sequence[float], float, Sequence[torch.Tensor], torch.Tensor] = 0.0,
        prob_threshold: float = 0.5,
        box_size: Union[int, Sequence[int]] = 48,
    ) -> None:
        self.sigma = sigma
        self.spatial_dims = spatial_dims
        if self.sigma != 0:
            self.filter = GaussianFilter(spatial_dims=spatial_dims, sigma=sigma)
        if prob_threshold < 0:
            raise ValueError("prob_threshold should be no less than 0.0.")
        self.prob_threshold = prob_threshold
        if isinstance(box_size, int):
            self.box_size = np.asarray([box_size] * spatial_dims)
        else:
            if len(box_size) != spatial_dims:
                raise ValueError("the sequence length of box_size should be the same as spatial_dims.")
            self.box_size = np.asarray(box_size)
        if self.box_size.min() <= 0:
            raise ValueError("box_size should be larger than 0.")

        self.box_lower_bd = self.box_size // 2
        self.box_upper_bd = self.box_size - self.box_lower_bd

    def __call__(
        self,
        prob_map: DataObjects.Images,
    ):
        """
        prob_map: the input probabilities map, it must have shape (H[, W, ...]).
        """
        if self.sigma != 0:
            if not isinstance(prob_map, torch.Tensor):
                prob_map = torch.as_tensor(prob_map, dtype=torch.float)
            self.filter.to(prob_map)
            prob_map = self.filter(prob_map)
        else:
            if not isinstance(prob_map, torch.Tensor):
                prob_map = prob_map.copy()

        if isinstance(prob_map, torch.Tensor):
            prob_map = prob_map.detach().cpu().numpy()

        prob_map_shape = prob_map.shape

        outputs = []
        while np.max(prob_map) > self.prob_threshold:
            max_idx = np.unravel_index(prob_map.argmax(), prob_map_shape)
            prob_max = prob_map[max_idx]
            max_idx_arr = np.asarray(max_idx)
            outputs.append([prob_max] + list(max_idx_arr))

            idx_min_range = (max_idx_arr - self.box_lower_bd).clip(0, None)
            idx_max_range = (max_idx_arr + self.box_upper_bd).clip(None, prob_map_shape)
            # for each dimension, set values during index ranges to 0
            slices = tuple(slice(idx_min_range[i], idx_max_range[i]) for i in range(self.spatial_dims))
            prob_map[slices] = 0

        return outputs<|MERGE_RESOLUTION|>--- conflicted
+++ resolved
@@ -169,21 +169,13 @@
         img_t, orig_type, orig_device = self.pre_conv_data(img)  # type: ignore
 
         if argmax or self.argmax:
-<<<<<<< HEAD
             img_t = torch.argmax(img_t, dim=1, keepdim=True)
-=======
-            img = torch.argmax(img, dim=0, keepdim=True)
->>>>>>> 321d65bd
 
         if to_onehot or self.to_onehot:
             _nclasses = self.n_classes if n_classes is None else n_classes
             if not isinstance(_nclasses, int):
                 raise AssertionError("One of self.n_classes or n_classes must be an integer")
-<<<<<<< HEAD
-            img_t = one_hot(img_t, _nclasses)
-=======
-            img = one_hot(img, num_classes=_nclasses, dim=0)
->>>>>>> 321d65bd
+            img_t = one_hot(img_t, num_classes=_nclasses, dim=0)
 
         if threshold_values or self.threshold_values:
             img_t = img_t >= (logit_thresh or self.logit_thresh)
@@ -265,17 +257,10 @@
         Returns:
             A PyTorch Tensor with shape (C, spatial_dim1[, spatial_dim2, ...]).
         """
-<<<<<<< HEAD
         img, orig_type, orig_device = self.pre_conv_data(img)
 
-        channel_dim = 1
-        if img.shape[channel_dim] == 1:
-
-            img = torch.squeeze(img, dim=channel_dim)  # type: ignore
-=======
         if img.shape[0] == 1:
             img = torch.squeeze(img, dim=0)
->>>>>>> 321d65bd
 
             if self.independent:
                 for i in self.applied_labels:
@@ -304,13 +289,8 @@
                 background_mask = torch.unsqueeze(foreground != mask, dim=0)
                 background_mask = torch.repeat_interleave(background_mask, len(self.applied_labels), dim=0)
                 applied_img[background_mask] = 0
-<<<<<<< HEAD
-                img[:, self.applied_labels, ...] = applied_img.type(img.type())  # type: ignore
+                img[self.applied_labels, ...] = applied_img.type(img.type())  # type: ignore
             output = img  # type: ignore
-=======
-                img[self.applied_labels, ...] = applied_img.type(img.type())
-            output = img
->>>>>>> 321d65bd
 
         return self.post_convert_data(output, orig_type, orig_device)
 
