--- conflicted
+++ resolved
@@ -24,12 +24,8 @@
 from monai.transforms.transforms import (AddChannel, AsChannelFirst, Flip, LoadNifti, NormalizeIntensity, Orientation,
                                          Rand2DElastic, Rand3DElastic, RandAffine, Rescale, Resize, Rotate, Rotate90,
                                          ScaleIntensityRange, Spacing, SpatialCrop, Zoom, ToTensor, LoadPNG,
-<<<<<<< HEAD
-                                         AsChannelLast, ThresholdIntensity, AdjustContrast, SpatialPad, RepeatChannel)
-=======
                                          AsChannelLast, ThresholdIntensity, AdjustContrast, CenterSpatialCrop,
-                                         CastToType)
->>>>>>> 399fd250
+                                         CastToType, SpatialPad, RepeatChannel)
 from monai.transforms.utils import (create_grid, generate_pos_neg_label_crop_centers, generate_spatial_bounding_box)
 from monai.utils.misc import ensure_tuple
 
@@ -269,7 +265,6 @@
         return d
 
 
-<<<<<<< HEAD
 class RepeatChanneld(MapTransform):
     """
     dictionary-based wrapper of :py:class:`monai.transforms.transforms.RepeatChannel`.
@@ -292,10 +287,7 @@
         return d
 
 
-class ToTensord(MapTransform):
-=======
 class CastToTyped(MapTransform):
->>>>>>> 399fd250
     """
     Dictionary-based wrapper of :py:class:`monai.transforms.transfroms.CastToType`.
     """
@@ -317,61 +309,7 @@
         return d
 
 
-<<<<<<< HEAD
-class SpatialPadd(MapTransform):
-    """
-    dictionary-based wrapper of :py:class:`monai.transforms.compose.SpatialPad`.
-    Performs padding to the data, symmetric for all sides or all on one side for each dimension.
-    """
-
-    def __init__(self, keys, spatial_size, method='symmetric', mode='constant'):
-        """
-        Args:
-            keys (hashable items): keys of the corresponding items to be transformed.
-                See also: :py:class:`monai.transforms.compose.MapTransform`
-            spatial_size (list): the spatial size of output data after padding.
-            method (str): pad image symmetric on every side or only pad at the end sides. default is 'symmetric'.
-            mode (str): one of the following string values or a user supplied function: {'constant', 'edge',
-                'linear_ramp', 'maximum', 'mean', 'median', 'minimum', 'reflect', 'symmetric',
-                'wrap', 'empty', <function>}
-                for more details, please check: https://docs.scipy.org/doc/numpy/reference/generated/numpy.pad.html
-        """
-        super().__init__(keys)
-        self.padder = SpatialPad(spatial_size, method, mode)
-
-    def __call__(self, data):
-        d = dict(data)
-        for key in self.keys:
-            d[key] = self.padder(d[key])
-        return d
-
-
-class Rotate90d(MapTransform):
-    """
-    dictionary-based wrapper of Rotate90.
-    """
-
-    def __init__(self, keys, k=1, spatial_axes=(0, 1)):
-        """
-        Args:
-            k (int): number of times to rotate by 90 degrees.
-            spatial_axes (2 ints): defines the plane to rotate with 2 spatial axes.
-                Default: (0, 1), this is the first two axis in spatial dimensions.
-        """
-        super().__init__(keys)
-        self.rotator = Rotate90(k, spatial_axes)
-
-    def __call__(self, data):
-        d = dict(data)
-        for key in self.keys:
-            d[key] = self.rotator(d[key])
-        return d
-
-
-class SpatialCropd(MapTransform):
-=======
 class ToTensord(MapTransform):
->>>>>>> 399fd250
     """
     Dictionary-based wrapper of :py:class:`monai.transforms.transfroms.ToTensor`.
     """
@@ -675,6 +613,34 @@
         adjuster = AdjustContrast(self.gamma_value)
         for key in self.keys:
             d[key] = adjuster(d[key])
+        return d
+
+
+class SpatialPadd(MapTransform):
+    """
+    dictionary-based wrapper of :py:class:`monai.transforms.compose.SpatialPad`.
+    Performs padding to the data, symmetric for all sides or all on one side for each dimension.
+    """
+
+    def __init__(self, keys, spatial_size, method='symmetric', mode='constant'):
+        """
+        Args:
+            keys (hashable items): keys of the corresponding items to be transformed.
+                See also: :py:class:`monai.transforms.compose.MapTransform`
+            spatial_size (list): the spatial size of output data after padding.
+            method (str): pad image symmetric on every side or only pad at the end sides. default is 'symmetric'.
+            mode (str): one of the following string values or a user supplied function: {'constant', 'edge',
+                'linear_ramp', 'maximum', 'mean', 'median', 'minimum', 'reflect', 'symmetric',
+                'wrap', 'empty', <function>}
+                for more details, please check: https://docs.scipy.org/doc/numpy/reference/generated/numpy.pad.html
+        """
+        super().__init__(keys)
+        self.padder = SpatialPad(spatial_size, method, mode)
+
+    def __call__(self, data):
+        d = dict(data)
+        for key in self.keys:
+            d[key] = self.padder(d[key])
         return d
 
 
@@ -1333,13 +1299,9 @@
 AsChannelFirstD = AsChannelFirstDict = AsChannelFirstd
 AsChannelLastD = AsChannelLastDict = AsChannelLastd
 AddChannelD = AddChannelDict = AddChanneld
-<<<<<<< HEAD
 RepeatChannelD = RepeatChannelDict = RepeatChanneld
-=======
 CastToTypeD = CastToTypeDict = CastToTyped
->>>>>>> 399fd250
 ToTensorD = ToTensorDict = ToTensord
-SpatialPadD = SpatialPadDict = SpatialPadd
 Rotate90D = Rotate90Dict = Rotate90d
 RescaleD = RescaleDict = Rescaled
 ResizeD = ResizeDict = Resized
@@ -1350,6 +1312,7 @@
 ScaleIntensityRangeD = ScaleIntensityRangeDict = ScaleIntensityRanged
 AdjustContrastD = AdjustContrastDict = AdjustContrastd
 RandAdjustContrastD = RandAdjustContrastDict = RandAdjustContrastd
+SpatialPadD = SpatialPadDict = SpatialPadd
 SpatialCropD = SpatialCropDict = SpatialCropd
 CenterSpatialCropD = CenterSpatialCropDict = CenterSpatialCropd
 RandSpatialCropD = RandSpatialCropDict = RandSpatialCropd
