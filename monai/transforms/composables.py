--- conflicted
+++ resolved
@@ -18,15 +18,11 @@
 import monai
 from monai.data.utils import get_random_patch, get_valid_patch_size
 from monai.transforms.compose import Randomizable, Transform
-<<<<<<< HEAD
-from monai.transforms.transforms import (AddChannel, Orientation, Rotate90, Spacing, SpatialCrop)
-=======
-from monai.transforms.transforms import LoadNifti, AsChannelFirst, AddChannel, Rotate90, SpatialCrop
+from monai.transforms.transforms import (LoadNifti, AsChannelFirst, Orientation,
+                                         AddChannel, Spacing, Rotate90, SpatialCrop)
 from monai.utils.misc import ensure_tuple
->>>>>>> 39b2cb24
 from monai.transforms.utils import generate_pos_neg_label_crop_centers
 from monai.utils.aliases import alias
-from monai.utils.misc import ensure_tuple
 
 export = monai.utils.export("monai.transforms")
 
@@ -61,7 +57,6 @@
 
 
 @export
-<<<<<<< HEAD
 @alias('SpacingD', 'SpacingDict')
 class Spacingd(MapTransform):
     """
@@ -100,70 +95,10 @@
         for key, interp in zip(self.keys, self.interp_order):
             d[key], original_pixdim, new_pixdim = self.spacing_transform(d[key], affine, interp_order=interp)
         d[self.output_key] = {'original_pixdim': original_pixdim, 'current_pixdim': new_pixdim}
-=======
-class LoadNiftid(MapTransform):
-    """
-    dictionary-based wrapper of LoadNifti, must load image and metadata together.
-    """
-
-    def __init__(self, keys, as_closest_canonical=False, dtype=None, meta_key_format='{}.{}', overwriting_keys=False):
-        """
-        Args:
-            keys (hashable items): keys of the corresponding items to be transformed.
-                See also: monai.transform.composables.MapTransform
-            as_closest_canonical (bool): if True, load the image as closest to canonical axis format.
-            dtype (np.dtype, optional): if not None convert the loaded image to this data type.
-            meta_key_format (str): key format to store meta data of the nifti image.
-                it must contain 2 fields for the key of this image and the key of every meta data item.
-            overwriting_keys (bool): whether allow to overwrite existing keys of meta data.
-                default is False, which will raise exception if encountering existing key.
-        """
-        MapTransform.__init__(self, keys)
-        self.loader = LoadNifti(as_closest_canonical, False, dtype)
-        self.meta_key_format = meta_key_format
-        self.overwriting_keys = overwriting_keys
-
-    def __call__(self, data):
-        d = dict(data)
-        for key in self.keys:
-            data = self.loader(d[key])
-            assert isinstance(data, (tuple, list)), 'if data contains metadata, must be tuple or list.'
-            d[key] = data[0]
-            assert isinstance(data[1], dict), 'metadata must be in dict format.'
-            for k in sorted(data[1].keys()):
-                key_to_add = self.meta_key_format.format(key, k)
-                if key_to_add in d and self.overwriting_keys is False:
-                    raise KeyError('meta data key is alreay existing.')
-                d[key_to_add] = data[1][k]
-        return d
-
-
-@export
-class AsChannelFirstd(MapTransform):
-    """
-    dictionary-based wrapper of AsChannelFirst.
-    """
-
-    def __init__(self, keys, channel_dim=-1):
-        """
-        Args:
-            keys (hashable items): keys of the corresponding items to be transformed.
-                See also: monai.transform.composables.MapTransform
-            channel_dim (int): which dimension of input image is the channel, default is the last dimension.
-        """
-        MapTransform.__init__(self, keys)
-        self.converter = AsChannelFirst(channel_dim=channel_dim)
-
-    def __call__(self, data):
-        d = dict(data)
-        for key in self.keys:
-            d[key] = self.converter(d[key])
->>>>>>> 39b2cb24
-        return d
-
-
-@export
-<<<<<<< HEAD
+        return d
+
+
+@export
 @alias('OrientationD', 'OrientationDict')
 class Orientationd(MapTransform):
     """
@@ -196,17 +131,84 @@
         for key in self.keys:
             d[key], original_ornt, new_ornt = self.orientation_transform(d[key], affine)
         d[self.output_key] = {'original_ornt': original_ornt, 'current_ornt': new_ornt}
-=======
-class AddChanneld(MapTransform):
-    """
-    dictionary-based wrapper of AddChannel.
-    """
-
-    def __init__(self, keys):
+        return d
+
+
+@export
+@alias('LoadNiftiD', 'LoadNiftiDict')
+class LoadNiftid(MapTransform):
+    """
+    dictionary-based wrapper of LoadNifti, must load image and metadata together.
+    """
+
+    def __init__(self, keys, as_closest_canonical=False, dtype=None, meta_key_format='{}.{}', overwriting_keys=False):
         """
         Args:
             keys (hashable items): keys of the corresponding items to be transformed.
                 See also: monai.transform.composables.MapTransform
+            as_closest_canonical (bool): if True, load the image as closest to canonical axis format.
+            dtype (np.dtype, optional): if not None convert the loaded image to this data type.
+            meta_key_format (str): key format to store meta data of the nifti image.
+                it must contain 2 fields for the key of this image and the key of every meta data item.
+            overwriting_keys (bool): whether allow to overwrite existing keys of meta data.
+                default is False, which will raise exception if encountering existing key.
+        """
+        MapTransform.__init__(self, keys)
+        self.loader = LoadNifti(as_closest_canonical, False, dtype)
+        self.meta_key_format = meta_key_format
+        self.overwriting_keys = overwriting_keys
+
+    def __call__(self, data):
+        d = dict(data)
+        for key in self.keys:
+            data = self.loader(d[key])
+            assert isinstance(data, (tuple, list)), 'if data contains metadata, must be tuple or list.'
+            d[key] = data[0]
+            assert isinstance(data[1], dict), 'metadata must be in dict format.'
+            for k in sorted(data[1].keys()):
+                key_to_add = self.meta_key_format.format(key, k)
+                if key_to_add in d and self.overwriting_keys is False:
+                    raise KeyError('meta data key is alreay existing.')
+                d[key_to_add] = data[1][k]
+        return d
+
+
+@export
+@alias('AsChannelFirstD', 'AsChannelFirstDict')
+class AsChannelFirstd(MapTransform):
+    """
+    dictionary-based wrapper of AsChannelFirst.
+    """
+
+    def __init__(self, keys, channel_dim=-1):
+        """
+        Args:
+            keys (hashable items): keys of the corresponding items to be transformed.
+                See also: monai.transform.composables.MapTransform
+            channel_dim (int): which dimension of input image is the channel, default is the last dimension.
+        """
+        MapTransform.__init__(self, keys)
+        self.converter = AsChannelFirst(channel_dim=channel_dim)
+
+    def __call__(self, data):
+        d = dict(data)
+        for key in self.keys:
+            d[key] = self.converter(d[key])
+        return d
+
+
+@export
+@alias('AddChannelD', 'AddChannelDict')
+class AddChanneld(MapTransform):
+    """
+    dictionary-based wrapper of AddChannel.
+    """
+
+    def __init__(self, keys):
+        """
+        Args:
+            keys (hashable items): keys of the corresponding items to be transformed.
+                See also: monai.transform.composables.MapTransform
         """
         MapTransform.__init__(self, keys)
         self.adder = AddChannel()
@@ -215,15 +217,11 @@
         d = dict(data)
         for key in self.keys:
             d[key] = self.adder(d[key])
->>>>>>> 39b2cb24
-        return d
-
-
-@export
-<<<<<<< HEAD
+        return d
+
+
+@export
 @alias('Rotate90D', 'Rotate90Dict')
-=======
->>>>>>> 39b2cb24
 class Rotate90d(MapTransform):
     """
     dictionary-based wrapper of Rotate90.
@@ -322,33 +320,7 @@
 
 
 @export
-<<<<<<< HEAD
-@alias('AddChannelD', 'AddChannelDict')
-class AddChanneld(MapTransform):
-    """
-    dictionary-based wrapper of AddChannel.
-    """
-
-    def __init__(self, keys):
-        """
-        Args:
-            keys (hashable items): keys of the corresponding items to be transformed.
-                See also: monai.transform.composables.MapTransform
-        """
-        MapTransform.__init__(self, keys)
-        self.adder = AddChannel()
-
-    def __call__(self, data):
-        d = dict(data)
-        for key in self.keys:
-            d[key] = self.adder(d[key])
-        return d
-
-
-@export
 @alias('RandCropByPosNegLabelD', 'RandCropByPosNegLabelDict')
-=======
->>>>>>> 39b2cb24
 class RandCropByPosNegLabeld(Randomizable, MapTransform):
     """
     Crop random fixed sized regions with the center being a foreground or background voxel
