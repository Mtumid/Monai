--- conflicted
+++ resolved
@@ -2070,17 +2070,9 @@
     Intended to be used as a means to data augmentation via:
     :py:class:`monai.transforms.RandIntensityRemap`.
 
-<<<<<<< HEAD
     Implementation is described in the work: 
     `Intensity augmentation for domain transfer of whole breast segmentation 
     in MRI <https://ieeexplore.ieee.org/abstract/document/9166708>`_. 
-=======
-    Implementation is described in the work:
-    `Intensity augmentation for domain transfer of whole breast segmentation
-    in MRI <https://ieeexplore.ieee.org/abstract/document/9166708>`_.
-
-    Note: for large images the transform may be too slow to apply on the fly.
->>>>>>> 26122560
 
     Args:
         kernel_size: window size for averaging operation for the remapping 
@@ -2140,11 +2132,6 @@
     `Intensity augmentation for domain transfer of whole breast segmentation 
     in MRI <https://ieeexplore.ieee.org/abstract/document/9166708>`_. 
 
-<<<<<<< HEAD
-=======
-    Note: for large images the transform may be too slow to apply on the fly.
-
->>>>>>> 26122560
     Args:
         prob: probability of applying the transform.
         kernel_size: window size for averaging operation for the remapping 
