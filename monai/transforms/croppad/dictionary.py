--- conflicted
+++ resolved
@@ -93,12 +93,7 @@
 class DivisiblePadd(MapTransform):
     """
     Pad the input data, so that the spatial sizes are divisible by `k`.
-<<<<<<< HEAD
-
     Dictionary-based wrapper of :py:class:`monai.transforms.DivisiblePad`.
-=======
-    Dictionary-based wrapper of :py:class: `monai.transforms.DivisiblePad`.
->>>>>>> 30adc8ec
     """
 
     def __init__(self, keys: KeysCollection, k, mode="constant"):
