# Copyright 2020 - 2021 MONAI Consortium
# Licensed under the Apache License, Version 2.0 (the "License");
# you may not use this file except in compliance with the License.
# You may obtain a copy of the License at
#     http://www.apache.org/licenses/LICENSE-2.0
# Unless required by applicable law or agreed to in writing, software
# distributed under the License is distributed on an "AS IS" BASIS,
# WITHOUT WARRANTIES OR CONDITIONS OF ANY KIND, either express or implied.
# See the License for the specific language governing permissions and
# limitations under the License.
"""
A collection of dictionary-based wrappers around the "vanilla" transforms for crop and pad operations
defined in :py:class:`monai.transforms.croppad.array`.

Class names are ended with 'd' to denote dictionary-based transforms.
"""

from copy import deepcopy
from math import floor
from typing import Any, Callable, Dict, Hashable, List, Mapping, Optional, Sequence, Tuple, Union

import numpy as np

import monai.data.utils
from monai.config import IndexSelection, KeysCollection
<<<<<<< HEAD
=======
from monai.data.utils import get_random_patch, get_valid_patch_size
>>>>>>> c98fe05e
from monai.transforms.croppad.array import (
    BorderPad,
    BoundingRect,
    CenterSpatialCrop,
    DivisiblePad,
    ResizeWithPadOrCrop,
    SpatialCrop,
    SpatialPad,
)
<<<<<<< HEAD
from monai.transforms.inverse_transform import InvertibleTransform
=======
>>>>>>> c98fe05e
from monai.transforms.transform import MapTransform, Randomizable
from monai.transforms.utils import (
    generate_pos_neg_label_crop_centers,
    generate_spatial_bounding_box,
    map_binary_to_indices,
    weighted_patch_samples,
)
from monai.utils import Method, NumpyPadMode, ensure_tuple, ensure_tuple_rep, fall_back_tuple

__all__ = [
    "NumpyPadModeSequence",
    "SpatialPadd",
    "BorderPadd",
    "DivisiblePadd",
    "SpatialCropd",
    "CenterSpatialCropd",
    "RandSpatialCropd",
    "RandSpatialCropSamplesd",
    "CropForegroundd",
    "RandWeightedCropd",
    "RandCropByPosNegLabeld",
    "ResizeWithPadOrCropd",
    "BoundingRectd",
    "SpatialPadD",
    "SpatialPadDict",
    "BorderPadD",
    "BorderPadDict",
    "DivisiblePadD",
    "DivisiblePadDict",
    "SpatialCropD",
    "SpatialCropDict",
    "CenterSpatialCropD",
    "CenterSpatialCropDict",
    "RandSpatialCropD",
    "RandSpatialCropDict",
    "RandSpatialCropSamplesD",
    "RandSpatialCropSamplesDict",
    "CropForegroundD",
    "CropForegroundDict",
    "RandWeightedCropD",
    "RandWeightedCropDict",
    "RandCropByPosNegLabelD",
    "RandCropByPosNegLabelDict",
    "ResizeWithPadOrCropD",
    "ResizeWithPadOrCropDict",
    "BoundingRectD",
    "BoundingRectDict",
]

NumpyPadModeSequence = Union[Sequence[Union[NumpyPadMode, str]], NumpyPadMode, str]


class SpatialPadd(MapTransform, InvertibleTransform):
    """
    Dictionary-based wrapper of :py:class:`monai.transforms.SpatialPad`.
    Performs padding to the data, symmetric for all sides or all on one side for each dimension.
    """

    def __init__(
        self,
        keys: KeysCollection,
        spatial_size: Union[Sequence[int], int],
        method: Union[Method, str] = Method.SYMMETRIC,
        mode: NumpyPadModeSequence = NumpyPadMode.CONSTANT,
    ) -> None:
        """
        Args:
            keys: keys of the corresponding items to be transformed.
                See also: :py:class:`monai.transforms.compose.MapTransform`
            spatial_size: the spatial size of output data after padding.
                If its components have non-positive values, the corresponding size of input image will be used.
            method: {``"symmetric"``, ``"end"``}
                Pad image symmetric on every side or only pad at the end sides. Defaults to ``"symmetric"``.
            mode: {``"constant"``, ``"edge"``, ``"linear_ramp"``, ``"maximum"``, ``"mean"``,
                ``"median"``, ``"minimum"``, ``"reflect"``, ``"symmetric"``, ``"wrap"``, ``"empty"``}
                One of the listed string values or a user supplied function. Defaults to ``"constant"``.
                See also: https://numpy.org/doc/stable/reference/generated/numpy.pad.html
                It also can be a sequence of string, each element corresponds to a key in ``keys``.

        """
        super().__init__(keys)
        self.mode = ensure_tuple_rep(mode, len(self.keys))
        self.padder = SpatialPad(spatial_size, method)

    def __call__(self, data: Mapping[Hashable, np.ndarray]) -> Dict[Hashable, np.ndarray]:
        d = dict(data)
        for key, m in zip(self.keys, self.mode):
            self.append_applied_transforms(d, key)
            d[key] = self.padder(d[key], mode=m)
        return d

    def inverse(
        self, data: Mapping[Hashable, np.ndarray], keys: Optional[Tuple[Hashable, ...]] = None
    ) -> Dict[Hashable, np.ndarray]:
        d = deepcopy(dict(data))
        for key in keys or self.keys:
            transform = self.get_most_recent_transform(d, key)
            # Create inverse transform
            orig_size = transform["orig_size"]
            if self.padder.method == Method.SYMMETRIC:
                current_size = d[key].shape[1:]
                roi_center = [floor(i / 2) if r % 2 == 0 else (i - 1) // 2 for r, i in zip(orig_size, current_size)]
            else:
                roi_center = [floor(r / 2) if r % 2 == 0 else (r - 1) // 2 for r in orig_size]

            inverse_transform = SpatialCrop(roi_center, orig_size)
            # Apply inverse transform
            d[key] = inverse_transform(d[key])
            # Remove the applied transform
            self.remove_most_recent_transform(d, key)

        return d


class BorderPadd(MapTransform, InvertibleTransform):
    """
    Pad the input data by adding specified borders to every dimension.
    Dictionary-based wrapper of :py:class:`monai.transforms.BorderPad`.
    """

    def __init__(
        self,
        keys: KeysCollection,
        spatial_border: Union[Sequence[int], int],
        mode: NumpyPadModeSequence = NumpyPadMode.CONSTANT,
    ) -> None:
        """
        Args:
            keys: keys of the corresponding items to be transformed.
                See also: :py:class:`monai.transforms.compose.MapTransform`
            spatial_border: specified size for every spatial border. it can be 3 shapes:

                - single int number, pad all the borders with the same size.
                - length equals the length of image shape, pad every spatial dimension separately.
                  for example, image shape(CHW) is [1, 4, 4], spatial_border is [2, 1],
                  pad every border of H dim with 2, pad every border of W dim with 1, result shape is [1, 8, 6].
                - length equals 2 x (length of image shape), pad every border of every dimension separately.
                  for example, image shape(CHW) is [1, 4, 4], spatial_border is [1, 2, 3, 4], pad top of H dim with 1,
                  pad bottom of H dim with 2, pad left of W dim with 3, pad right of W dim with 4.
                  the result shape is [1, 7, 11].

            mode: {``"constant"``, ``"edge"``, ``"linear_ramp"``, ``"maximum"``, ``"mean"``,
                ``"median"``, ``"minimum"``, ``"reflect"``, ``"symmetric"``, ``"wrap"``, ``"empty"``}
                One of the listed string values or a user supplied function. Defaults to ``"constant"``.
                See also: https://numpy.org/doc/1.18/reference/generated/numpy.pad.html
                It also can be a sequence of string, each element corresponds to a key in ``keys``.

        """
        super().__init__(keys)
        self.mode = ensure_tuple_rep(mode, len(self.keys))
        self.padder = BorderPad(spatial_border=spatial_border)

    def __call__(self, data: Mapping[Hashable, np.ndarray]) -> Dict[Hashable, np.ndarray]:
        d = dict(data)
        for key, m in zip(self.keys, self.mode):
            self.append_applied_transforms(d, key)
            d[key] = self.padder(d[key], mode=m)
        return d

    def inverse(
        self, data: Mapping[Hashable, np.ndarray], keys: Optional[Tuple[Hashable, ...]] = None
    ) -> Dict[Hashable, np.ndarray]:
        d = deepcopy(dict(data))

        for key in keys or self.keys:
            transform = self.get_most_recent_transform(d, key)
            # Create inverse transform
            orig_size = np.array(transform["orig_size"])
            roi_start = np.array(self.padder.spatial_border)
            # Need to convert single value to [min1,min2,...]
            if roi_start.size == 1:
                roi_start = np.full((len(orig_size)), roi_start)
            # need to convert [min1,max1,min2,...] to [min1,min2,...]
            elif roi_start.size == 2 * orig_size.size:
                roi_start = roi_start[::2]
            roi_end = np.array(transform["orig_size"]) + roi_start

            inverse_transform = SpatialCrop(roi_start=roi_start, roi_end=roi_end)
            # Apply inverse transform
            d[key] = inverse_transform(d[key])
            # Remove the applied transform
            self.remove_most_recent_transform(d, key)

        return d


class DivisiblePadd(MapTransform, InvertibleTransform):
    """
    Pad the input data, so that the spatial sizes are divisible by `k`.
    Dictionary-based wrapper of :py:class:`monai.transforms.DivisiblePad`.
    """

    def __init__(
        self, keys: KeysCollection, k: Union[Sequence[int], int], mode: NumpyPadModeSequence = NumpyPadMode.CONSTANT
    ) -> None:
        """
        Args:
            keys: keys of the corresponding items to be transformed.
                See also: :py:class:`monai.transforms.compose.MapTransform`
            k: the target k for each spatial dimension.
                if `k` is negative or 0, the original size is preserved.
                if `k` is an int, the same `k` be applied to all the input spatial dimensions.
            mode: {``"constant"``, ``"edge"``, ``"linear_ramp"``, ``"maximum"``, ``"mean"``,
                ``"median"``, ``"minimum"``, ``"reflect"``, ``"symmetric"``, ``"wrap"``, ``"empty"``}
                One of the listed string values or a user supplied function. Defaults to ``"constant"``.
                See also: https://numpy.org/doc/1.18/reference/generated/numpy.pad.html
                It also can be a sequence of string, each element corresponds to a key in ``keys``.

        See also :py:class:`monai.transforms.SpatialPad`

        """
        super().__init__(keys)
        self.mode = ensure_tuple_rep(mode, len(self.keys))
        self.padder = DivisiblePad(k=k)

    def __call__(self, data: Mapping[Hashable, np.ndarray]) -> Dict[Hashable, np.ndarray]:
        d = dict(data)
        for key, m in zip(self.keys, self.mode):
            self.append_applied_transforms(d, key)
            d[key] = self.padder(d[key], mode=m)
        return d

    def inverse(
        self, data: Mapping[Hashable, np.ndarray], keys: Optional[Tuple[Hashable, ...]] = None
    ) -> Dict[Hashable, np.ndarray]:
        d = deepcopy(dict(data))

        for key in keys or self.keys:
            transform = self.get_most_recent_transform(d, key)
            # Create inverse transform
            orig_size = np.array(transform["orig_size"])
            current_size = np.array(d[key].shape[1:])
            roi_start = np.floor((current_size - orig_size) / 2)
            roi_end = orig_size + roi_start
            inverse_transform = SpatialCrop(roi_start=roi_start, roi_end=roi_end)
            # Apply inverse transform
            d[key] = inverse_transform(d[key])
            # Remove the applied transform
            self.remove_most_recent_transform(d, key)

        return d


class SpatialCropd(MapTransform, InvertibleTransform):
    """
    Dictionary-based wrapper of :py:class:`monai.transforms.SpatialCrop`.
    Either a spatial center and size must be provided, or alternatively if center and size
    are not provided, the start and end coordinates of the ROI must be provided.
    """

    def __init__(
        self,
        keys: KeysCollection,
        roi_center: Optional[Sequence[int]] = None,
        roi_size: Optional[Sequence[int]] = None,
        roi_start: Optional[Sequence[int]] = None,
        roi_end: Optional[Sequence[int]] = None,
    ) -> None:
        """
        Args:
            keys: keys of the corresponding items to be transformed.
                See also: :py:class:`monai.transforms.compose.MapTransform`
            roi_center: voxel coordinates for center of the crop ROI.
            roi_size: size of the crop ROI.
            roi_start: voxel coordinates for start of the crop ROI.
            roi_end: voxel coordinates for end of the crop ROI.
        """
        super().__init__(keys)
        self.cropper = SpatialCrop(roi_center, roi_size, roi_start, roi_end)

    def __call__(self, data: Mapping[Hashable, np.ndarray]) -> Dict[Hashable, np.ndarray]:
        d = dict(data)
        for key in self.keys:
            self.append_applied_transforms(d, key)
            d[key] = self.cropper(d[key])
        return d

    def inverse(
        self, data: Mapping[Hashable, np.ndarray], keys: Optional[Tuple[Hashable, ...]] = None
    ) -> Dict[Hashable, np.ndarray]:
        d = deepcopy(dict(data))

        for key in keys or self.keys:
            transform = self.get_most_recent_transform(d, key)
            # Create inverse transform
            orig_size = transform["orig_size"]
            pad_to_start = self.cropper.roi_start
            pad_to_end = orig_size - self.cropper.roi_end
            # interweave mins and maxes
            pad = np.empty((2 * len(orig_size)), dtype=np.int32)
            pad[0::2] = pad_to_start
            pad[1::2] = pad_to_end
            inverse_transform = BorderPad(pad.tolist())
            # Apply inverse transform
            d[key] = inverse_transform(d[key])
            # Remove the applied transform
            self.remove_most_recent_transform(d, key)

        return d


class CenterSpatialCropd(MapTransform, InvertibleTransform):
    """
    Dictionary-based wrapper of :py:class:`monai.transforms.CenterSpatialCrop`.

    Args:
        keys: keys of the corresponding items to be transformed.
            See also: monai.transforms.MapTransform
        roi_size: the size of the crop region e.g. [224,224,128]
            If its components have non-positive values, the corresponding size of input image will be used.
    """

    def __init__(self, keys: KeysCollection, roi_size: Union[Sequence[int], int]) -> None:
        super().__init__(keys)
        self.cropper = CenterSpatialCrop(roi_size)

    def __call__(self, data: Mapping[Hashable, np.ndarray]) -> Dict[Hashable, np.ndarray]:
        d = dict(data)
        for key in self.keys:
            orig_size = d[key].shape[1:]
            d[key] = self.cropper(d[key])
            self.append_applied_transforms(d, key, orig_size=orig_size)
        return d

    def inverse(
        self, data: Mapping[Hashable, np.ndarray], keys: Optional[Tuple[Hashable, ...]] = None
    ) -> Dict[Hashable, np.ndarray]:
        d = deepcopy(dict(data))

        for key in keys or self.keys:
            transform = self.get_most_recent_transform(d, key)
            # Create inverse transform
            orig_size = np.array(transform["orig_size"])
            current_size = np.array(d[key].shape[1:])
            pad_to_start = np.floor((orig_size - current_size) / 2)
            # in each direction, if original size is even and current size is odd, += 1
            pad_to_start[np.logical_and(orig_size % 2 == 0, current_size % 2 == 1)] += 1
            pad_to_end = orig_size - current_size - pad_to_start
            pad = np.empty((2 * len(orig_size)), dtype=np.int32)
            pad[0::2] = pad_to_start
            pad[1::2] = pad_to_end
            inverse_transform = BorderPad(pad.tolist())
            # Apply inverse transform
            d[key] = inverse_transform(d[key])
            # Remove the applied transform
            self.remove_most_recent_transform(d, key)

        return d


class RandSpatialCropd(Randomizable, MapTransform, InvertibleTransform):
    """
    Dictionary-based version :py:class:`monai.transforms.RandSpatialCrop`.
    Crop image with random size or specific size ROI. It can crop at a random position as
    center or at the image center. And allows to set the minimum size to limit the randomly
    generated ROI. Suppose all the expected fields specified by `keys` have same shape.

    Args:
        keys: keys of the corresponding items to be transformed.
            See also: monai.transforms.MapTransform
        roi_size: if `random_size` is True, it specifies the minimum crop region.
            if `random_size` is False, it specifies the expected ROI size to crop. e.g. [224, 224, 128]
            If its components have non-positive values, the corresponding size of input image will be used.
        random_center: crop at random position as center or the image center.
        random_size: crop with random size or specific size ROI.
            The actual size is sampled from `randint(roi_size, img_size)`.
    """

    def __init__(
        self,
        keys: KeysCollection,
        roi_size: Union[Sequence[int], int],
        random_center: bool = True,
        random_size: bool = True,
    ) -> None:
        Randomizable.__init__(self, prob=1.0)
        MapTransform.__init__(self, keys)
        self._do_transform = True
        self.roi_size = roi_size
        self.random_center = random_center
        self.random_size = random_size
        self._slices: Optional[Tuple[slice, ...]] = None
        self._size: Optional[Sequence[int]] = None

    def randomize(self, img_size: Sequence[int]) -> None:
        self._size = fall_back_tuple(self.roi_size, img_size)
        if self.random_size:
            self._size = [self.R.randint(low=self._size[i], high=img_size[i] + 1) for i in range(len(img_size))]
        if self.random_center:
            valid_size = monai.data.utils.get_valid_patch_size(img_size, self._size)
            self._slices = (slice(None),) + monai.data.utils.get_random_patch(img_size, valid_size, self.R)
            pass

    def __call__(self, data: Mapping[Hashable, np.ndarray]) -> Dict[Hashable, np.ndarray]:
        d = dict(data)
        self.randomize(d[self.keys[0]].shape[1:])  # image shape from the first data key
        if self._size is None:
            raise AssertionError
        for key in self.keys:
            if self.random_center:
                self.append_applied_transforms(d, key, {"slices": [(i.start, i.stop) for i in self._slices[1:]]})  # type: ignore
                d[key] = d[key][self._slices]
            else:
                self.append_applied_transforms(d, key)
                cropper = CenterSpatialCrop(self._size)
                d[key] = cropper(d[key])
        return d

    def inverse(
        self, data: Mapping[Hashable, np.ndarray], keys: Optional[Tuple[Hashable, ...]] = None
    ) -> Dict[Hashable, np.ndarray]:
        d = deepcopy(dict(data))

        for key in keys or self.keys:
            transform = self.get_most_recent_transform(d, key)
            # Create inverse transform
            orig_size = transform["orig_size"]
            random_center = self.random_center
            pad_to_start = np.empty((len(orig_size)), dtype=np.int32)
            pad_to_end = np.empty((len(orig_size)), dtype=np.int32)
            if random_center:
                for i, _slice in enumerate(transform["extra_info"]["slices"]):
                    pad_to_start[i] = _slice[0]
                    pad_to_end[i] = orig_size[i] - _slice[1]
            else:
                current_size = d[key].shape[1:]
                for i, (o_s, c_s) in enumerate(zip(orig_size, current_size)):
                    pad_to_start[i] = pad_to_end[i] = (o_s - c_s) / 2
                    if o_s % 2 == 0 and c_s % 2 == 1:
                        pad_to_start[i] += 1
                    elif o_s % 2 == 1 and c_s % 2 == 0:
                        pad_to_end[i] += 1
            # interweave mins and maxes
            pad = np.empty((2 * len(orig_size)), dtype=np.int32)
            pad[0::2] = pad_to_start
            pad[1::2] = pad_to_end
            inverse_transform = BorderPad(pad.tolist())
            # Apply inverse transform
            d[key] = inverse_transform(d[key])
            # Remove the applied transform
            self.remove_most_recent_transform(d, key)

        return d


class RandSpatialCropSamplesd(Randomizable, MapTransform):
    """
    Dictionary-based version :py:class:`monai.transforms.RandSpatialCropSamples`.
    Crop image with random size or specific size ROI to generate a list of N samples.
    It can crop at a random position as center or at the image center. And allows to set
    the minimum size to limit the randomly generated ROI. Suppose all the expected fields
    specified by `keys` have same shape.
    It will return a list of dictionaries for all the cropped images.

    Args:
        keys: keys of the corresponding items to be transformed.
            See also: monai.transforms.MapTransform
        roi_size: if `random_size` is True, the spatial size of the minimum crop region.
            if `random_size` is False, specify the expected ROI size to crop. e.g. [224, 224, 128]
        num_samples: number of samples (crop regions) to take in the returned list.
        random_center: crop at random position as center or the image center.
        random_size: crop with random size or specific size ROI.
            The actual size is sampled from `randint(roi_size, img_size)`.

    Raises:
        ValueError: When ``num_samples`` is nonpositive.

    """

    def __init__(
        self,
        keys: KeysCollection,
        roi_size: Union[Sequence[int], int],
        num_samples: int,
        random_center: bool = True,
        random_size: bool = True,
    ) -> None:
        super().__init__(keys)
        if num_samples < 1:
            raise ValueError(f"num_samples must be positive, got {num_samples}.")
        self.num_samples = num_samples
        self.cropper = RandSpatialCropd(keys, roi_size, random_center, random_size)

    def set_random_state(
        self, seed: Optional[int] = None, state: Optional[np.random.RandomState] = None
    ) -> "Randomizable":
        super().set_random_state(seed=seed, state=state)
        self.cropper.set_random_state(state=self.R)
        return self

    def randomize(self, data: Optional[Any] = None) -> None:
        pass

    def __call__(self, data: Mapping[Hashable, np.ndarray]) -> List[Dict[Hashable, np.ndarray]]:
        return [self.cropper(data) for _ in range(self.num_samples)]


class CropForegroundd(MapTransform, InvertibleTransform):
    """
    Dictionary-based version :py:class:`monai.transforms.CropForeground`.
    Crop only the foreground object of the expected images.
    The typical usage is to help training and evaluation if the valid part is small in the whole medical image.
    The valid part can be determined by any field in the data with `source_key`, for example:
    - Select values > 0 in image field as the foreground and crop on all fields specified by `keys`.
    - Select label = 3 in label field as the foreground to crop on all fields specified by `keys`.
    - Select label > 0 in the third channel of a One-Hot label field as the foreground to crop all `keys` fields.
    Users can define arbitrary function to select expected foreground from the whole source image or specified
    channels. And it can also add margin to every dim of the bounding box of foreground object.
    """

    def __init__(
        self,
        keys: KeysCollection,
        source_key: str,
        select_fn: Callable = lambda x: x > 0,
        channel_indices: Optional[IndexSelection] = None,
        margin: int = 0,
        start_coord_key: str = "foreground_start_coord",
        end_coord_key: str = "foreground_end_coord",
    ) -> None:
        """
        Args:
            keys: keys of the corresponding items to be transformed.
                See also: :py:class:`monai.transforms.compose.MapTransform`
            source_key: data source to generate the bounding box of foreground, can be image or label, etc.
            select_fn: function to select expected foreground, default is to select values > 0.
            channel_indices: if defined, select foreground only on the specified channels
                of image. if None, select foreground on the whole image.
            margin: add margin value to spatial dims of the bounding box, if only 1 value provided, use it for all dims.
            start_coord_key: key to record the start coordinate of spatial bounding box for foreground.
            end_coord_key: key to record the end coordinate of spatial bounding box for foreground.
        """
        super().__init__(keys)
        self.source_key = source_key
        self.select_fn = select_fn
        self.channel_indices = ensure_tuple(channel_indices) if channel_indices is not None else None
        self.margin = margin
        self.start_coord_key = start_coord_key
        self.end_coord_key = end_coord_key

    def __call__(self, data: Mapping[Hashable, np.ndarray]) -> Dict[Hashable, np.ndarray]:
        d = dict(data)
        box_start, box_end = generate_spatial_bounding_box(
            d[self.source_key], self.select_fn, self.channel_indices, self.margin
        )
        d[self.start_coord_key] = np.asarray(box_start)
        d[self.end_coord_key] = np.asarray(box_end)
        cropper = SpatialCrop(roi_start=box_start, roi_end=box_end)
        for key in self.keys:
            self.append_applied_transforms(d, key, extra_info={"box_start": box_start, "box_end": box_end})
            d[key] = cropper(d[key])
        return d

    def inverse(
        self, data: Mapping[Hashable, np.ndarray], keys: Optional[Tuple[Hashable, ...]] = None
    ) -> Dict[Hashable, np.ndarray]:
        d = deepcopy(dict(data))
        for key in keys or self.keys:
            transform = self.get_most_recent_transform(d, key)
            # Create inverse transform
            orig_size = np.array(transform["orig_size"])
            extra_info = transform["extra_info"]
            pad_to_start = np.array(extra_info["box_start"])
            pad_to_end = orig_size - np.array(extra_info["box_end"])
            # interweave mins and maxes
            pad = np.empty((2 * len(orig_size)), dtype=np.int32)
            pad[0::2] = pad_to_start
            pad[1::2] = pad_to_end
            inverse_transform = BorderPad(pad.tolist())
            # Apply inverse transform
            d[key] = inverse_transform(d[key])
            # Remove the applied transform
            self.remove_most_recent_transform(d, key)

        return d


class RandWeightedCropd(Randomizable, MapTransform):
    """
    Samples a list of `num_samples` image patches according to the provided `weight_map`.

    Args:
        keys: keys of the corresponding items to be transformed.
            See also: :py:class:`monai.transforms.compose.MapTransform`
        w_key: key for the weight map. The corresponding value will be used as the sampling weights,
            it should be a single-channel array in size, for example, `(1, spatial_dim_0, spatial_dim_1, ...)`
        spatial_size: the spatial size of the image patch e.g. [224, 224, 128].
            If its components have non-positive values, the corresponding size of `img` will be used.
        num_samples: number of samples (image patches) to take in the returned list.
        center_coord_key: if specified, the actual sampling location will be stored with the corresponding key.

    See Also:
        :py:class:`monai.transforms.RandWeightedCrop`
    """

    def __init__(
        self,
        keys: KeysCollection,
        w_key: str,
        spatial_size: Union[Sequence[int], int],
        num_samples: int = 1,
        center_coord_key: Optional[str] = None,
    ):
        super().__init__(keys)
        self.spatial_size = ensure_tuple(spatial_size)
        self.w_key = w_key
        self.num_samples = int(num_samples)
        self.center_coord_key = center_coord_key
        self.centers: List[np.ndarray] = []

    def randomize(self, weight_map: np.ndarray) -> None:
        self.centers = weighted_patch_samples(
            spatial_size=self.spatial_size, w=weight_map[0], n_samples=self.num_samples, r_state=self.R
        )

    def __call__(self, data: Mapping[Hashable, np.ndarray]) -> List[Dict[Hashable, np.ndarray]]:
        d = dict(data)
        self.randomize(d[self.w_key])
        _spatial_size = fall_back_tuple(self.spatial_size, d[self.w_key].shape[1:])

        results: List[Dict[Hashable, np.ndarray]] = [{} for _ in range(self.num_samples)]
        for key in data.keys():
            if key in self.keys:
                img = d[key]
                if img.shape[1:] != d[self.w_key].shape[1:]:
                    raise ValueError(
                        f"data {key} and weight map {self.w_key} spatial shape mismatch: "
                        f"{img.shape[1:]} vs {d[self.w_key].shape[1:]}."
                    )
                for i, center in enumerate(self.centers):
                    cropper = SpatialCrop(roi_center=center, roi_size=_spatial_size)
                    results[i][key] = cropper(img)
                    if self.center_coord_key:
                        results[i][self.center_coord_key] = center
            else:
                for i in range(self.num_samples):
                    results[i][key] = data[key]

        return results


class RandCropByPosNegLabeld(Randomizable, MapTransform):
    """
    Dictionary-based version :py:class:`monai.transforms.RandCropByPosNegLabel`.
    Crop random fixed sized regions with the center being a foreground or background voxel
    based on the Pos Neg Ratio.
    And will return a list of dictionaries for all the cropped images.

    Args:
        keys: keys of the corresponding items to be transformed.
            See also: :py:class:`monai.transforms.compose.MapTransform`
        label_key: name of key for label image, this will be used for finding foreground/background.
        spatial_size: the spatial size of the crop region e.g. [224, 224, 128].
            If its components have non-positive values, the corresponding size of `data[label_key]` will be used.
        pos: used with `neg` together to calculate the ratio ``pos / (pos + neg)`` for the probability
            to pick a foreground voxel as a center rather than a background voxel.
        neg: used with `pos` together to calculate the ratio ``pos / (pos + neg)`` for the probability
            to pick a foreground voxel as a center rather than a background voxel.
        num_samples: number of samples (crop regions) to take in each list.
        image_key: if image_key is not None, use ``label == 0 & image > image_threshold`` to select
            the negative sample(background) center. so the crop center will only exist on valid image area.
        image_threshold: if enabled image_key, use ``image > image_threshold`` to determine
            the valid image content area.
        fg_indices_key: if provided pre-computed foreground indices of `label`, will ignore above `image_key` and
            `image_threshold`, and randomly select crop centers based on them, need to provide `fg_indices_key`
            and `bg_indices_key` together, expect to be 1 dim array of spatial indices after flattening.
            a typical usage is to call `FgBgToIndicesd` transform first and cache the results.
        bg_indices_key: if provided pre-computed background indices of `label`, will ignore above `image_key` and
            `image_threshold`, and randomly select crop centers based on them, need to provide `fg_indices_key`
            and `bg_indices_key` together, expect to be 1 dim array of spatial indices after flattening.
            a typical usage is to call `FgBgToIndicesd` transform first and cache the results.

    Raises:
        ValueError: When ``pos`` or ``neg`` are negative.
        ValueError: When ``pos=0`` and ``neg=0``. Incompatible values.

    """

    def __init__(
        self,
        keys: KeysCollection,
        label_key: str,
        spatial_size: Union[Sequence[int], int],
        pos: float = 1.0,
        neg: float = 1.0,
        num_samples: int = 1,
        image_key: Optional[str] = None,
        image_threshold: float = 0.0,
        fg_indices_key: Optional[str] = None,
        bg_indices_key: Optional[str] = None,
    ) -> None:
        MapTransform.__init__(self, keys)
        self.label_key = label_key
        self.spatial_size: Union[Tuple[int, ...], Sequence[int], int] = spatial_size
        if pos < 0 or neg < 0:
            raise ValueError(f"pos and neg must be nonnegative, got pos={pos} neg={neg}.")
        if pos + neg == 0:
            raise ValueError("Incompatible values: pos=0 and neg=0.")
        self.pos_ratio = pos / (pos + neg)
        self.num_samples = num_samples
        self.image_key = image_key
        self.image_threshold = image_threshold
        self.fg_indices_key = fg_indices_key
        self.bg_indices_key = bg_indices_key
        self.centers: Optional[List[List[np.ndarray]]] = None

    def randomize(
        self,
        label: np.ndarray,
        fg_indices: Optional[np.ndarray] = None,
        bg_indices: Optional[np.ndarray] = None,
        image: Optional[np.ndarray] = None,
    ) -> None:
        self.spatial_size = fall_back_tuple(self.spatial_size, default=label.shape[1:])
        if fg_indices is None or bg_indices is None:
            fg_indices_, bg_indices_ = map_binary_to_indices(label, image, self.image_threshold)
        else:
            fg_indices_ = fg_indices
            bg_indices_ = bg_indices
        self.centers = generate_pos_neg_label_crop_centers(
            self.spatial_size, self.num_samples, self.pos_ratio, label.shape[1:], fg_indices_, bg_indices_, self.R
        )

    def __call__(self, data: Mapping[Hashable, np.ndarray]) -> List[Dict[Hashable, np.ndarray]]:
        d = dict(data)
        label = d[self.label_key]
        image = d[self.image_key] if self.image_key else None
        fg_indices = d.get(self.fg_indices_key, None) if self.fg_indices_key is not None else None
        bg_indices = d.get(self.bg_indices_key, None) if self.bg_indices_key is not None else None

        self.randomize(label, fg_indices, bg_indices, image)
        if not isinstance(self.spatial_size, tuple):
            raise AssertionError
        if self.centers is None:
            raise AssertionError
        results: List[Dict[Hashable, np.ndarray]] = [{} for _ in range(self.num_samples)]
        for key in data.keys():
            if key in self.keys:
                img = d[key]
                for i, center in enumerate(self.centers):
                    cropper = SpatialCrop(roi_center=tuple(center), roi_size=self.spatial_size)  # type: ignore
                    results[i][key] = cropper(img)
            else:
                for i in range(self.num_samples):
                    results[i][key] = data[key]

        return results


class ResizeWithPadOrCropd(MapTransform, InvertibleTransform):
    """
    Dictionary-based wrapper of :py:class:`monai.transforms.ResizeWithPadOrCrop`.

    Args:
        keys: keys of the corresponding items to be transformed.
            See also: monai.transforms.MapTransform
        spatial_size: the spatial size of output data after padding or crop.
            If has non-positive values, the corresponding size of input image will be used (no padding).
        mode: {``"constant"``, ``"edge"``, ``"linear_ramp"``, ``"maximum"``, ``"mean"``,
            ``"median"``, ``"minimum"``, ``"reflect"``, ``"symmetric"``, ``"wrap"``, ``"empty"``}
            One of the listed string values or a user supplied function for padding. Defaults to ``"constant"``.
            See also: https://numpy.org/doc/1.18/reference/generated/numpy.pad.html

    """

    def __init__(
        self,
        keys: KeysCollection,
        spatial_size: Union[Sequence[int], int],
        mode: Union[NumpyPadMode, str] = NumpyPadMode.CONSTANT,
    ) -> None:
        super().__init__(keys)
        self.padcropper = ResizeWithPadOrCrop(spatial_size=spatial_size, mode=mode)

    def __call__(self, data: Mapping[Hashable, np.ndarray]) -> Dict[Hashable, np.ndarray]:
        d = dict(data)
        for key in self.keys:
            orig_size = d[key].shape[1:]
            d[key] = self.padcropper(d[key])
            self.append_applied_transforms(d, key, orig_size=orig_size)
        return d

    def inverse(
        self, data: Mapping[Hashable, np.ndarray], keys: Optional[Tuple[Hashable, ...]] = None
    ) -> Dict[Hashable, np.ndarray]:
        d = deepcopy(dict(data))
        for key in keys or self.keys:
            transform = self.get_most_recent_transform(d, key)
            # Create inverse transform
            orig_size = transform["orig_size"]
            inverse_transform = ResizeWithPadOrCrop(spatial_size=orig_size, mode=self.padcropper.padder.mode)
            # Apply inverse transform
            d[key] = inverse_transform(d[key])
            # Remove the applied transform
            self.remove_most_recent_transform(d, key)

        return d


class BoundingRectd(MapTransform):
    """
    Dictionary-based wrapper of :py:class:`monai.transforms.BoundingRect`.

    Args:
        keys: keys of the corresponding items to be transformed.
            See also: monai.transforms.MapTransform
        bbox_key_postfix: the output bounding box coordinates will be
            written to the value of `{key}_{bbox_key_postfix}`.
        select_fn: function to select expected foreground, default is to select values > 0.
    """

    def __init__(self, keys: KeysCollection, bbox_key_postfix: str = "bbox", select_fn: Callable = lambda x: x > 0):
        super().__init__(keys=keys)
        self.bbox = BoundingRect(select_fn=select_fn)
        self.bbox_key_postfix = bbox_key_postfix

    def __call__(self, data: Mapping[Hashable, np.ndarray]) -> Dict[Hashable, np.ndarray]:
        """
        See also: :py:class:`monai.transforms.utils.generate_spatial_bounding_box`.
        """
        d = dict(data)
        for key in self.keys:
            bbox = self.bbox(d[key])
            key_to_add = f"{key}_{self.bbox_key_postfix}"
            if key_to_add in d:
                raise KeyError(f"Bounding box data with key {key_to_add} already exists.")
            d[key_to_add] = bbox
        return d


SpatialPadD = SpatialPadDict = SpatialPadd
BorderPadD = BorderPadDict = BorderPadd
DivisiblePadD = DivisiblePadDict = DivisiblePadd
SpatialCropD = SpatialCropDict = SpatialCropd
CenterSpatialCropD = CenterSpatialCropDict = CenterSpatialCropd
RandSpatialCropD = RandSpatialCropDict = RandSpatialCropd
RandSpatialCropSamplesD = RandSpatialCropSamplesDict = RandSpatialCropSamplesd
CropForegroundD = CropForegroundDict = CropForegroundd
RandWeightedCropD = RandWeightedCropDict = RandWeightedCropd
RandCropByPosNegLabelD = RandCropByPosNegLabelDict = RandCropByPosNegLabeld
ResizeWithPadOrCropD = ResizeWithPadOrCropDict = ResizeWithPadOrCropd
BoundingRectD = BoundingRectDict = BoundingRectd<|MERGE_RESOLUTION|>--- conflicted
+++ resolved
@@ -23,10 +23,7 @@
 
 import monai.data.utils
 from monai.config import IndexSelection, KeysCollection
-<<<<<<< HEAD
-=======
 from monai.data.utils import get_random_patch, get_valid_patch_size
->>>>>>> c98fe05e
 from monai.transforms.croppad.array import (
     BorderPad,
     BoundingRect,
@@ -36,10 +33,7 @@
     SpatialCrop,
     SpatialPad,
 )
-<<<<<<< HEAD
 from monai.transforms.inverse_transform import InvertibleTransform
-=======
->>>>>>> c98fe05e
 from monai.transforms.transform import MapTransform, Randomizable
 from monai.transforms.utils import (
     generate_pos_neg_label_crop_centers,
