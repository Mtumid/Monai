# Copyright 2020 - 2021 MONAI Consortium
# Licensed under the Apache License, Version 2.0 (the "License");
# you may not use this file except in compliance with the License.
# You may obtain a copy of the License at
#     http://www.apache.org/licenses/LICENSE-2.0
# Unless required by applicable law or agreed to in writing, software
# distributed under the License is distributed on an "AS IS" BASIS,
# WITHOUT WARRANTIES OR CONDITIONS OF ANY KIND, either express or implied.
# See the License for the specific language governing permissions and
# limitations under the License.
"""
A collection of "vanilla" transforms for utility functions
https://github.com/Project-MONAI/MONAI/wiki/MONAI_Design
"""

import logging
import sys
import time
import warnings
from typing import Callable, Dict, List, Mapping, Optional, Sequence, Tuple, Union

import numpy as np
import torch

from monai.config import DtypeLike, NdarrayTensor
from monai.config.type_definitions import NdarrayOrTensor
from monai.transforms.transform import Randomizable, RandomizableTransform, Transform
from monai.transforms.utils import (
    extreme_points_to_image,
    get_extreme_points,
    map_binary_to_indices,
    map_classes_to_indices,
)
from monai.transforms.utils_pytorch_numpy_unification import moveaxis
<<<<<<< HEAD
from monai.utils import convert_to_numpy, convert_to_tensor, ensure_tuple, look_up_option, min_version, optional_import
=======
from monai.utils import (
    convert_to_numpy,
    convert_to_tensor,
    ensure_tuple,
    issequenceiterable,
    look_up_option,
    min_version,
    optional_import,
)
>>>>>>> fe6ac0a5
from monai.utils.enums import TransformBackends
from monai.utils.type_conversion import convert_data_type

PILImageImage, has_pil = optional_import("PIL.Image", name="Image")
pil_image_fromarray, _ = optional_import("PIL.Image", name="fromarray")
cp, has_cp = optional_import("cupy")
cp_ndarray, _ = optional_import("cupy", name="ndarray")

__all__ = [
    "Identity",
    "AsChannelFirst",
    "AsChannelLast",
    "AddChannel",
    "EnsureChannelFirst",
    "EnsureType",
    "RepeatChannel",
    "RemoveRepeatedChannel",
    "SplitChannel",
    "CastToType",
    "ToTensor",
    "ToNumpy",
    "ToPIL",
    "Transpose",
    "SqueezeDim",
    "DataStats",
    "SimulateDelay",
    "Lambda",
    "RandLambda",
    "LabelToMask",
    "FgBgToIndices",
    "ClassesToIndices",
    "ConvertToMultiChannelBasedOnBratsClasses",
    "AddExtremePointsChannel",
    "TorchVision",
    "MapLabelValue",
    "IntensityStats",
    "ToDevice",
]


class Identity(Transform):
    """
    Do nothing to the data.
    As the output value is same as input, it can be used as a testing tool to verify the transform chain,
    Compose or transform adaptor, etc.
    """

    backend = [TransformBackends.TORCH, TransformBackends.NUMPY]

    def __call__(self, img: NdarrayOrTensor) -> NdarrayOrTensor:
        """
        Apply the transform to `img`.
        """
        return img


class AsChannelFirst(Transform):
    """
    Change the channel dimension of the image to the first dimension.

    Most of the image transformations in ``monai.transforms``
    assume the input image is in the channel-first format, which has the shape
    (num_channels, spatial_dim_1[, spatial_dim_2, ...]).

    This transform could be used to convert, for example, a channel-last image array in shape
    (spatial_dim_1[, spatial_dim_2, ...], num_channels) into the channel-first format,
    so that the multidimensional image array can be correctly interpreted by the other transforms.

    Args:
        channel_dim: which dimension of input image is the channel, default is the last dimension.
    """

    backend = [TransformBackends.TORCH, TransformBackends.NUMPY]

    def __init__(self, channel_dim: int = -1) -> None:
        if not (isinstance(channel_dim, int) and channel_dim >= -1):
            raise AssertionError("invalid channel dimension.")
        self.channel_dim = channel_dim

    def __call__(self, img: NdarrayOrTensor) -> NdarrayOrTensor:
        """
        Apply the transform to `img`.
        """
        return moveaxis(img, self.channel_dim, 0)


class AsChannelLast(Transform):
    """
    Change the channel dimension of the image to the last dimension.

    Some of other 3rd party transforms assume the input image is in the channel-last format with shape
    (spatial_dim_1[, spatial_dim_2, ...], num_channels).

    This transform could be used to convert, for example, a channel-first image array in shape
    (num_channels, spatial_dim_1[, spatial_dim_2, ...]) into the channel-last format,
    so that MONAI transforms can construct a chain with other 3rd party transforms together.

    Args:
        channel_dim: which dimension of input image is the channel, default is the first dimension.
    """

    backend = [TransformBackends.TORCH, TransformBackends.NUMPY]

    def __init__(self, channel_dim: int = 0) -> None:
        if not (isinstance(channel_dim, int) and channel_dim >= -1):
            raise AssertionError("invalid channel dimension.")
        self.channel_dim = channel_dim

    def __call__(self, img: NdarrayOrTensor) -> NdarrayOrTensor:
        """
        Apply the transform to `img`.
        """
        return moveaxis(img, self.channel_dim, -1)


class AddChannel(Transform):
    """
    Adds a 1-length channel dimension to the input image.

    Most of the image transformations in ``monai.transforms``
    assumes the input image is in the channel-first format, which has the shape
    (num_channels, spatial_dim_1[, spatial_dim_2, ...]).

    This transform could be used, for example, to convert a (spatial_dim_1[, spatial_dim_2, ...])
    spatial image into the channel-first format so that the
    multidimensional image array can be correctly interpreted by the other
    transforms.
    """

    backend = [TransformBackends.TORCH, TransformBackends.NUMPY]

    def __call__(self, img: NdarrayOrTensor) -> NdarrayOrTensor:
        """
        Apply the transform to `img`.
        """
        return img[None]


class EnsureChannelFirst(Transform):
    """
    Automatically adjust or add the channel dimension of input data to ensure `channel_first` shape.
    It extracts the `original_channel_dim` info from provided meta_data dictionary.
    Typical values of `original_channel_dim` can be: "no_channel", 0, -1.
    Convert the data to `channel_first` based on the `original_channel_dim` information.
    """

    backend = [TransformBackends.TORCH, TransformBackends.NUMPY]

    def __init__(self, strict_check: bool = True):
        """
        Args:
            strict_check: whether to raise an error when the meta information is insufficient.
        """
        self.strict_check = strict_check

    def __call__(self, img: NdarrayOrTensor, meta_dict: Optional[Mapping] = None) -> NdarrayOrTensor:
        """
        Apply the transform to `img`.
        """
        if not isinstance(meta_dict, Mapping):
            msg = "meta_dict not available, EnsureChannelFirst is not in use."
            if self.strict_check:
                raise ValueError(msg)
            warnings.warn(msg)
            return img

        channel_dim = meta_dict.get("original_channel_dim")

        if channel_dim is None:
            msg = "Unknown original_channel_dim in the meta_dict, EnsureChannelFirst is not in use."
            if self.strict_check:
                raise ValueError(msg)
            warnings.warn(msg)
            return img
        if channel_dim == "no_channel":
            return AddChannel()(img)
        return AsChannelFirst(channel_dim=channel_dim)(img)


class RepeatChannel(Transform):
    """
    Repeat channel data to construct expected input shape for models.
    The `repeats` count includes the origin data, for example:
    ``RepeatChannel(repeats=2)([[1, 2], [3, 4]])`` generates: ``[[1, 2], [1, 2], [3, 4], [3, 4]]``

    Args:
        repeats: the number of repetitions for each element.
    """

    backend = [TransformBackends.TORCH, TransformBackends.NUMPY]

    def __init__(self, repeats: int) -> None:
        if repeats <= 0:
            raise AssertionError("repeats count must be greater than 0.")
        self.repeats = repeats

    def __call__(self, img: NdarrayOrTensor) -> NdarrayOrTensor:
        """
        Apply the transform to `img`, assuming `img` is a "channel-first" array.
        """
        repeeat_fn = torch.repeat_interleave if isinstance(img, torch.Tensor) else np.repeat
        return repeeat_fn(img, self.repeats, 0)  # type: ignore


class RemoveRepeatedChannel(Transform):
    """
    RemoveRepeatedChannel data to undo RepeatChannel
    The `repeats` count specifies the deletion of the origin data, for example:
    ``RemoveRepeatedChannel(repeats=2)([[1, 2], [1, 2], [3, 4], [3, 4]])`` generates: ``[[1, 2], [3, 4]]``

    Args:
        repeats: the number of repetitions to be deleted for each element.
    """

    backend = [TransformBackends.TORCH, TransformBackends.NUMPY]

    def __init__(self, repeats: int) -> None:
        if repeats <= 0:
            raise AssertionError("repeats count must be greater than 0.")

        self.repeats = repeats

    def __call__(self, img: NdarrayOrTensor) -> NdarrayOrTensor:
        """
        Apply the transform to `img`, assuming `img` is a "channel-first" array.
        """
        if img.shape[0] < 2:
            raise AssertionError("Image must have more than one channel")

        return img[:: self.repeats, :]


class SplitChannel(Transform):
    """
    Split Numpy array or PyTorch Tensor data according to the channel dim.
    It can help applying different following transforms to different channels.

    Args:
        channel_dim: which dimension of input image is the channel, default to 0.

    """

    backend = [TransformBackends.TORCH, TransformBackends.NUMPY]

    def __init__(self, channel_dim: int = 0) -> None:
        self.channel_dim = channel_dim

    def __call__(self, img: NdarrayOrTensor) -> List[NdarrayOrTensor]:
        n_classes = img.shape[self.channel_dim]
        if n_classes <= 1:
            raise RuntimeError("input image does not contain multiple channels.")

        outputs = []
        slices = [slice(None)] * len(img.shape)
        for i in range(n_classes):
            slices[self.channel_dim] = slice(i, i + 1)
            outputs.append(img[tuple(slices)])

        return outputs


class CastToType(Transform):
    """
    Cast the Numpy data to specified numpy data type, or cast the PyTorch Tensor to
    specified PyTorch data type.
    """

    backend = [TransformBackends.TORCH, TransformBackends.NUMPY]

    def __init__(self, dtype=np.float32) -> None:
        """
        Args:
            dtype: convert image to this data type, default is `np.float32`.
        """
        self.dtype = dtype

    def __call__(self, img: NdarrayOrTensor, dtype: Optional[Union[DtypeLike, torch.dtype]] = None) -> NdarrayOrTensor:
        """
        Apply the transform to `img`, assuming `img` is a numpy array or PyTorch Tensor.

        Args:
            dtype: convert image to this data type, default is `self.dtype`.

        Raises:
            TypeError: When ``img`` type is not in ``Union[numpy.ndarray, torch.Tensor]``.

        """
        if not isinstance(img, (torch.Tensor, np.ndarray)):
            raise TypeError(f"img must be one of (numpy.ndarray, torch.Tensor) but is {type(img).__name__}.")
        img_out, *_ = convert_data_type(img, output_type=type(img), dtype=dtype or self.dtype)
        return img_out


class ToTensor(Transform):
    """
    Converts the input image to a tensor without applying any other transformations.
    """

    backend = [TransformBackends.TORCH, TransformBackends.NUMPY]

    def __call__(self, img: NdarrayOrTensor) -> torch.Tensor:
        """
        Apply the transform to `img` and make it contiguous.
        """
        return convert_to_tensor(img, wrap_sequence=True)  # type: ignore


class EnsureType(Transform):
    """
    Ensure the input data to be a PyTorch Tensor or numpy array, support: `numpy array`, `PyTorch Tensor`,
    `float`, `int`, `bool`, `string` and `object` keep the original.
    If passing a dictionary, list or tuple, still return dictionary, list or tuple and recursively convert
    every item to the expected data type.

    Args:
        data_type: target data type to convert, should be "tensor" or "numpy".

    """

    backend = [TransformBackends.TORCH, TransformBackends.NUMPY]

    def __init__(self, data_type: str = "tensor") -> None:
        data_type = data_type.lower()
        if data_type not in ("tensor", "numpy"):
            raise ValueError("`data type` must be 'tensor' or 'numpy'.")

        self.data_type = data_type

    def __call__(self, data: NdarrayOrTensor) -> NdarrayOrTensor:
        """
        Args:
            data: input data can be PyTorch Tensor, numpy array, list, dictionary, int, float, bool, str, etc.
                will ensure Tensor, Numpy array, float, int, bool as Tensors or numpy arrays, strings and
                objects keep the original. for dictionary, list or tuple, ensure every item as expected type
                if applicable.

        """
        return convert_to_tensor(data) if self.data_type == "tensor" else convert_to_numpy(data)  # type: ignore


class ToNumpy(Transform):
    """
    Converts the input data to numpy array, can support list or tuple of numbers and PyTorch Tensor.
    """

    backend = [TransformBackends.TORCH, TransformBackends.NUMPY]

    def __call__(self, img: NdarrayOrTensor) -> np.ndarray:
        """
        Apply the transform to `img` and make it contiguous.
        """
        return convert_to_numpy(img)  # type: ignore


class ToCupy(Transform):
    """
    Converts the input data to CuPy array, can support list or tuple of numbers, NumPy and PyTorch Tensor.
    """

    backend = [TransformBackends.TORCH, TransformBackends.NUMPY]

    def __call__(self, img: NdarrayOrTensor) -> NdarrayOrTensor:
        """
        Apply the transform to `img` and make it contiguous.
        """
        if isinstance(img, torch.Tensor):
            img = img.detach().cpu().numpy()
        return cp.ascontiguousarray(cp.asarray(img))  # type: ignore


class ToPIL(Transform):
    """
    Converts the input image (in the form of NumPy array or PyTorch Tensor) to PIL image
    """

    backend = [TransformBackends.TORCH, TransformBackends.NUMPY]

    def __call__(self, img):
        """
        Apply the transform to `img`.
        """
        if isinstance(img, PILImageImage):
            return img
        if isinstance(img, torch.Tensor):
            img = img.detach().cpu().numpy()
        return pil_image_fromarray(img)


class Transpose(Transform):
    """
    Transposes the input image based on the given `indices` dimension ordering.
    """

    backend = [TransformBackends.TORCH, TransformBackends.NUMPY]

    def __init__(self, indices: Optional[Sequence[int]]) -> None:
        self.indices = None if indices is None else tuple(indices)

    def __call__(self, img: NdarrayOrTensor) -> NdarrayOrTensor:
        """
        Apply the transform to `img`.
        """
        if isinstance(img, torch.Tensor):
            return img.permute(self.indices or tuple(range(img.ndim)[::-1]))
        return img.transpose(self.indices)  # type: ignore


class SqueezeDim(Transform):
    """
    Squeeze a unitary dimension.
    """

    def __init__(self, dim: Optional[int] = 0) -> None:
        """
        Args:
            dim: dimension to be squeezed. Default = 0
                "None" works when the input is numpy array.

        Raises:
            TypeError: When ``dim`` is not an ``Optional[int]``.

        """
        if dim is not None and not isinstance(dim, int):
            raise TypeError(f"dim must be None or a int but is {type(dim).__name__}.")
        self.dim = dim

    def __call__(self, img: NdarrayTensor) -> NdarrayTensor:
        """
        Args:
            img: numpy arrays with required dimension `dim` removed
        """
        return img.squeeze(self.dim)  # type: ignore


class DataStats(Transform):
    """
    Utility transform to show the statistics of data for debug or analysis.
    It can be inserted into any place of a transform chain and check results of previous transforms.
    It support both `numpy.ndarray` and `torch.tensor` as input data,
    so it can be used in pre-processing and post-processing.
    """

    def __init__(
        self,
        prefix: str = "Data",
        data_type: bool = True,
        data_shape: bool = True,
        value_range: bool = True,
        data_value: bool = False,
        additional_info: Optional[Callable] = None,
        logger_handler: Optional[logging.Handler] = None,
    ) -> None:
        """
        Args:
            prefix: will be printed in format: "{prefix} statistics".
            data_type: whether to show the type of input data.
            data_shape: whether to show the shape of input data.
            value_range: whether to show the value range of input data.
            data_value: whether to show the raw value of input data.
                a typical example is to print some properties of Nifti image: affine, pixdim, etc.
            additional_info: user can define callable function to extract additional info from input data.
            logger_handler: add additional handler to output data: save to file, etc.
                add existing python logging handlers: https://docs.python.org/3/library/logging.handlers.html
                the handler should have a logging level of at least `INFO`.

        Raises:
            TypeError: When ``additional_info`` is not an ``Optional[Callable]``.

        """
        if not isinstance(prefix, str):
            raise AssertionError("prefix must be a string.")
        self.prefix = prefix
        self.data_type = data_type
        self.data_shape = data_shape
        self.value_range = value_range
        self.data_value = data_value
        if additional_info is not None and not callable(additional_info):
            raise TypeError(f"additional_info must be None or callable but is {type(additional_info).__name__}.")
        self.additional_info = additional_info
        self._logger_name = "DataStats"
        _logger = logging.getLogger(self._logger_name)
        _logger.setLevel(logging.INFO)
        console = logging.StreamHandler(sys.stdout)  # always stdout
        console.setLevel(logging.INFO)
        _logger.addHandler(console)
        if logger_handler is not None:
            _logger.addHandler(logger_handler)

    def __call__(
        self,
        img: NdarrayTensor,
        prefix: Optional[str] = None,
        data_type: Optional[bool] = None,
        data_shape: Optional[bool] = None,
        value_range: Optional[bool] = None,
        data_value: Optional[bool] = None,
        additional_info: Optional[Callable] = None,
    ) -> NdarrayTensor:
        """
        Apply the transform to `img`, optionally take arguments similar to the class constructor.
        """
        lines = [f"{prefix or self.prefix} statistics:"]

        if self.data_type if data_type is None else data_type:
            lines.append(f"Type: {type(img)}")
        if self.data_shape if data_shape is None else data_shape:
            lines.append(f"Shape: {img.shape}")
        if self.value_range if value_range is None else value_range:
            if isinstance(img, np.ndarray):
                lines.append(f"Value range: ({np.min(img)}, {np.max(img)})")
            elif isinstance(img, torch.Tensor):
                lines.append(f"Value range: ({torch.min(img)}, {torch.max(img)})")
            else:
                lines.append(f"Value range: (not a PyTorch or Numpy array, type: {type(img)})")
        if self.data_value if data_value is None else data_value:
            lines.append(f"Value: {img}")
        additional_info = self.additional_info if additional_info is None else additional_info
        if additional_info is not None:
            lines.append(f"Additional info: {additional_info(img)}")
        separator = "\n"
        output = f"{separator.join(lines)}"
        logging.getLogger(self._logger_name).info(output)
        return img


class SimulateDelay(Transform):
    """
    This is a pass through transform to be used for testing purposes. It allows
    adding fake behaviors that are useful for testing purposes to simulate
    how large datasets behave without needing to test on large data sets.

    For example, simulating slow NFS data transfers, or slow network transfers
    in testing by adding explicit timing delays. Testing of small test data
    can lead to incomplete understanding of real world issues, and may lead
    to sub-optimal design choices.
    """

    def __init__(self, delay_time: float = 0.0) -> None:
        """
        Args:
            delay_time: The minimum amount of time, in fractions of seconds,
                to accomplish this delay task.
        """
        super().__init__()
        self.delay_time: float = delay_time

    def __call__(self, img: NdarrayTensor, delay_time: Optional[float] = None) -> NdarrayTensor:
        """
        Args:
            img: data remain unchanged throughout this transform.
            delay_time: The minimum amount of time, in fractions of seconds,
                to accomplish this delay task.
        """
        time.sleep(self.delay_time if delay_time is None else delay_time)
        return img


class Lambda(Transform):
    """
    Apply a user-defined lambda as a transform.

    For example:

    .. code-block:: python
        :emphasize-lines: 2

        image = np.ones((10, 2, 2))
        lambd = Lambda(func=lambda x: x[:4, :, :])
        print(lambd(image).shape)
        (4, 2, 2)

    Args:
        func: Lambda/function to be applied.

    Raises:
        TypeError: When ``func`` is not an ``Optional[Callable]``.

    """

    def __init__(self, func: Optional[Callable] = None) -> None:
        if func is not None and not callable(func):
            raise TypeError(f"func must be None or callable but is {type(func).__name__}.")
        self.func = func

    def __call__(self, img: Union[np.ndarray, torch.Tensor], func: Optional[Callable] = None):
        """
        Apply `self.func` to `img`.

        Args:
            func: Lambda/function to be applied. Defaults to `self.func`.

        Raises:
            TypeError: When ``func`` is not an ``Optional[Callable]``.
            ValueError: When ``func=None`` and ``self.func=None``. Incompatible values.

        """
        if func is not None:
            if not callable(func):
                raise TypeError(f"func must be None or callable but is {type(func).__name__}.")
            return func(img)
        if self.func is not None:
            return self.func(img)
        raise ValueError("Incompatible values: func=None and self.func=None.")


class RandLambda(Lambda, RandomizableTransform):
    """
    Randomizable version :py:class:`monai.transforms.Lambda`, the input `func` may contain random logic,
    or randomly execute the function based on `prob`.

    Args:
        func: Lambda/function to be applied.
        prob: probability of executing the random function, default to 1.0, with 100% probability to execute.

    For more details, please check :py:class:`monai.transforms.Lambda`.

    """

    def __init__(self, func: Optional[Callable] = None, prob: float = 1.0) -> None:
        Lambda.__init__(self=self, func=func)
        RandomizableTransform.__init__(self=self, prob=prob)

    def __call__(self, img: Union[np.ndarray, torch.Tensor], func: Optional[Callable] = None):
        self.randomize(img)
        return super().__call__(img=img, func=func) if self._do_transform else img


class LabelToMask(Transform):
    """
    Convert labels to mask for other tasks. A typical usage is to convert segmentation labels
    to mask data to pre-process images and then feed the images into classification network.
    It can support single channel labels or One-Hot labels with specified `select_labels`.
    For example, users can select `label value = [2, 3]` to construct mask data, or select the
    second and the third channels of labels to construct mask data.
    The output mask data can be a multiple channels binary data or a single channel binary
    data that merges all the channels.

    Args:
        select_labels: labels to generate mask from. for 1 channel label, the `select_labels`
            is the expected label values, like: [1, 2, 3]. for One-Hot format label, the
            `select_labels` is the expected channel indices.
        merge_channels: whether to use `np.any()` to merge the result on channel dim. if yes,
            will return a single channel mask with binary data.

    """

    def __init__(  # pytype: disable=annotation-type-mismatch
        self,
        select_labels: Union[Sequence[int], int],
        merge_channels: bool = False,
    ) -> None:  # pytype: disable=annotation-type-mismatch
        self.select_labels = ensure_tuple(select_labels)
        self.merge_channels = merge_channels

    def __call__(
        self, img: np.ndarray, select_labels: Optional[Union[Sequence[int], int]] = None, merge_channels: bool = False
    ):
        """
        Args:
            select_labels: labels to generate mask from. for 1 channel label, the `select_labels`
                is the expected label values, like: [1, 2, 3]. for One-Hot format label, the
                `select_labels` is the expected channel indices.
            merge_channels: whether to use `np.any()` to merge the result on channel dim. if yes,
                will return a single channel mask with binary data.
        """
        if select_labels is None:
            select_labels = self.select_labels
        else:
            select_labels = ensure_tuple(select_labels)

        if img.shape[0] > 1:
            data = img[[*select_labels]]
        else:
            data = np.where(np.in1d(img, select_labels), True, False).reshape(img.shape)

        return np.any(data, axis=0, keepdims=True) if (merge_channels or self.merge_channels) else data


class FgBgToIndices(Transform):
    def __init__(self, image_threshold: float = 0.0, output_shape: Optional[Sequence[int]] = None) -> None:
        """
        Compute foreground and background of the input label data, return the indices.
        If no output_shape specified, output data will be 1 dim indices after flattening.
        This transform can help pre-compute foreground and background regions for other transforms.
        A typical usage is to randomly select foreground and background to crop.
        The main logic is based on :py:class:`monai.transforms.utils.map_binary_to_indices`.

        Args:
            image_threshold: if enabled `image` at runtime, use ``image > image_threshold`` to
                determine the valid image content area and select background only in this area.
            output_shape: expected shape of output indices. if not None, unravel indices to specified shape.

        """
        self.image_threshold = image_threshold
        self.output_shape = output_shape

    def __call__(
        self,
        label: np.ndarray,
        image: Optional[np.ndarray] = None,
        output_shape: Optional[Sequence[int]] = None,
    ) -> Tuple[np.ndarray, np.ndarray]:
        """
        Args:
            label: input data to compute foreground and background indices.
            image: if image is not None, use ``label = 0 & image > image_threshold``
                to define background. so the output items will not map to all the voxels in the label.
            output_shape: expected shape of output indices. if None, use `self.output_shape` instead.

        """
        if output_shape is None:
            output_shape = self.output_shape
        fg_indices, bg_indices = map_binary_to_indices(label, image, self.image_threshold)
        if output_shape is not None:
            fg_indices = np.stack([np.unravel_index(i, output_shape) for i in fg_indices])
            bg_indices = np.stack([np.unravel_index(i, output_shape) for i in bg_indices])

        return fg_indices, bg_indices


class ClassesToIndices(Transform):
    def __init__(
        self,
        num_classes: Optional[int] = None,
        image_threshold: float = 0.0,
        output_shape: Optional[Sequence[int]] = None,
    ) -> None:
        """
        Compute indices of every class of the input label data, return a list of indices.
        If no output_shape specified, output data will be 1 dim indices after flattening.
        This transform can help pre-compute indices of the class regions for other transforms.
        A typical usage is to randomly select indices of classes to crop.
        The main logic is based on :py:class:`monai.transforms.utils.map_classes_to_indices`.

        Args:
            num_classes: number of classes for argmax label, not necessary for One-Hot label.
            image_threshold: if enabled `image` at runtime, use ``image > image_threshold`` to
                determine the valid image content area and select only the indices of classes in this area.
            output_shape: expected shape of output indices. if not None, unravel indices to specified shape.

        """
        self.num_classes = num_classes
        self.image_threshold = image_threshold
        self.output_shape = output_shape

    def __call__(
        self,
        label: np.ndarray,
        image: Optional[np.ndarray] = None,
        output_shape: Optional[Sequence[int]] = None,
    ) -> List[np.ndarray]:
        """
        Args:
            label: input data to compute the indices of every class.
            image: if image is not None, use ``image > image_threshold`` to define valid region, and only select
                the indices within the valid region.
            output_shape: expected shape of output indices. if None, use `self.output_shape` instead.

        """
        if output_shape is None:
            output_shape = self.output_shape
        indices = map_classes_to_indices(label, self.num_classes, image, self.image_threshold)
        if output_shape is not None:
            indices = [np.stack([np.unravel_index(i, output_shape) for i in array]) for array in indices]

        return indices


class ConvertToMultiChannelBasedOnBratsClasses(Transform):
    """
    Convert labels to multi channels based on brats18 classes:
    label 1 is the necrotic and non-enhancing tumor core
    label 2 is the the peritumoral edema
    label 4 is the GD-enhancing tumor
    The possible classes are TC (Tumor core), WT (Whole tumor)
    and ET (Enhancing tumor).
    """

    def __call__(self, img: np.ndarray) -> np.ndarray:
        # if img has channel dim, squeeze it
        if img.ndim == 4 and img.shape[0] == 1:
            img = np.squeeze(img, axis=0)

        result = []
        # merge labels 1 (tumor non-enh) and 4 (tumor enh) to TC
        result.append(np.logical_or(img == 1, img == 4))
        # merge labels 1 (tumor non-enh) and 4 (tumor enh) and 2 (large edema) to WT
        result.append(np.logical_or(np.logical_or(img == 1, img == 4), img == 2))
        # label 4 is ET
        result.append(img == 4)
        return np.stack(result, axis=0)


class AddExtremePointsChannel(Randomizable, Transform):
    """
    Add extreme points of label to the image as a new channel. This transform generates extreme
    point from label and applies a gaussian filter. The pixel values in points image are rescaled
    to range [rescale_min, rescale_max] and added as a new channel to input image. The algorithm is
    described in Roth et al., Going to Extremes: Weakly Supervised Medical Image Segmentation
    https://arxiv.org/abs/2009.11988.

    This transform only supports single channel labels (1, spatial_dim1, [spatial_dim2, ...]). The
    background ``index`` is ignored when calculating extreme points.

    Args:
        background: Class index of background label, defaults to 0.
        pert: Random perturbation amount to add to the points, defaults to 0.0.

    Raises:
        ValueError: When no label image provided.
        ValueError: When label image is not single channel.
    """

    def __init__(self, background: int = 0, pert: float = 0.0) -> None:
        self._background = background
        self._pert = pert
        self._points: List[Tuple[int, ...]] = []

    def randomize(self, label: np.ndarray) -> None:
        self._points = get_extreme_points(label, rand_state=self.R, background=self._background, pert=self._pert)

    def __call__(
        self,
        img: np.ndarray,
        label: Optional[np.ndarray] = None,
        sigma: Union[Sequence[float], float, Sequence[torch.Tensor], torch.Tensor] = 3.0,
        rescale_min: float = -1.0,
        rescale_max: float = 1.0,
    ):
        """
        Args:
            img: the image that we want to add new channel to.
            label: label image to get extreme points from. Shape must be
                (1, spatial_dim1, [, spatial_dim2, ...]). Doesn't support one-hot labels.
            sigma: if a list of values, must match the count of spatial dimensions of input data,
                and apply every value in the list to 1 spatial dimension. if only 1 value provided,
                use it for all spatial dimensions.
            rescale_min: minimum value of output data.
            rescale_max: maximum value of output data.
        """
        if label is None:
            raise ValueError("This transform requires a label array!")
        if label.shape[0] != 1:
            raise ValueError("Only supports single channel labels!")

        # Generate extreme points
        self.randomize(label[0, :])

        points_image = extreme_points_to_image(
            points=self._points, label=label, sigma=sigma, rescale_min=rescale_min, rescale_max=rescale_max
        )

        return np.concatenate([img, points_image], axis=0)


class TorchVision:
    """
    This is a wrapper transform for PyTorch TorchVision transform based on the specified transform name and args.
    As most of the TorchVision transforms only work for PIL image and PyTorch Tensor, this transform expects input
    data to be PyTorch Tensor, users can easily call `ToTensor` transform to convert a Numpy array to Tensor.

    """

    def __init__(self, name: str, *args, **kwargs) -> None:
        """
        Args:
            name: The transform name in TorchVision package.
            args: parameters for the TorchVision transform.
            kwargs: parameters for the TorchVision transform.

        """
        super().__init__()
        transform, _ = optional_import("torchvision.transforms", "0.8.0", min_version, name=name)
        self.trans = transform(*args, **kwargs)

    def __call__(self, img: torch.Tensor):
        """
        Args:
            img: PyTorch Tensor data for the TorchVision transform.

        """
        return self.trans(img)


class MapLabelValue:
    """
    Utility to map label values to another set of values.
    For example, map [3, 2, 1] to [0, 1, 2], [1, 2, 3] -> [0.5, 1.5, 2.5], ["label3", "label2", "label1"] -> [0, 1, 2],
    [3.5, 2.5, 1.5] -> ["label0", "label1", "label2"], etc.
    The label data must be numpy array or array-like data and the output data will be numpy array.

    """

    def __init__(self, orig_labels: Sequence, target_labels: Sequence, dtype: DtypeLike = np.float32) -> None:
        """
        Args:
            orig_labels: original labels that map to others.
            target_labels: expected label values, 1: 1 map to the `orig_labels`.
            dtype: convert the output data to dtype, default to float32.

        """
        if len(orig_labels) != len(target_labels):
            raise ValueError("orig_labels and target_labels must have the same length.")
        if all(o == z for o, z in zip(orig_labels, target_labels)):
            raise ValueError("orig_labels and target_labels are exactly the same, should be different to map.")

        self.orig_labels = orig_labels
        self.target_labels = target_labels
        self.dtype = dtype

    def __call__(self, img: np.ndarray):
        img = np.asarray(img)
        img_flat = img.flatten()
        try:
            out_flat = np.copy(img_flat).astype(self.dtype)
        except ValueError:
            # can't copy unchanged labels as the expected dtype is not supported, must map all the label values
            out_flat = np.zeros(shape=img_flat.shape, dtype=self.dtype)

        for o, t in zip(self.orig_labels, self.target_labels):
            if o == t:
                continue
            np.place(out_flat, img_flat == o, t)

        return out_flat.reshape(img.shape)


class IntensityStats(Transform):
    """
    Compute statistics for the intensity values of input image and store into the meta data dictionary.
    For example: if `ops=[lambda x: np.mean(x), "max"]` and `key_prefix="orig"`, may generate below stats:
    `{"orig_custom_0": 1.5, "orig_max": 3.0}`.

    Args:
        ops: expected operations to compute statistics for the intensity.
            if a string, will map to the predefined operations, supported: ["mean", "median", "max", "min", "std"]
            mapping to `np.nanmean`, `np.nanmedian`, `np.nanmax`, `np.nanmin`, `np.nanstd`.
            if a callable function, will execute the function on input image.
        key_prefix: the prefix to combine with `ops` name to generate the key to store the results in the
            meta data dictionary. if some `ops` are callable functions, will use "{key_prefix}_custom_{index}"
            as the key, where index counts from 0.
        channel_wise: whether to compute statistics for every channel of input image separately.
            if True, return a list of values for every operation, default to False.

    """

    def __init__(self, ops: Sequence[Union[str, Callable]], key_prefix: str, channel_wise: bool = False) -> None:
        self.ops = ensure_tuple(ops)
        self.key_prefix = key_prefix
        self.channel_wise = channel_wise

    def __call__(
        self,
        img: np.ndarray,
        meta_data: Optional[Dict] = None,
        mask: Optional[np.ndarray] = None,
    ) -> Tuple[np.ndarray, Dict]:
        """
        Compute statistics for the intensity of input image.

        Args:
            img: input image to compute intensity stats.
            meta_data: meta data dictionary to store the statistics data, if None, will create an empty dictionary.
            mask: if not None, mask the image to extract only the interested area to compute statistics.
                mask must have the same shape as input `img`.

        """
        if meta_data is None:
            meta_data = {}

        img_: np.ndarray = img
        if mask is not None:
            if mask.shape != img.shape or mask.dtype != bool:
                raise TypeError("mask must be bool array with the same shape as input `img`.")
            img_ = img[mask]

        supported_ops = {
            "mean": lambda x: np.nanmean(x),
            "median": lambda x: np.nanmedian(x),
            "max": lambda x: np.nanmax(x),
            "min": lambda x: np.nanmin(x),
            "std": lambda x: np.nanstd(x),
        }

        def _compute(op: Callable, data: np.ndarray):
            if self.channel_wise:
                return [op(c) for c in data]
            return op(data)

        custom_index = 0
        for o in self.ops:
            if isinstance(o, str):
                o = look_up_option(o, supported_ops.keys())
                meta_data[self.key_prefix + "_" + o] = _compute(supported_ops[o], img_)
            elif callable(o):
                meta_data[self.key_prefix + "_custom_" + str(custom_index)] = _compute(o, img_)
                custom_index += 1
            else:
                raise ValueError("ops must be key string for predefined operations or callable function.")

        return img, meta_data


class ToDevice(Transform):
    """
    Move PyTorch Tensor to the specified device.
    It can help cache data into GPU and execute following logic on GPU directly.

    """

    def __init__(self, device: Union[torch.device, str], **kwargs) -> None:
        """
        Args:
            device: target device to move the Tensor, for example: "cuda:1".
            kwargs: other args for the PyTorch `Tensor.to()` API, for more details:
                https://pytorch.org/docs/stable/generated/torch.Tensor.to.html.

        """
        self.device = device
        self.kwargs = kwargs

    def __call__(self, img: torch.Tensor):
        if not isinstance(img, torch.Tensor):
            raise ValueError("img must be PyTorch Tensor, consider converting img by `EnsureType` transform first.")

        return img.to(self.device, **self.kwargs)<|MERGE_RESOLUTION|>--- conflicted
+++ resolved
@@ -32,9 +32,6 @@
     map_classes_to_indices,
 )
 from monai.transforms.utils_pytorch_numpy_unification import moveaxis
-<<<<<<< HEAD
-from monai.utils import convert_to_numpy, convert_to_tensor, ensure_tuple, look_up_option, min_version, optional_import
-=======
 from monai.utils import (
     convert_to_numpy,
     convert_to_tensor,
@@ -44,7 +41,6 @@
     min_version,
     optional_import,
 )
->>>>>>> fe6ac0a5
 from monai.utils.enums import TransformBackends
 from monai.utils.type_conversion import convert_data_type
 
