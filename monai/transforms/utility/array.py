# Copyright 2020 - 2021 MONAI Consortium
# Licensed under the Apache License, Version 2.0 (the "License");
# you may not use this file except in compliance with the License.
# You may obtain a copy of the License at
#     http://www.apache.org/licenses/LICENSE-2.0
# Unless required by applicable law or agreed to in writing, software
# distributed under the License is distributed on an "AS IS" BASIS,
# WITHOUT WARRANTIES OR CONDITIONS OF ANY KIND, either express or implied.
# See the License for the specific language governing permissions and
# limitations under the License.
"""
A collection of "vanilla" transforms for utility functions
https://github.com/Project-MONAI/MONAI/wiki/MONAI_Design
"""

import logging
import sys
import time
import warnings
from typing import Callable, List, Mapping, Optional, Sequence, Tuple, Union

import numpy as np
import torch

from monai.config import DtypeLike
from monai.transforms.transform import (
    NumpyTransform,
    Randomizable,
    TorchOrNumpyTransform,
    TorchTransform,
    Transform,
    convert_data_type,
)
from monai.transforms.utils import extreme_points_to_image, get_extreme_points, map_binary_to_indices
from monai.utils import ensure_tuple, min_version, optional_import
from monai.utils.enums import DataObjects

PILImageImage, has_pil = optional_import("PIL.Image", name="Image")
pil_image_fromarray, _ = optional_import("PIL.Image", name="fromarray")
cp, has_cp = optional_import("cupy")
cp_ndarray, _ = optional_import("cupy", name="ndarray")

__all__ = [
    "Identity",
    "AsChannelFirst",
    "AsChannelLast",
    "AddChannel",
    "EnsureChannelFirst",
    "RepeatChannel",
    "RemoveRepeatedChannel",
    "SplitChannel",
    "CastToType",
    "ToTensor",
    "ToNumpy",
    "ToPIL",
    "Transpose",
    "SqueezeDim",
    "DataStats",
    "SimulateDelay",
    "Lambda",
    "LabelToMask",
    "FgBgToIndices",
    "ConvertToMultiChannelBasedOnBratsClasses",
    "AddExtremePointsChannel",
    "TorchVision",
    "MapLabelValue",
]


class Identity(TorchOrNumpyTransform):
    """
    Convert the input to an np.ndarray, if input data is np.ndarray or subclasses, return unchanged data.
    As the output value is same as input, it can be used as a testing tool to verify the transform chain,
    Compose or transform adaptor, etc.

    """

    def __call__(self, img: DataObjects.Images) -> DataObjects.Images:
        """
        Apply the transform to `img`.
        """
        return img


class AsChannelFirst(TorchTransform):
    """
    Change the channel dimension of the image to the first dimension.

    Most of the image transformations in ``monai.transforms``
    assume the input image is in the channel-first format, which has the shape
    (num_channels, spatial_dim_1[, spatial_dim_2, ...]).

    This transform could be used to convert, for example, a channel-last image array in shape
    (spatial_dim_1[, spatial_dim_2, ...], num_channels) into the channel-first format,
    so that the multidimensional image array can be correctly interpreted by the other transforms.

    Args:
        channel_dim: which dimension of input image is the channel, default is the last dimension.
    """

    def __init__(self, channel_dim: int = -1) -> None:
        if not (isinstance(channel_dim, int) and channel_dim >= -1):
            raise AssertionError("invalid channel dimension.")
        self.channel_dim = channel_dim

    def __call__(self, img: DataObjects.Images) -> DataObjects.Images:
        """
        Apply the transform to `img`.
        """
        img, orig_type, orig_device = self.pre_conv_data(img)
        img = torch.moveaxis(img, self.channel_dim, 0)  # type: ignore
        return self.post_convert_data(img, orig_type, orig_device)


class AsChannelLast(TorchTransform):
    """
    Change the channel dimension of the image to the last dimension.

    Some of other 3rd party transforms assume the input image is in the channel-last format with shape
    (spatial_dim_1[, spatial_dim_2, ...], num_channels).

    This transform could be used to convert, for example, a channel-first image array in shape
    (num_channels, spatial_dim_1[, spatial_dim_2, ...]) into the channel-last format,
    so that MONAI transforms can construct a chain with other 3rd party transforms together.

    Args:
        channel_dim: which dimension of input image is the channel, default is the first dimension.
    """

    def __init__(self, channel_dim: int = 0) -> None:
        if not (isinstance(channel_dim, int) and channel_dim >= -1):
            raise AssertionError("invalid channel dimension.")
        self.channel_dim = channel_dim

    def __call__(self, img: DataObjects.Images) -> DataObjects.Images:
        """
        Apply the transform to `img`.
        """
        img, orig_type, orig_device = self.pre_conv_data(img)
        img = torch.moveaxis(img, self.channel_dim, -1)  # type: ignore
        return self.post_convert_data(img, orig_type, orig_device)


class AddChannel(TorchOrNumpyTransform):
    """
    Adds a 1-length channel dimension to the input image.

    Most of the image transformations in ``monai.transforms``
    assumes the input image is in the channel-first format, which has the shape
    (num_channels, spatial_dim_1[, spatial_dim_2, ...]).

    This transform could be used, for example, to convert a (spatial_dim_1[, spatial_dim_2, ...])
    spatial image into the channel-first format so that the
    multidimensional image array can be correctly interpreted by the other
    transforms.
    """

    def __call__(self, img: DataObjects.Images) -> DataObjects.Images:
        """
        Apply the transform to `img`.
        """
        return img[None]


class EnsureChannelFirst(TorchTransform):
    """
    Automatically adjust or add the channel dimension of input data to ensure `channel_first` shape.
    It extracts the `original_channel_dim` info from provided meta_data dictionary.
    Typical values of `original_channel_dim` can be: "no_channel", 0, -1.
    Convert the data to `channel_first` based on the `original_channel_dim` information.
    """

<<<<<<< HEAD
    def __call__(self, img: DataObjects.Images, meta_dict: Optional[Dict] = None) -> DataObjects.Images:
=======
    def __init__(self, strict_check: bool = True):
        """
        Args:
            strict_check: whether to raise an error when the meta information is insufficient.
        """
        self.strict_check = strict_check

    def __call__(self, img: np.ndarray, meta_dict: Optional[Mapping] = None):
>>>>>>> c1b5028a
        """
        Apply the transform to `img`.
        """
        if not isinstance(meta_dict, Mapping):
            msg = "meta_dict not available, EnsureChannelFirst is not in use."
            if self.strict_check:
                raise ValueError(msg)
            warnings.warn(msg)
            return img

        channel_dim = meta_dict.get("original_channel_dim")

        if channel_dim is None:
            msg = "Unknown original_channel_dim in the meta_dict, EnsureChannelFirst is not in use."
            if self.strict_check:
                raise ValueError(msg)
            warnings.warn(msg)
            return img
        if channel_dim == "no_channel":
            return AddChannel()(img)
        return AsChannelFirst(channel_dim=channel_dim)(img)


class RepeatChannel(TorchOrNumpyTransform):
    """
    Repeat channel data to construct expected input shape for models.
    The `repeats` count includes the origin data, for example:
    ``RepeatChannel(repeats=2)([[1, 2], [3, 4]])`` generates: ``[[1, 2], [1, 2], [3, 4], [3, 4]]``

    Args:
        repeats: the number of repetitions for each element.
    """

    def __init__(self, repeats: int) -> None:
        if repeats <= 0:
            raise AssertionError("repeats count must be greater than 0.")
        self.repeats = repeats

    def __call__(self, img: DataObjects.Images) -> DataObjects.Images:
        """
        Apply the transform to `img`, assuming `img` is a "channel-first" array.
        """
        repeeat_fn = torch.repeat_interleave if isinstance(img, torch.Tensor) else np.repeat
        return repeeat_fn(img, self.repeats, 0)  # type: ignore


class RemoveRepeatedChannel(TorchOrNumpyTransform):
    """
    RemoveRepeatedChannel data to undo RepeatChannel
    The `repeats` count specifies the deletion of the origin data, for example:
    ``RemoveRepeatedChannel(repeats=2)([[1, 2], [1, 2], [3, 4], [3, 4]])`` generates: ``[[1, 2], [3, 4]]``

    Args:
        repeats: the number of repetitions to be deleted for each element.
    """

    def __init__(self, repeats: int) -> None:
        if repeats <= 0:
            raise AssertionError("repeats count must be greater than 0.")

        self.repeats = repeats

    def __call__(self, img: DataObjects.Images) -> DataObjects.Images:
        """
        Apply the transform to `img`, assuming `img` is a "channel-first" array.
        """
        if img.shape[0] < 2:
            raise AssertionError("Image must have more than one channel")

        return img[:: self.repeats, :]


class SplitChannel(TorchOrNumpyTransform):
    """
    Split Numpy array or PyTorch Tensor data according to the channel dim.
    It can help applying different following transforms to different channels.
    Channel number must be greater than 1.

    Args:
        channel_dim: which dimension of input image is the channel, default to None
            to automatically select: if data is numpy array, channel_dim is 0 as
            `numpy array` is used in the pre transforms, if PyTorch Tensor, channel_dim
            is 1 as in most of the cases `Tensor` is uses in the post transforms.
    """

    def __init__(self, channel_dim: Optional[int] = None) -> None:
        self.channel_dim = channel_dim

    def __call__(self, img: DataObjects.Images) -> List[DataObjects.Images]:
        if self.channel_dim is None:
            # automatically select the default channel dim based on data type
            if isinstance(img, torch.Tensor):
                channel_dim = 1
            else:
                channel_dim = 0
        else:
            channel_dim = self.channel_dim

        n_classes = img.shape[channel_dim]
        if n_classes <= 1:
            raise RuntimeError("input image does not contain multiple channels.")

        outputs = []
        slices = [slice(None)] * len(img.shape)
        for i in range(n_classes):
            slices[channel_dim] = slice(i, i + 1)
            outputs.append(img[tuple(slices)])

        return outputs


class CastToType(TorchOrNumpyTransform):
    """
    Cast the Numpy data to specified numpy data type, or cast the PyTorch Tensor to
    specified PyTorch data type.
    """

    def __init__(self, dtype=np.float32) -> None:
        """
        Args:
            dtype: convert image to this data type, default is `np.float32`.
        """
        self.dtype = dtype

    def __call__(
        self, img: DataObjects.Images, dtype: Optional[Union[DtypeLike, torch.dtype]] = None
    ) -> DataObjects.Images:
        """
        Apply the transform to `img`, assuming `img` is a numpy array or PyTorch Tensor.

        Args:
            dtype: convert image to this data type, default is `self.dtype`.

        Raises:
            TypeError: When ``img`` type is not in ``Union[numpy.ndarray, torch.Tensor]``.

        """
        if isinstance(img, np.ndarray):
            return img.astype(dtype or self.dtype)  # type: ignore
        if isinstance(img, torch.Tensor):
            return img.to(dtype=dtype or self.dtype)  # type: ignore
        raise TypeError(f"img must be one of (numpy.ndarray, torch.Tensor) but is {type(img).__name__}.")


class ToTensor(TorchTransform):
    """
    Converts the input image to a tensor without applying any other transformations.
    """

    def __call__(self, img: Union[DataObjects.Images, Sequence]) -> torch.Tensor:
        """
        Apply the transform to `img` and make it contiguous.
        """
        if isinstance(img, Sequence):
            img = torch.Tensor(img)
        else:
            img, *_ = convert_data_type(img, torch.Tensor)
            img = img.contiguous()  # type: ignore
        return img


class ToNumpy(NumpyTransform):
    """
    Converts the input data to numpy array, can support list or tuple of numbers and PyTorch Tensor.
    """

    def __call__(self, img: Union[DataObjects.Images, Sequence]) -> np.ndarray:
        """
        Apply the transform to `img` and make it contiguous.
        """
        if isinstance(img, Sequence):
            img = np.array(img)
        else:
            img, *_ = convert_data_type(img, np.ndarray)
            img = np.ascontiguousarray(img)
        return img


class ToCupy(Transform):
    """
    Converts the input data to CuPy array, can support list or tuple of numbers, NumPy and PyTorch Tensor.
    """

    def __call__(self, img: Union[DataObjects.Images, Sequence]):
        """
        Apply the transform to `img` and make it contiguous.
        """
        if isinstance(img, torch.Tensor):
            img = img.detach().cpu().numpy()  # type: ignore
        return cp.ascontiguousarray(cp.asarray(img))


class ToPIL(Transform):
    """
    Converts the input image (in the form of NumPy array or PyTorch Tensor) to PIL image
    """

    def __call__(self, img):
        """
        Apply the transform to `img`.
        """
        if isinstance(img, PILImageImage):
            return img
        return pil_image_fromarray(ToNumpy()(img))


class Transpose(NumpyTransform):
    """
    Transposes the input image based on the given `indices` dimension ordering.
    """

    def __init__(self, indices: Optional[Sequence[int]]) -> None:
        self.indices = None if indices is None else tuple(indices)

    def __call__(self, img: DataObjects.Images) -> DataObjects.Images:
        """
        Apply the transform to `img`.
        """
        img, orig_type, orig_device = self.pre_conv_data(img)
        img = img.transpose(self.indices)  # type: ignore
        return self.post_convert_data(img, orig_type, orig_device)


class SqueezeDim(TorchOrNumpyTransform):
    """
    Squeeze a unitary dimension.
    """

    def __init__(self, dim: Optional[int] = 0) -> None:
        """
        Args:
            dim: dimension to be squeezed. Default = 0
                "None" works when the input is numpy array.

        Raises:
            TypeError: When ``dim`` is not an ``Optional[int]``.

        """
        if dim is not None and not isinstance(dim, int):
            raise TypeError(f"dim must be None or a int but is {type(dim).__name__}.")
        self.dim = dim

    def __call__(self, img: DataObjects.Images) -> DataObjects.Images:
        """
        Args:
            img: numpy arrays with required dimension `dim` removed
        """
        if self.dim is None:
            return img.squeeze()
        # for pytorch/numpy unification
        if img.shape[self.dim] != 1:
            raise ValueError("Can only squeeze singleton dimension")
        return img.squeeze(self.dim)


class DataStats(TorchOrNumpyTransform):
    """
    Utility transform to show the statistics of data for debug or analysis.
    It can be inserted into any place of a transform chain and check results of previous transforms.
    It support both `numpy.ndarray` and `torch.tensor` as input data,
    so it can be used in pre-processing and post-processing.
    """

    def __init__(
        self,
        prefix: str = "Data",
        data_type: bool = True,
        data_shape: bool = True,
        value_range: bool = True,
        data_value: bool = False,
        additional_info: Optional[Callable] = None,
        logger_handler: Optional[logging.Handler] = None,
    ) -> None:
        """
        Args:
            prefix: will be printed in format: "{prefix} statistics".
            data_type: whether to show the type of input data.
            data_shape: whether to show the shape of input data.
            value_range: whether to show the value range of input data.
            data_value: whether to show the raw value of input data.
                a typical example is to print some properties of Nifti image: affine, pixdim, etc.
            additional_info: user can define callable function to extract additional info from input data.
            logger_handler: add additional handler to output data: save to file, etc.
                add existing python logging handlers: https://docs.python.org/3/library/logging.handlers.html
                the handler should have a logging level of at least `INFO`.

        Raises:
            TypeError: When ``additional_info`` is not an ``Optional[Callable]``.

        """
        if not isinstance(prefix, str):
            raise AssertionError("prefix must be a string.")
        self.prefix = prefix
        self.data_type = data_type
        self.data_shape = data_shape
        self.value_range = value_range
        self.data_value = data_value
        if additional_info is not None and not callable(additional_info):
            raise TypeError(f"additional_info must be None or callable but is {type(additional_info).__name__}.")
        self.additional_info = additional_info
        self._logger_name = "DataStats"
        _logger = logging.getLogger(self._logger_name)
        _logger.setLevel(logging.INFO)
        console = logging.StreamHandler(sys.stdout)  # always stdout
        console.setLevel(logging.INFO)
        _logger.addHandler(console)
        if logger_handler is not None:
            _logger.addHandler(logger_handler)

    def __call__(
        self,
        img: DataObjects.Images,
        prefix: Optional[str] = None,
        data_type: Optional[bool] = None,
        data_shape: Optional[bool] = None,
        value_range: Optional[bool] = None,
        data_value: Optional[bool] = None,
        additional_info: Optional[Callable] = None,
    ) -> DataObjects.Images:
        """
        Apply the transform to `img`, optionally take arguments similar to the class constructor.
        """
        lines = [f"{prefix or self.prefix} statistics:"]

        if self.data_type if data_type is None else data_type:
            lines.append(f"Type: {type(img)}")
        if self.data_shape if data_shape is None else data_shape:
            lines.append(f"Shape: {img.shape}")
        if self.value_range if value_range is None else value_range:
            if isinstance(img, np.ndarray):
                lines.append(f"Value range: ({np.min(img)}, {np.max(img)})")
            elif isinstance(img, torch.Tensor):
                lines.append(f"Value range: ({torch.min(img)}, {torch.max(img)})")
            else:
                lines.append(f"Value range: (not a PyTorch or Numpy array, type: {type(img)})")
        if self.data_value if data_value is None else data_value:
            lines.append(f"Value: {img}")
        additional_info = self.additional_info if additional_info is None else additional_info
        if additional_info is not None:
            lines.append(f"Additional info: {additional_info(img)}")
        separator = "\n"
        output = f"{separator.join(lines)}"
        logging.getLogger(self._logger_name).info(output)
        return img


class SimulateDelay(TorchOrNumpyTransform):
    """
    This is a pass through transform to be used for testing purposes. It allows
    adding fake behaviors that are useful for testing purposes to simulate
    how large datasets behave without needing to test on large data sets.

    For example, simulating slow NFS data transfers, or slow network transfers
    in testing by adding explicit timing delays. Testing of small test data
    can lead to incomplete understanding of real world issues, and may lead
    to sub-optimal design choices.
    """

    def __init__(self, delay_time: float = 0.0) -> None:
        """
        Args:
            delay_time: The minimum amount of time, in fractions of seconds,
                to accomplish this delay task.
        """
        super().__init__()
        self.delay_time: float = delay_time

    def __call__(self, img: DataObjects.Images, delay_time: Optional[float] = None) -> DataObjects.Images:
        """
        Args:
            img: data remain unchanged throughout this transform.
            delay_time: The minimum amount of time, in fractions of seconds,
                to accomplish this delay task.
        """
        time.sleep(self.delay_time if delay_time is None else delay_time)
        return img


class Lambda(Transform):
    """
    Apply a user-defined lambda as a transform.

    For example:

    .. code-block:: python
        :emphasize-lines: 2

        image = np.ones((10, 2, 2))
        lambd = Lambda(func=lambda x: x[:4, :, :])
        print(lambd(image).shape)
        (4, 2, 2)

    Args:
        func: Lambda/function to be applied.

    Raises:
        TypeError: When ``func`` is not an ``Optional[Callable]``.

    """

    def __init__(self, func: Optional[Callable] = None) -> None:
        if func is not None and not callable(func):
            raise TypeError(f"func must be None or callable but is {type(func).__name__}.")
        self.func = func

    def __call__(self, img: DataObjects.Images, func: Optional[Callable] = None):
        """
        Apply `self.func` to `img`.

        Args:
            func: Lambda/function to be applied. Defaults to `self.func`.

        Raises:
            TypeError: When ``func`` is not an ``Optional[Callable]``.
            ValueError: When ``func=None`` and ``self.func=None``. Incompatible values.

        """
        if func is not None:
            if not callable(func):
                raise TypeError(f"func must be None or callable but is {type(func).__name__}.")
            return func(img)
        if self.func is not None:
            return self.func(img)
        raise ValueError("Incompatible values: func=None and self.func=None.")


class LabelToMask(NumpyTransform):
    """
    Convert labels to mask for other tasks. A typical usage is to convert segmentation labels
    to mask data to pre-process images and then feed the images into classification network.
    It can support single channel labels or One-Hot labels with specified `select_labels`.
    For example, users can select `label value = [2, 3]` to construct mask data, or select the
    second and the third channels of labels to construct mask data.
    The output mask data can be a multiple channels binary data or a single channel binary
    data that merges all the channels.

    Args:
        select_labels: labels to generate mask from. for 1 channel label, the `select_labels`
            is the expected label values, like: [1, 2, 3]. for One-Hot format label, the
            `select_labels` is the expected channel indices.
        merge_channels: whether to use `np.any()` to merge the result on channel dim. if yes,
            will return a single channel mask with binary data.

    """

    def __init__(  # pytype: disable=annotation-type-mismatch
        self,
        select_labels: Union[Sequence[int], int],
        merge_channels: bool = False,
    ) -> None:  # pytype: disable=annotation-type-mismatch
        self.select_labels = ensure_tuple(select_labels)
        self.merge_channels = merge_channels

    def __call__(
        self,
        img: DataObjects.Images,
        select_labels: Optional[Union[Sequence[int], int]] = None,
        merge_channels: bool = False,
    ) -> DataObjects.Images:
        """
        Args:
            select_labels: labels to generate mask from. for 1 channel label, the `select_labels`
                is the expected label values, like: [1, 2, 3]. for One-Hot format label, the
                `select_labels` is the expected channel indices.
            merge_channels: whether to use `np.any()` to merge the result on channel dim. if yes,
                will return a single channel mask with binary data.
        """
        img, orig_type, orig_device = self.pre_conv_data(img)

        if select_labels is None:
            select_labels = self.select_labels
        else:
            select_labels = ensure_tuple(select_labels)

        if img.shape[0] > 1:
            data = img[[*select_labels]]
        else:
            data = np.where(np.in1d(img, select_labels), True, False).reshape(img.shape)

        out = np.any(data, axis=0, keepdims=True) if (merge_channels or self.merge_channels) else data

        return self.post_convert_data(out, *orig_info)  # type: ignore


class FgBgToIndices(Transform):
    def __init__(self, image_threshold: float = 0.0, output_shape: Optional[Sequence[int]] = None) -> None:
        """
        Compute foreground and background of the input label data, return the indices.
        If no output_shape specified, output data will be 1 dim indices after flattening.
        This transform can help pre-compute foreground and background regions for other transforms.
        A typical usage is to randomly select foreground and background to crop.
        The main logic is based on :py:class:`monai.transforms.utils.map_binary_to_indices`.

        Args:
            image_threshold: if enabled `image` at runtime, use ``image > image_threshold`` to
                determine the valid image content area and select background only in this area.
            output_shape: expected shape of output indices. if not None, unravel indices to specified shape.

        """
        self.image_threshold = image_threshold
        self.output_shape = output_shape

    def __call__(
        self,
        label: np.ndarray,
        image: Optional[np.ndarray] = None,
        output_shape: Optional[Sequence[int]] = None,
    ) -> Tuple[np.ndarray, np.ndarray]:
        """
        Args:
            label: input data to compute foreground and background indices.
            image: if image is not None, use ``label = 0 & image > image_threshold``
                to define background. so the output items will not map to all the voxels in the label.
            output_shape: expected shape of output indices. if None, use `self.output_shape` instead.

        """
        if output_shape is None:
            output_shape = self.output_shape
        fg_indices, bg_indices = map_binary_to_indices(label, image, self.image_threshold)
        if output_shape is not None:
            fg_indices = np.stack([np.unravel_index(i, output_shape) for i in fg_indices])
            bg_indices = np.stack([np.unravel_index(i, output_shape) for i in bg_indices])

        return fg_indices, bg_indices


class ConvertToMultiChannelBasedOnBratsClasses(Transform):
    """
    Convert labels to multi channels based on brats18 classes:
    label 1 is the necrotic and non-enhancing tumor core
    label 2 is the the peritumoral edema
    label 4 is the GD-enhancing tumor
    The possible classes are TC (Tumor core), WT (Whole tumor)
    and ET (Enhancing tumor).
    """

    def __call__(self, img: np.ndarray) -> np.ndarray:
        # if img has channel dim, squeeze it
        if img.ndim == 4 and img.shape[0] == 1:
            img = np.squeeze(img, axis=0)

        result = []
        # merge labels 1 (tumor non-enh) and 4 (tumor enh) to TC
        result.append(np.logical_or(img == 1, img == 4))
        # merge labels 1 (tumor non-enh) and 4 (tumor enh) and 2 (large edema) to WT
        result.append(np.logical_or(np.logical_or(img == 1, img == 4), img == 2))
        # label 4 is ET
        result.append(img == 4)
        return np.stack(result, axis=0)


class AddExtremePointsChannel(Randomizable, Transform):
    """
    Add extreme points of label to the image as a new channel. This transform generates extreme
    point from label and applies a gaussian filter. The pixel values in points image are rescaled
    to range [rescale_min, rescale_max] and added as a new channel to input image. The algorithm is
    described in Roth et al., Going to Extremes: Weakly Supervised Medical Image Segmentation
    https://arxiv.org/abs/2009.11988.

    This transform only supports single channel labels (1, spatial_dim1, [spatial_dim2, ...]). The
    background ``index`` is ignored when calculating extreme points.

    Args:
        background: Class index of background label, defaults to 0.
        pert: Random perturbation amount to add to the points, defaults to 0.0.

    Raises:
        ValueError: When no label image provided.
        ValueError: When label image is not single channel.
    """

    def __init__(self, background: int = 0, pert: float = 0.0) -> None:
        self._background = background
        self._pert = pert
        self._points: List[Tuple[int, ...]] = []

    def randomize(self, label: np.ndarray) -> None:
        self._points = get_extreme_points(label, rand_state=self.R, background=self._background, pert=self._pert)

    def __call__(
        self,
        img: np.ndarray,
        label: Optional[np.ndarray] = None,
        sigma: Union[Sequence[float], float, Sequence[torch.Tensor], torch.Tensor] = 3.0,
        rescale_min: float = -1.0,
        rescale_max: float = 1.0,
    ):
        """
        Args:
            img: the image that we want to add new channel to.
            label: label image to get extreme points from. Shape must be
                (1, spatial_dim1, [, spatial_dim2, ...]). Doesn't support one-hot labels.
            sigma: if a list of values, must match the count of spatial dimensions of input data,
                and apply every value in the list to 1 spatial dimension. if only 1 value provided,
                use it for all spatial dimensions.
            rescale_min: minimum value of output data.
            rescale_max: maximum value of output data.
        """
        if label is None:
            raise ValueError("This transform requires a label array!")
        if label.shape[0] != 1:
            raise ValueError("Only supports single channel labels!")

        # Generate extreme points
        self.randomize(label[0, :])

        points_image = extreme_points_to_image(
            points=self._points, label=label, sigma=sigma, rescale_min=rescale_min, rescale_max=rescale_max
        )

        return np.concatenate([img, points_image], axis=0)


class TorchVision:
    """
    This is a wrapper transform for PyTorch TorchVision transform based on the specified transform name and args.
    As most of the TorchVision transforms only work for PIL image and PyTorch Tensor, this transform expects input
    data to be PyTorch Tensor, users can easily call `ToTensor` transform to convert a Numpy array to Tensor.

    """

    def __init__(self, name: str, *args, **kwargs) -> None:
        """
        Args:
            name: The transform name in TorchVision package.
            args: parameters for the TorchVision transform.
            kwargs: parameters for the TorchVision transform.

        """
        super().__init__()
        transform, _ = optional_import("torchvision.transforms", "0.8.0", min_version, name=name)
        self.trans = transform(*args, **kwargs)

    def __call__(self, img: torch.Tensor):
        """
        Args:
            img: PyTorch Tensor data for the TorchVision transform.

        """
        return self.trans(img)


class MapLabelValue:
    """
    Utility to map label values to another set of values.
    For example, map [3, 2, 1] to [0, 1, 2], [1, 2, 3] -> [0.5, 1.5, 2.5], ["label3", "label2", "label1"] -> [0, 1, 2],
    [3.5, 2.5, 1.5] -> ["label0", "label1", "label2"], etc.
    The label data must be numpy array or array-like data and the output data will be numpy array.

    """

    def __init__(self, orig_labels: Sequence, target_labels: Sequence, dtype: DtypeLike = np.float32) -> None:
        """
        Args:
            orig_labels: original labels that map to others.
            target_labels: expected label values, 1: 1 map to the `orig_labels`.
            dtype: convert the output data to dtype, default to float32.

        """
        if len(orig_labels) != len(target_labels):
            raise ValueError("orig_labels and target_labels must have the same length.")
        if all(o == z for o, z in zip(orig_labels, target_labels)):
            raise ValueError("orig_labels and target_labels are exactly the same, should be different to map.")

        self.orig_labels = orig_labels
        self.target_labels = target_labels
        self.dtype = dtype

    def __call__(self, img: np.ndarray):
        img = np.asarray(img)
        img_flat = img.flatten()
        try:
            out_flat = np.copy(img_flat).astype(self.dtype)
        except ValueError:
            # can't copy unchanged labels as the expected dtype is not supported, must map all the label values
            out_flat = np.zeros(shape=img_flat.shape, dtype=self.dtype)

        for o, t in zip(self.orig_labels, self.target_labels):
            if o == t:
                continue
            np.place(out_flat, img_flat == o, t)

        return out_flat.reshape(img.shape)<|MERGE_RESOLUTION|>--- conflicted
+++ resolved
@@ -170,18 +170,14 @@
     Convert the data to `channel_first` based on the `original_channel_dim` information.
     """
 
-<<<<<<< HEAD
+    def __init__(self, strict_check: bool = True):
+        """
+        Args:
+            strict_check: whether to raise an error when the meta information is insufficient.
+        """
+        self.strict_check = strict_check
+
     def __call__(self, img: DataObjects.Images, meta_dict: Optional[Dict] = None) -> DataObjects.Images:
-=======
-    def __init__(self, strict_check: bool = True):
-        """
-        Args:
-            strict_check: whether to raise an error when the meta information is insufficient.
-        """
-        self.strict_check = strict_check
-
-    def __call__(self, img: np.ndarray, meta_dict: Optional[Mapping] = None):
->>>>>>> c1b5028a
         """
         Apply the transform to `img`.
         """
