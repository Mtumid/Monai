# Copyright 2020 - 2021 MONAI Consortium
# Licensed under the Apache License, Version 2.0 (the "License");
# you may not use this file except in compliance with the License.
# You may obtain a copy of the License at
#     http://www.apache.org/licenses/LICENSE-2.0
# Unless required by applicable law or agreed to in writing, software
# distributed under the License is distributed on an "AS IS" BASIS,
# WITHOUT WARRANTIES OR CONDITIONS OF ANY KIND, either express or implied.
# See the License for the specific language governing permissions and
# limitations under the License.

import warnings
from typing import Any, Callable, Dict, Optional, Sequence

from torch.utils.data import Dataset
from torch.utils.data.dataloader import DataLoader as TorchDataLoader

from monai.data.dataloader import DataLoader
from monai.data.utils import decollate_batch, no_collation, pad_list_data_collate
from monai.transforms.croppad.batch import PadListDataCollate
from monai.transforms.inverse import InvertibleTransform
from monai.transforms.transform import Transform
from monai.utils import first

__all__ = ["BatchInverseTransform"]


class _BatchInverseDataset(Dataset):
    def __init__(
        self,
        data: Sequence[Any],
        transform: InvertibleTransform,
        pad_collation_used: bool,
    ) -> None:
        self.data = data
        self.invertible_transform = transform
        self.pad_collation_used = pad_collation_used

    def __getitem__(self, index: int):
        data = dict(self.data[index])
        # If pad collation was used, then we need to undo this first
        if self.pad_collation_used:
            data = PadListDataCollate.inverse(data)

        if not isinstance(self.invertible_transform, InvertibleTransform):
            warnings.warn("transform is not invertible, can't invert transform for the input data.")
            return data
        return self.invertible_transform.inverse(data)

    def __len__(self) -> int:
        return len(self.data)


class BatchInverseTransform(Transform):
    """
    Perform inverse on a batch of data. This is useful if you have inferred a batch of images and want to invert
    them all.
    """

    def __init__(
        self,
        transform: InvertibleTransform,
        loader: TorchDataLoader,
        collate_fn: Optional[Callable] = no_collation,
        num_workers: Optional[int] = 0,
        detach: bool = True,
    ) -> None:
        """
        Args:
            transform: a callable data transform on input data.
            loader: data loader used to run `transforms` and generate the batch of data.
            collate_fn: how to collate data after inverse transformations.
                default won't do any collation, so the output will be a list of size batch size.
            num_workers: number of workers when run data loader for inverse transforms,
                default to 0 as only run 1 iteration and multi-processing may be even slower.
                if the transforms are really slow, set num_workers for multi-processing.
                if set to `None`, use the `num_workers` of the transform data loader.
<<<<<<< HEAD
=======
            detach: whether to detach the tensors. Scalars tensors will be detached into number types
                instead of torch tensors.
>>>>>>> f3f9584d

        """
        self.transform = transform
        self.batch_size = loader.batch_size
        self.num_workers = loader.num_workers if num_workers is None else num_workers
        self.collate_fn = collate_fn
        self.detach = detach
        self.pad_collation_used = loader.collate_fn.__doc__ == pad_list_data_collate.__doc__

    def __call__(self, data: Dict[str, Any]) -> Any:
<<<<<<< HEAD
        decollated_data = decollate_batch(data)
=======

        decollated_data = decollate_batch(data, detach=self.detach)
>>>>>>> f3f9584d
        inv_ds = _BatchInverseDataset(decollated_data, self.transform, self.pad_collation_used)
        inv_loader = DataLoader(
            inv_ds, batch_size=self.batch_size, num_workers=self.num_workers, collate_fn=self.collate_fn
        )
        try:
            return first(inv_loader)
        except RuntimeError as re:
            re_str = str(re)
            if "equal size" in re_str:
                re_str += "\nMONAI hint: try creating `BatchInverseTransform` with `collate_fn=lambda x: x`."
            raise RuntimeError(re_str)<|MERGE_RESOLUTION|>--- conflicted
+++ resolved
@@ -75,11 +75,8 @@
                 default to 0 as only run 1 iteration and multi-processing may be even slower.
                 if the transforms are really slow, set num_workers for multi-processing.
                 if set to `None`, use the `num_workers` of the transform data loader.
-<<<<<<< HEAD
-=======
             detach: whether to detach the tensors. Scalars tensors will be detached into number types
                 instead of torch tensors.
->>>>>>> f3f9584d
 
         """
         self.transform = transform
@@ -90,12 +87,7 @@
         self.pad_collation_used = loader.collate_fn.__doc__ == pad_list_data_collate.__doc__
 
     def __call__(self, data: Dict[str, Any]) -> Any:
-<<<<<<< HEAD
-        decollated_data = decollate_batch(data)
-=======
-
         decollated_data = decollate_batch(data, detach=self.detach)
->>>>>>> f3f9584d
         inv_ds = _BatchInverseDataset(decollated_data, self.transform, self.pad_collation_used)
         inv_loader = DataLoader(
             inv_ds, batch_size=self.batch_size, num_workers=self.num_workers, collate_fn=self.collate_fn
