# Copyright (c) MONAI Consortium
# Licensed under the Apache License, Version 2.0 (the "License");
# you may not use this file except in compliance with the License.
# You may obtain a copy of the License at
#     http://www.apache.org/licenses/LICENSE-2.0
# Unless required by applicable law or agreed to in writing, software
# distributed under the License is distributed on an "AS IS" BASIS,
# WITHOUT WARRANTIES OR CONDITIONS OF ANY KIND, either express or implied.
# See the License for the specific language governing permissions and
# limitations under the License.

from typing import Optional, Sequence, Union

import numpy as np
import torch

from monai.config.type_definitions import NdarrayOrTensor
from monai.utils.misc import ensure_tuple, is_module_ver_at_least
<<<<<<< HEAD
from monai.utils.type_conversion import convert_to_dst_type
=======
from monai.utils.type_conversion import convert_data_type, convert_to_dst_type
>>>>>>> 397d511f

__all__ = [
    "allclose",
    "moveaxis",
    "in1d",
    "clip",
    "percentile",
    "where",
    "nonzero",
    "floor_divide",
    "unravel_index",
    "unravel_indices",
    "ravel",
    "any_np_pt",
    "maximum",
    "concatenate",
    "cumsum",
    "isfinite",
    "searchsorted",
    "repeat",
    "isnan",
    "ascontiguousarray",
    "stack",
    "mode",
]


def allclose(a: NdarrayOrTensor, b: NdarrayOrTensor, rtol=1e-5, atol=1e-8, equal_nan=False) -> bool:
    """`np.allclose` with equivalent implementation for torch."""
    b, *_ = convert_to_dst_type(b, a)
    if isinstance(a, np.ndarray):
        return np.allclose(a, b, rtol=rtol, atol=atol, equal_nan=equal_nan)
    return torch.allclose(a, b, rtol=rtol, atol=atol, equal_nan=equal_nan)  # type: ignore


def moveaxis(x: NdarrayOrTensor, src: Union[int, Sequence[int]], dst: Union[int, Sequence[int]]) -> NdarrayOrTensor:
    """`moveaxis` for pytorch and numpy, using `permute` for pytorch version < 1.7"""
    if isinstance(x, torch.Tensor):
        if hasattr(torch, "movedim"):  # `movedim` is new in torch 1.7.0
            # torch.moveaxis is a recent alias since torch 1.8.0
            return torch.movedim(x, src, dst)  # type: ignore
        return _moveaxis_with_permute(x, src, dst)  # type: ignore
    return np.moveaxis(x, src, dst)


def _moveaxis_with_permute(
    x: torch.Tensor, src: Union[int, Sequence[int]], dst: Union[int, Sequence[int]]
) -> torch.Tensor:
    # get original indices
    indices = list(range(x.ndim))
    len_indices = len(indices)
    for s, d in zip(ensure_tuple(src), ensure_tuple(dst)):
        # make src and dst positive
        # remove desired index and insert it in new position
        pos_s = len_indices + s if s < 0 else s
        pos_d = len_indices + d if d < 0 else d
        indices.pop(pos_s)
        indices.insert(pos_d, pos_s)
    return x.permute(indices)


def in1d(x, y):
    """`np.in1d` with equivalent implementation for torch."""
    if isinstance(x, np.ndarray):
        return np.in1d(x, y)
    return (x[..., None] == torch.tensor(y, device=x.device)).any(-1).view(-1)


def clip(a: NdarrayOrTensor, a_min, a_max) -> NdarrayOrTensor:
    """`np.clip` with equivalent implementation for torch."""
    result: NdarrayOrTensor
    if isinstance(a, np.ndarray):
        result = np.clip(a, a_min, a_max)
    else:
        result = torch.clamp(a, a_min, a_max)
    return result


def percentile(
    x: NdarrayOrTensor, q, dim: Optional[int] = None, keepdim: bool = False, **kwargs
) -> Union[NdarrayOrTensor, float, int]:
    """`np.percentile` with equivalent implementation for torch.

    Pytorch uses `quantile`, but this functionality is only available from v1.7.
    For earlier methods, we calculate it ourselves. This doesn't do interpolation,
    so is the equivalent of ``numpy.percentile(..., interpolation="nearest")``.
    For more details, please refer to:
    https://pytorch.org/docs/stable/generated/torch.quantile.html.
    https://numpy.org/doc/stable/reference/generated/numpy.percentile.html.

    Args:
        x: input data
        q: percentile to compute (should in range 0 <= q <= 100)
        dim: the dim along which the percentiles are computed. default is to compute the percentile
            along a flattened version of the array. only work for numpy array or Tensor with PyTorch >= 1.7.0.
        keepdim: whether the output data has dim retained or not.
        kwargs: if `x` is numpy array, additional args for `np.percentile`, more details:
            https://numpy.org/doc/stable/reference/generated/numpy.percentile.html.

    Returns:
        Resulting value (scalar)
    """
    if np.isscalar(q):
        if not 0 <= q <= 100:  # type: ignore
            raise ValueError
    elif any(q < 0) or any(q > 100):
        raise ValueError
    result: Union[NdarrayOrTensor, float, int]
    if isinstance(x, np.ndarray):
        result = np.percentile(x, q, axis=dim, keepdims=keepdim, **kwargs)
    else:
        q = torch.tensor(q, device=x.device)
        if hasattr(torch, "quantile"):  # `quantile` is new in torch 1.7.0
            result = torch.quantile(x, q / 100.0, dim=dim, keepdim=keepdim)
        else:
            # Note that ``kthvalue()`` works one-based, i.e., the first sorted value
            # corresponds to k=1, not k=0. Thus, we need the `1 +`.
            k = 1 + (0.01 * q * (x.numel() - 1)).round().int()
            if k.numel() > 1:
                r = [x.view(-1).kthvalue(int(_k)).values.item() for _k in k]
                result = torch.tensor(r, device=x.device)
            else:
                result = x.view(-1).kthvalue(int(k)).values.item()

    return result


def where(condition: NdarrayOrTensor, x=None, y=None) -> NdarrayOrTensor:
    """
    Note that `torch.where` may convert y.dtype to x.dtype.
    """
    result: NdarrayOrTensor
    if isinstance(condition, np.ndarray):
        if x is not None:
            result = np.where(condition, x, y)
        else:
            result = np.where(condition)  # type: ignore
    else:
        if x is not None:
            x = torch.as_tensor(x, device=condition.device)
            y = torch.as_tensor(y, device=condition.device, dtype=x.dtype)
            result = torch.where(condition, x, y)
        else:
            result = torch.where(condition)  # type: ignore
    return result


def nonzero(x: NdarrayOrTensor) -> NdarrayOrTensor:
    """`np.nonzero` with equivalent implementation for torch.

    Args:
        x: array/tensor

    Returns:
        Index unravelled for given shape
    """
    if isinstance(x, np.ndarray):
        return np.nonzero(x)[0]
    return torch.nonzero(x).flatten()


def floor_divide(a: NdarrayOrTensor, b) -> NdarrayOrTensor:
    """`np.floor_divide` with equivalent implementation for torch.

    As of pt1.8, use `torch.div(..., rounding_mode="floor")`, and
    before that, use `torch.floor_divide`.

    Args:
        a: first array/tensor
        b: scalar to divide by

    Returns:
        Element-wise floor division between two arrays/tensors.
    """
    if isinstance(a, torch.Tensor):
        if is_module_ver_at_least(torch, (1, 8, 0)):
            return torch.div(a, b, rounding_mode="floor")
        return torch.floor_divide(a, b)
    return np.floor_divide(a, b)


def unravel_index(idx, shape) -> NdarrayOrTensor:
    """`np.unravel_index` with equivalent implementation for torch.

    Args:
        idx: index to unravel
        shape: shape of array/tensor

    Returns:
        Index unravelled for given shape
    """
    if isinstance(idx, torch.Tensor):
        coord = []
        for dim in reversed(shape):
            coord.append(idx % dim)
            idx = floor_divide(idx, dim)
        return torch.stack(coord[::-1])
    return np.asarray(np.unravel_index(idx, shape))


def unravel_indices(idx, shape) -> NdarrayOrTensor:
    """Computing unravel coordinates from indices.

    Args:
        idx: a sequence of indices to unravel
        shape: shape of array/tensor

    Returns:
        Stacked indices unravelled for given shape
    """
    lib_stack = torch.stack if isinstance(idx[0], torch.Tensor) else np.stack
    return lib_stack([unravel_index(i, shape) for i in idx])  # type: ignore


def ravel(x: NdarrayOrTensor) -> NdarrayOrTensor:
    """`np.ravel` with equivalent implementation for torch.

    Args:
        x: array/tensor to ravel

    Returns:
        Return a contiguous flattened array/tensor.
    """
    if isinstance(x, torch.Tensor):
        if hasattr(torch, "ravel"):  # `ravel` is new in torch 1.8.0
            return x.ravel()
        return x.flatten().contiguous()
    return np.ravel(x)


def any_np_pt(x: NdarrayOrTensor, axis: Union[int, Sequence[int]]) -> NdarrayOrTensor:
    """`np.any` with equivalent implementation for torch.

    For pytorch, convert to boolean for compatibility with older versions.

    Args:
        x: input array/tensor
        axis: axis to perform `any` over

    Returns:
        Return a contiguous flattened array/tensor.
    """
    if isinstance(x, np.ndarray):
        return np.any(x, axis)  # type: ignore

    # pytorch can't handle multiple dimensions to `any` so loop across them
    axis = [axis] if not isinstance(axis, Sequence) else axis
    for ax in axis:
        try:
            x = torch.any(x, ax)
        except RuntimeError:
            # older versions of pytorch require the input to be cast to boolean
            x = torch.any(x.bool(), ax)
    return x


def maximum(a: NdarrayOrTensor, b: NdarrayOrTensor) -> NdarrayOrTensor:
    """`np.maximum` with equivalent implementation for torch.

    `torch.maximum` only available from pt>1.6, else use `torch.stack` and `torch.max`.

    Args:
        a: first array/tensor
        b: second array/tensor

    Returns:
        Element-wise maximum between two arrays/tensors.
    """
    if isinstance(a, torch.Tensor) and isinstance(b, torch.Tensor):
        # is torch and has torch.maximum (pt>1.6)
        if hasattr(torch, "maximum"):  # `maximum` is new in torch 1.7.0
            return torch.maximum(a, b)
        return torch.stack((a, b)).max(dim=0)[0]
    return np.maximum(a, b)


def concatenate(to_cat: Sequence[NdarrayOrTensor], axis: int = 0, out=None) -> NdarrayOrTensor:
    """`np.concatenate` with equivalent implementation for torch (`torch.cat`)."""
    if isinstance(to_cat[0], np.ndarray):
        return np.concatenate(to_cat, axis, out)  # type: ignore
    return torch.cat(to_cat, dim=axis, out=out)  # type: ignore


def cumsum(a: NdarrayOrTensor, axis=None, **kwargs) -> NdarrayOrTensor:
    """
    `np.cumsum` with equivalent implementation for torch.

    Args:
        a: input data to compute cumsum.
        axis: expected axis to compute cumsum.
        kwargs: if `a` is PyTorch Tensor, additional args for `torch.cumsum`, more details:
            https://pytorch.org/docs/stable/generated/torch.cumsum.html.

    """

    if isinstance(a, np.ndarray):
        return np.cumsum(a, axis)
    if axis is None:
        return torch.cumsum(a[:], 0, **kwargs)
    return torch.cumsum(a, dim=axis, **kwargs)


def isfinite(x: NdarrayOrTensor) -> NdarrayOrTensor:
    """`np.isfinite` with equivalent implementation for torch."""
    if not isinstance(x, torch.Tensor):
        return np.isfinite(x)
    return torch.isfinite(x)


def searchsorted(a: NdarrayOrTensor, v: NdarrayOrTensor, right=False, sorter=None, **kwargs) -> NdarrayOrTensor:
    """
    `np.searchsorted` with equivalent implementation for torch.

    Args:
        a: numpy array or tensor, containing monotonically increasing sequence on the innermost dimension.
        v: containing the search values.
        right: if False, return the first suitable location that is found, if True, return the last such index.
        sorter: if `a` is numpy array, optional array of integer indices that sort array `a` into ascending order.
        kwargs: if `a` is PyTorch Tensor, additional args for `torch.searchsorted`, more details:
            https://pytorch.org/docs/stable/generated/torch.searchsorted.html.

    """
    side = "right" if right else "left"
    if isinstance(a, np.ndarray):
        return np.searchsorted(a, v, side, sorter)  # type: ignore
    return torch.searchsorted(a, v, right=right, **kwargs)  # type: ignore


def repeat(a: NdarrayOrTensor, repeats: int, axis: Optional[int] = None, **kwargs) -> NdarrayOrTensor:
    """
    `np.repeat` with equivalent implementation for torch (`repeat_interleave`).

    Args:
        a: input data to repeat.
        repeats: number of repetitions for each element, repeats is broadcasted to fit the shape of the given axis.
        axis: axis along which to repeat values.
        kwargs: if `a` is PyTorch Tensor, additional args for `torch.repeat_interleave`, more details:
            https://pytorch.org/docs/stable/generated/torch.repeat_interleave.html.

    """
    if isinstance(a, np.ndarray):
        return np.repeat(a, repeats, axis)
    return torch.repeat_interleave(a, repeats, dim=axis, **kwargs)


def isnan(x: NdarrayOrTensor) -> NdarrayOrTensor:
    """`np.isnan` with equivalent implementation for torch.

    Args:
        x: array/tensor
        dim: dimension along which to stack
    """
    if isinstance(x, np.ndarray):
        return np.isnan(x)
    return torch.isnan(x)


def ascontiguousarray(x: NdarrayOrTensor, **kwargs) -> NdarrayOrTensor:
    """`np.ascontiguousarray` with equivalent implementation for torch (`contiguous`).

    Args:
        x: array/tensor
        kwargs: if `x` is PyTorch Tensor, additional args for `torch.contiguous`, more details:
            https://pytorch.org/docs/stable/generated/torch.Tensor.contiguous.html.

    """
    if isinstance(x, np.ndarray):
        if x.ndim == 0:
            return x
        return np.ascontiguousarray(x)
    if isinstance(x, torch.Tensor):
        return x.contiguous(**kwargs)
    return x


def stack(x: Sequence[NdarrayOrTensor], dim: int) -> NdarrayOrTensor:
    """`np.stack` with equivalent implementation for torch.

    Args:
        x: array/tensor
        dim: dimension along which to perform the stack (referred to as `axis` by numpy)
    """
    if isinstance(x[0], np.ndarray):
        return np.stack(x, dim)  # type: ignore
    return torch.stack(x, dim)  # type: ignore


def mode(x: NdarrayOrTensor, dim: int = -1, to_long: bool = True) -> NdarrayOrTensor:
    """`torch.mode` with equivalent implementation for numpy.

    Args:
        x: array/tensor
        dim: dimension along which to perform `mode` (referred to as `axis` by numpy)
        to_long: convert input to long before performing mode.
    """
    x_t: torch.Tensor
    dtype = torch.int64 if to_long else None
    x_t, *_ = convert_data_type(x, torch.Tensor, dtype=dtype)  # type: ignore
    o_t = torch.mode(x_t, dim).values
    o, *_ = convert_to_dst_type(o_t, x)
    return o<|MERGE_RESOLUTION|>--- conflicted
+++ resolved
@@ -16,11 +16,7 @@
 
 from monai.config.type_definitions import NdarrayOrTensor
 from monai.utils.misc import ensure_tuple, is_module_ver_at_least
-<<<<<<< HEAD
-from monai.utils.type_conversion import convert_to_dst_type
-=======
 from monai.utils.type_conversion import convert_data_type, convert_to_dst_type
->>>>>>> 397d511f
 
 __all__ = [
     "allclose",
@@ -371,7 +367,7 @@
 
     Args:
         x: array/tensor
-        dim: dimension along which to stack
+
     """
     if isinstance(x, np.ndarray):
         return np.isnan(x)
