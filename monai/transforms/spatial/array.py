--- conflicted
+++ resolved
@@ -244,7 +244,6 @@
 
     Args:
         spatial_size (tuple or list): expected shape of spatial dimensions after resize operation.
-<<<<<<< HEAD
         interp_order (`nearest|linear|bilinear|bicubic|trilinear|area`):
             the interpolation mode. Default="area".
             See also: https://pytorch.org/docs/stable/nn.functional.html#interpolate
@@ -255,47 +254,11 @@
 
     def __init__(self, spatial_size, interp_order: str = "area", align_corners: Optional[bool] = None):
         self.spatial_size = ensure_tuple(spatial_size)
-=======
-        interp_order: Order of spline interpolation. Default=InterpolationCode.LINEAR.
-        mode (str): Points outside boundaries are filled according to given mode.
-            Options are 'constant', 'edge', 'symmetric', 'reflect', 'wrap'.
-        cval: Used with mode 'constant', the value outside image boundaries.
-        clip: Whether to clip range of output values after interpolation. Default: True.
-        preserve_range: Whether to keep original range of values. Default is True.
-            If False, input is converted according to conventions of img_as_float. See
-            https://scikit-image.org/docs/dev/user_guide/data_types.html.
-        anti_aliasing: Whether to apply a gaussian filter to image before down-scaling.
-            Default is True.
-    """
-
-    def __init__(
-        self,
-        spatial_size,
-        interp_order=InterpolationCode.LINEAR,
-        mode: str = "reflect",
-        cval: float = 0.0,
-        clip: bool = True,
-        preserve_range: bool = True,
-        anti_aliasing: bool = True,
-    ):
-        self.spatial_size = spatial_size
->>>>>>> 7444466c
         self.interp_order = interp_order
         self.align_corners = align_corners
 
     def __call__(  # type: ignore # see issue #495
-<<<<<<< HEAD
         self, img, interp_order: Optional[str] = None
-=======
-        self,
-        img,
-        order=None,
-        mode: Optional[str] = None,
-        cval: Optional[float] = None,
-        clip: Optional[bool] = None,
-        preserve_range: Optional[bool] = None,
-        anti_aliasing: Optional[bool] = None,
->>>>>>> 7444466c
     ):
         """
         Args:
@@ -406,18 +369,7 @@
     """
 
     def __init__(
-<<<<<<< HEAD
         self, zoom, interp_order: str = "area", align_corners: Optional[bool] = None, keep_size: bool = True,
-=======
-        self,
-        zoom,
-        interp_order=InterpolationCode.SPLINE3,
-        mode: str = "constant",
-        cval: float = 0.0,
-        prefilter: bool = True,
-        use_gpu: bool = False,
-        keep_size: bool = True,
->>>>>>> 7444466c
     ):
         self.zoom = zoom
         self.interp_order = interp_order
@@ -626,7 +578,6 @@
         max_zoom (float or sequence): Max zoom factor. Can be float or sequence same size as image.
             If a float, max_zoom is the same for each spatial axis.
             If a sequence, max_zoom should contain one value for each spatial axis.
-<<<<<<< HEAD
         interp_order (`nearest|linear|bilinear|bicubic|trilinear|area`):
             the interpolation mode. Default="area".
             See also: https://pytorch.org/docs/stable/nn.functional.html#interpolate
@@ -634,16 +585,6 @@
             'linear', 'bilinear', 'bicubic' or 'trilinear'. Default: None.
             See also: https://pytorch.org/docs/stable/nn.functional.html#interpolate
         keep_size (bool): Should keep original size (pad if needed), default is True.
-=======
-        interp_order: order of interpolation. Default=InterpolationCode.SPLINE3.
-        mode ('reflect', 'constant', 'nearest', 'mirror', 'wrap'): Determines how input is
-            extended beyond boundaries. Default: 'constant'.
-        cval: Value to fill past edges. Default is 0.
-        prefilter: Apply spline_filter before interpolation. Default: True.
-        use_gpu: Should use cpu or gpu. Uses cupyx which doesn't support order > 1 and modes
-            'wrap' and 'reflect'. Defaults to cpu for these cases or if cupyx not found.
-        keep_size: Should keep original size (pad if needed), default is True.
->>>>>>> 7444466c
     """
 
     def __init__(
@@ -651,16 +592,8 @@
         prob: float = 0.1,
         min_zoom=0.9,
         max_zoom=1.1,
-<<<<<<< HEAD
         interp_order: str = "area",
         align_corners: Optional[bool] = None,
-=======
-        interp_order=InterpolationCode.SPLINE3,
-        mode: str = "constant",
-        cval: float = 0.0,
-        prefilter: bool = True,
-        use_gpu: bool = False,
->>>>>>> 7444466c
         keep_size: bool = True,
     ):
         if hasattr(min_zoom, "__iter__") and hasattr(max_zoom, "__iter__"):
@@ -683,16 +616,7 @@
             self._zoom = self.R.uniform(self.min_zoom, self.max_zoom)
 
     def __call__(  # type: ignore # see issue #495
-<<<<<<< HEAD
-        self, img, interp_order=None
-=======
-        self,
-        img,
-        order=None,
-        mode: Optional[str] = None,
-        cval: Optional[float] = None,
-        prefilter: Optional[bool] = None,
->>>>>>> 7444466c
+        self, img, interp_order: Optional[str] = None
     ):
         self.randomize()
         _dtype = np.float32
