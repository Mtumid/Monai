--- conflicted
+++ resolved
@@ -34,11 +34,7 @@
     create_translate,
     map_spatial_axes,
 )
-<<<<<<< HEAD
-from monai.transforms.utils_pytorch_numpy_unification import moveaxis
-=======
 from monai.transforms.utils_pytorch_numpy_unification import allclose, moveaxis
->>>>>>> 5cce0af1
 from monai.utils import (
     GridSampleMode,
     GridSamplePadMode,
@@ -93,19 +89,11 @@
 
 class SpatialResample(Transform):
     """
-<<<<<<< HEAD
-    Resample input image from the orientation/spacing defined by ``src`` affine matrix into
-    the ones specified by ``dst`` affine matrix.
-
-    Internally this transform computes the affine transform matrix from ``src`` to ``dst``,
-    by ``xform = np.linalg.inv(src) @ dst``, and call ``monai.transforms.Affine`` with ``xform``.
-=======
     Resample input image from the orientation/spacing defined by ``src_affine`` affine matrix into
     the ones specified by ``dst_affine`` affine matrix.
 
     Internally this transform computes the affine transform matrix from ``src_affine`` to ``dst_affine``,
     by ``xform = linalg.solve(src_affine, dst_affine)``, and call ``monai.transforms.Affine`` with ``xform``.
->>>>>>> 5cce0af1
     """
 
     backend = [TransformBackends.TORCH]
@@ -142,15 +130,6 @@
     def __call__(
         self,
         img: NdarrayOrTensor,
-<<<<<<< HEAD
-        src: Optional[NdarrayOrTensor] = None,
-        dst: Optional[NdarrayOrTensor] = None,
-        spatial_size: Optional[Union[Sequence[int], np.ndarray, int]] = None,
-        mode: Union[GridSampleMode, str, None] = GridSampleMode.BILINEAR,
-        padding_mode: Union[GridSamplePadMode, str, None] = GridSamplePadMode.BORDER,
-        align_corners: Optional[bool] = False,
-        dtype: DtypeLike = np.float64,
-=======
         src_affine: Optional[NdarrayOrTensor] = None,
         dst_affine: Optional[NdarrayOrTensor] = None,
         spatial_size: Optional[Union[Sequence[int], int]] = None,
@@ -158,21 +137,14 @@
         padding_mode: Union[GridSamplePadMode, str, None] = GridSamplePadMode.BORDER,
         align_corners: Optional[bool] = False,
         dtype: DtypeLike = None,
->>>>>>> 5cce0af1
     ) -> Tuple[NdarrayOrTensor, NdarrayOrTensor]:
         """
         Args:
             img: input image to be resampled. It currently supports channel-first arrays with
                 at most three spatial dimensions.
-<<<<<<< HEAD
-            src: source affine matrix. Defaults to ``None``, which means the identity matrix.
-                the shape should be `(r+1, r+1)` where `r` is the spatial rank of ``img``.
-            dst: destination affine matrix. Defaults to ``None``, which means the same as `src`.
-=======
             src_affine: source affine matrix. Defaults to ``None``, which means the identity matrix.
                 the shape should be `(r+1, r+1)` where `r` is the spatial rank of ``img``.
             dst_affine: destination affine matrix. Defaults to ``None``, which means the same as `src_affine`.
->>>>>>> 5cce0af1
                 the shape should be `(r+1, r+1)` where `r` is the spatial rank of ``img``.
                 when `dst` is None, the input will be returned without resampling, but the data type
                 will be `float32`.
@@ -191,40 +163,15 @@
                 See also: https://pytorch.org/docs/stable/generated/torch.nn.functional.grid_sample.html
             align_corners: Geometrically, we consider the pixels of the input as squares rather than points.
                 See also: https://pytorch.org/docs/stable/generated/torch.nn.functional.grid_sample.html
-<<<<<<< HEAD
-            dtype: data type for resampling computation. Defaults to ``np.float64`` for best precision.
-                If ``None``, use the data type of input data. To be compatible with other modules,
-                the output data type is always `float32`.
-
-        The spatial rank is determined by the smallest among ``img.ndim -1``, ``len(src) - 1``, and ``3``.
-=======
             dtype: data type for resampling computation. Defaults to ``self.dtype`` or
                 ``np.float64`` (for best precision). If ``None``, use the data type of input data.
                 To be compatible with other modules, the output data type is always `float32`.
 
         The spatial rank is determined by the smallest among ``img.ndim -1``, ``len(src_affine) - 1``, and ``3``.
->>>>>>> 5cce0af1
 
         When both ``monai.config.USE_COMPILED`` and ``align_corners`` are set to ``True``,
         MONAI's resampling implementation will be used.
         """
-<<<<<<< HEAD
-        if src is None:
-            src = np.eye(4, dtype=np.float64)
-        spatial_rank = min(len(img.shape) - 1, src.shape[0] - 1, 3)
-        src = to_affine_nd(spatial_rank, src)
-        dst = to_affine_nd(spatial_rank, dst) if dst is not None else src
-        dst, *_ = convert_to_dst_type(dst, dst, dtype=torch.float32)
-
-        if np.allclose(src, dst, atol=AFFINE_TOL):
-            # no significant change, return original image
-            output_data, *_ = convert_to_dst_type(img, img, dtype=torch.float32)
-            return output_data, dst
-
-        if has_nib and isinstance(img, np.ndarray):
-            spatial_ornt, dst_r = reorient_spatial_axes(img.shape[1 : spatial_rank + 1], src, dst)
-            if np.allclose(dst_r, dst, atol=AFFINE_TOL):
-=======
         if src_affine is None:
             src_affine = np.eye(4, dtype=np.float64)
         spatial_rank = min(len(img.shape) - 1, src_affine.shape[0] - 1, 3)
@@ -240,25 +187,11 @@
         if has_nib and isinstance(img, np.ndarray):
             spatial_ornt, dst_r = reorient_spatial_axes(img.shape[1 : spatial_rank + 1], src_affine, dst_affine)
             if allclose(dst_r, dst_affine, atol=AFFINE_TOL):
->>>>>>> 5cce0af1
                 # simple reorientation achieves the desired affine
                 spatial_ornt[:, 0] += 1
                 spatial_ornt = np.concatenate([np.array([[0, 1]]), spatial_ornt])
                 img_ = nib.orientations.apply_orientation(img, spatial_ornt)
                 output_data, *_ = convert_to_dst_type(img_, img, dtype=torch.float32)
-<<<<<<< HEAD
-                return output_data, dst
-
-        try:
-            xform = np.linalg.inv(src) @ dst
-        except np.linalg.LinAlgError as e:
-            raise ValueError(f"src affine is not invertible: {src}") from e
-        xform = to_affine_nd(spatial_rank, xform)
-        # no resampling if it's identity transform
-        if np.allclose(xform, np.diag(np.ones(len(xform))), atol=AFFINE_TOL):
-            output_data, *_ = convert_to_dst_type(img, img, dtype=torch.float32)
-            return output_data, dst
-=======
                 return output_data, dst_affine
 
         try:
@@ -278,7 +211,6 @@
         if allclose(xform, np.diag(np.ones(len(xform))), atol=AFFINE_TOL):
             output_data, *_ = convert_to_dst_type(img, img, dtype=torch.float32)
             return output_data, dst_affine
->>>>>>> 5cce0af1
 
         _dtype = dtype or self.dtype or img.dtype
         spatial_size = ensure_tuple(spatial_size)
@@ -286,11 +218,7 @@
         if spatial_size[0] == -1:  # if the spatial_size == -1
             spatial_size = in_spatial_size
         elif spatial_size[0] is None:
-<<<<<<< HEAD
-            spatial_size, _ = compute_shape_offset(in_spatial_size, src, dst)  # type: ignore
-=======
             spatial_size, _ = compute_shape_offset(in_spatial_size, src_affine, dst_affine)  # type: ignore
->>>>>>> 5cce0af1
         spatial_size = spatial_size[:spatial_rank]
         chns, additional_dims = img.shape[0], img.shape[spatial_rank + 1 :]  # beyond three spatial dims
         # resample
@@ -309,11 +237,7 @@
             xform = xform @ _t_r
             if not USE_COMPILED:
                 _t_l = normalize_transform(in_spatial_size, xform.device, xform.dtype, align_corners=True)  # type: ignore
-<<<<<<< HEAD
-                xform = _t_l @ xform
-=======
                 xform = _t_l @ xform  # type: ignore
->>>>>>> 5cce0af1
             affine_xform = Affine(
                 affine=xform, spatial_size=spatial_size, norm_coords=False, image_only=True, dtype=_dtype
             )
@@ -332,11 +256,7 @@
             output_data = output_data.reshape(full_shape)
         # output dtype float
         output_data, *_ = convert_to_dst_type(output_data, img, dtype=torch.float32)
-<<<<<<< HEAD
-        return output_data, dst
-=======
         return output_data, dst_affine
->>>>>>> 5cce0af1
 
 
 class Spacing(Transform):
@@ -465,13 +385,8 @@
         new_affine[:sr, -1] = offset[:sr]
         output_data, new_affine = self.sp_resample(
             data_array,
-<<<<<<< HEAD
-            src=affine,
-            dst=new_affine,
-=======
             src_affine=affine,
             dst_affine=new_affine,
->>>>>>> 5cce0af1
             spatial_size=list(output_shape) if output_spatial_shape is None else output_spatial_shape,
             mode=mode,
             padding_mode=padding_mode,
@@ -1390,15 +1305,8 @@
             ValueError: When ``grid=None`` and ``spatial_size=None``. Incompatible values.
 
         """
-<<<<<<< HEAD
-        if grid is None:
-            if spatial_size is not None:
-                grid = create_grid(spatial_size, device=self.device, backend="torch", dtype=self.dtype)
-            else:
-=======
         if grid is None:  # create grid from spatial_size
             if spatial_size is None:
->>>>>>> 5cce0af1
                 raise ValueError("Incompatible values: grid=None and spatial_size=None.")
             grid = create_grid(spatial_size, device=self.device, backend="torch", dtype=self.dtype)
         _b = TransformBackends.TORCH if isinstance(grid, torch.Tensor) else TransformBackends.NUMPY
@@ -1422,11 +1330,7 @@
         else:
             affine = self.affine
 
-<<<<<<< HEAD
-        grid, *_ = convert_data_type(grid, torch.Tensor, device=_device, dtype=self.dtype)
-=======
         grid, *_ = convert_data_type(grid, torch.Tensor, device=_device, dtype=self.dtype or grid.dtype)
->>>>>>> 5cce0af1
         affine, *_ = convert_to_dst_type(affine, grid)
 
         grid = (affine @ grid.reshape((grid.shape[0], -1))).reshape([-1] + list(grid.shape[1:]))
@@ -1610,11 +1514,7 @@
         as_tensor_output: bool = True,
         norm_coords: bool = True,
         device: Optional[torch.device] = None,
-<<<<<<< HEAD
-        dtype: DtypeLike = np.float32,
-=======
         dtype: DtypeLike = np.float64,
->>>>>>> 5cce0af1
     ) -> None:
         """
         computes output image using values from `img`, locations from `grid` using pytorch.
@@ -1655,11 +1555,7 @@
         grid: Optional[NdarrayOrTensor] = None,
         mode: Optional[Union[GridSampleMode, str]] = None,
         padding_mode: Optional[Union[GridSamplePadMode, str]] = None,
-<<<<<<< HEAD
-        dtype: DtypeLike = np.float64,
-=======
         dtype: DtypeLike = None,
->>>>>>> 5cce0af1
     ) -> NdarrayOrTensor:
         """
         Args:
@@ -1677,29 +1573,19 @@
             padding_mode: {``"zeros"``, ``"border"``, ``"reflection"``}
                 Padding mode for outside grid values. Defaults to ``self.padding_mode``.
                 See also: https://pytorch.org/docs/stable/generated/torch.nn.functional.grid_sample.html
-<<<<<<< HEAD
-            dtype: data type for resampling computation. Defaults to ``np.float64`` for best precision.
-                If ``None``, use the data type of input data. To be compatible with other modules,
-                the output data type is always `float32`.
-=======
             dtype: data type for resampling computation. Defaults to ``self.dtype``.
                 To be compatible with other modules, the output data type is always `float32`.
 
         See also:
             :py:const:`monai.config.USE_COMPILED`
->>>>>>> 5cce0af1
         """
         if grid is None:
             raise ValueError("Unknown grid.")
         _device = img.device if isinstance(img, torch.Tensor) else self.device
         img_t: torch.Tensor
         grid_t: torch.Tensor
-<<<<<<< HEAD
-        img_t, *_ = convert_data_type(img, torch.Tensor, device=_device, dtype=dtype)  # type: ignore
-=======
         _dtype = dtype or self.dtype or img.dtype
         img_t, *_ = convert_data_type(img, torch.Tensor, device=_device, dtype=_dtype)  # type: ignore
->>>>>>> 5cce0af1
         grid_t = convert_to_dst_type(grid, img_t)[0]  # type: ignore
         if grid_t is grid:  # copy if needed (convert_data_type converts to contiguous)
             grid_t = grid_t.clone(memory_format=torch.contiguous_format)
