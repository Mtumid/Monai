# Copyright (c) MONAI Consortium
# Licensed under the Apache License, Version 2.0 (the "License");
# you may not use this file except in compliance with the License.
# You may obtain a copy of the License at
#     http://www.apache.org/licenses/LICENSE-2.0
# Unless required by applicable law or agreed to in writing, software
# distributed under the License is distributed on an "AS IS" BASIS,
# WITHOUT WARRANTIES OR CONDITIONS OF ANY KIND, either express or implied.
# See the License for the specific language governing permissions and
# limitations under the License.
"""
A collection of "vanilla" transforms for spatial operations
https://github.com/Project-MONAI/MONAI/wiki/MONAI_Design
"""
import warnings
from enum import Enum
from typing import Any, Callable, Dict, List, Optional, Sequence, Tuple, Union

import numpy as np
import torch
from numpy.lib.stride_tricks import as_strided

from monai.config import USE_COMPILED, DtypeLike
from monai.config.type_definitions import NdarrayOrTensor
<<<<<<< HEAD
from monai.data.meta_obj import get_track_meta
from monai.data.meta_tensor import MetaTensor
from monai.data.utils import AFFINE_TOL, compute_shape_offset, to_affine_nd, zoom_affine
=======
from monai.data.utils import (
    AFFINE_TOL,
    compute_shape_offset,
    iter_patch,
    reorient_spatial_axes,
    to_affine_nd,
    zoom_affine,
)
>>>>>>> 38b7943a
from monai.networks.layers import AffineTransform, GaussianFilter, grid_pull
from monai.networks.utils import meshgrid_ij, normalize_transform
from monai.transforms.croppad.array import CenterSpatialCrop, Pad
from monai.transforms.intensity.array import GaussianSmooth
from monai.transforms.inverse import InvertibleTransform
from monai.transforms.transform import Randomizable, RandomizableTransform, ThreadUnsafe, Transform
from monai.transforms.utils import (
    convert_pad_mode,
    create_control_grid,
    create_grid,
    create_rotate,
    create_scale,
    create_shear,
    create_translate,
    map_spatial_axes,
)
from monai.transforms.utils_pytorch_numpy_unification import allclose, moveaxis
from monai.utils import (
    GridSampleMode,
    GridSamplePadMode,
    InterpolateMode,
    NumpyPadMode,
    PytorchPadMode,
    convert_to_dst_type,
    ensure_tuple,
    ensure_tuple_rep,
    ensure_tuple_size,
    fall_back_tuple,
    issequenceiterable,
    optional_import,
    pytorch_after,
)
from monai.utils.deprecate_utils import deprecated_arg
<<<<<<< HEAD
from monai.utils.enums import TraceKeys, TransformBackends
from monai.utils.misc import ImageMetaKey as Key
from monai.utils.module import look_up_option
from monai.utils.type_conversion import (
    convert_data_type,
    convert_to_dst_type,
    get_equivalent_dtype,
    get_torch_dtype_from_string,
)
=======
from monai.utils.enums import GridPatchSort, TransformBackends
from monai.utils.misc import ImageMetaKey as Key
from monai.utils.module import look_up_option
from monai.utils.type_conversion import convert_data_type
>>>>>>> 38b7943a

nib, has_nib = optional_import("nibabel")

__all__ = [
    "SpatialResample",
    "ResampleToMatch",
    "Spacing",
    "Orientation",
    "Flip",
    "GridDistortion",
    "GridSplit",
    "GridPatch",
    "RandGridPatch",
    "Resize",
    "Rotate",
    "Zoom",
    "Rotate90",
    "RandRotate90",
    "RandRotate",
    "RandFlip",
    "RandGridDistortion",
    "RandAxisFlip",
    "RandZoom",
    "AffineGrid",
    "RandAffineGrid",
    "RandDeformGrid",
    "Resample",
    "Affine",
    "RandAffine",
    "Rand2DElastic",
    "Rand3DElastic",
]

RandRange = Optional[Union[Sequence[Union[Tuple[float, float], float]], float]]


class SpatialResample(InvertibleTransform):
    """
    Resample input image from the orientation/spacing defined by ``src_affine`` affine matrix into
    the ones specified by ``dst_affine`` affine matrix.

    Internally this transform computes the affine transform matrix from ``src_affine`` to ``dst_affine``,
    by ``xform = linalg.solve(src_affine, dst_affine)``, and call ``monai.transforms.Affine`` with ``xform``.
    """

    backend = [TransformBackends.TORCH]

    def __init__(
        self,
        mode: Union[GridSampleMode, str] = GridSampleMode.BILINEAR,
        padding_mode: Union[GridSamplePadMode, str] = GridSamplePadMode.BORDER,
        align_corners: bool = False,
        dtype: DtypeLike = np.float64,
    ):
        """
        Args:
            mode: {``"bilinear"``, ``"nearest"``}
                Interpolation mode to calculate output values. Defaults to ``"bilinear"``.
                See also: https://pytorch.org/docs/stable/generated/torch.nn.functional.grid_sample.html
                When `USE_COMPILED` is `True`, this argument uses
                ``"nearest"``, ``"bilinear"``, ``"bicubic"`` to indicate 0, 1, 3 order interpolations.
                See also: https://docs.monai.io/en/stable/networks.html#grid-pull
            padding_mode: {``"zeros"``, ``"border"``, ``"reflection"``}
                Padding mode for outside grid values. Defaults to ``"border"``.
                See also: https://pytorch.org/docs/stable/generated/torch.nn.functional.grid_sample.html
            align_corners: Geometrically, we consider the pixels of the input as squares rather than points.
                See also: https://pytorch.org/docs/stable/generated/torch.nn.functional.grid_sample.html
            dtype: data type for resampling computation. Defaults to ``np.float64`` for best precision.
                If ``None``, use the data type of input data. To be compatible with other modules,
                the output data type is always ``np.float32``.
        """
        self.mode = mode
        self.padding_mode = padding_mode
        self.align_corners = align_corners
        self.dtype = dtype

    def _post_process(
        self,
        img: torch.Tensor,
        src_affine: torch.Tensor,
        dst_affine: torch.Tensor,
        mode,
        padding_mode,
        align_corners,
        original_spatial_shape,
    ) -> torch.Tensor:
        """
        Small fn to simplify returning data. If `MetaTensor`, update affine. Elif
        tracking metadata is desired, create `MetaTensor` with affine. Else, return
        image as `torch.Tensor`. Output type is always `torch.float32`.

        Also append the transform to the stack.
        """
        dtype = img.dtype

        if isinstance(img, MetaTensor):
            img.affine = dst_affine
        elif get_track_meta():
            img = MetaTensor(img, affine=dst_affine)
        img = img.to(torch.float32)

        # # update spatial_shape
        # if isinstance(img, MetaTensor):
        #     img.meta[Key.SPATIAL_SHAPE] = img.shape[1:]

        # append the transform
        if isinstance(img, MetaTensor) and self.tracing:
            self.push_transform(
                img,
                extra_info={
                    "dtype": str(dtype)[6:],  # dtype as string; remove "torch": torch.float32 -> float32
                    "mode": mode.value if isinstance(mode, Enum) else mode,
                    "padding_mode": padding_mode.value if isinstance(padding_mode, Enum) else padding_mode,
                    "align_corners": align_corners if align_corners is not None else TraceKeys.NONE,
                    "src_affine": src_affine,
                },
                orig_size=original_spatial_shape,
            )

        return img

    @deprecated_arg(
        name="src_affine", since="0.8", msg_suffix="img should be `MetaTensor`, so affine can be extacted directly."
    )
    def __call__(
        self,
        img: torch.Tensor,
        src_affine: Optional[NdarrayOrTensor] = None,
        dst_affine: Optional[torch.Tensor] = None,
        spatial_size: Optional[Union[Sequence[int], torch.Tensor, int]] = None,
        mode: Union[GridSampleMode, str, None] = None,
        padding_mode: Union[GridSamplePadMode, str, None] = None,
        align_corners: Optional[bool] = False,
        dtype: DtypeLike = None,
    ) -> torch.Tensor:
        """
        Args:
            img: input image to be resampled. It currently supports channel-first arrays with
                at most three spatial dimensions.
            dst_affine: destination affine matrix. Defaults to ``None``, which means the same as `img.affine`.
                the shape should be `(r+1, r+1)` where `r` is the spatial rank of ``img``.
                when `dst_affine` and `spatial_size` are None, the input will be returned without resampling,
                but the data type will be `float32`.
            spatial_size: output image spatial size.
                if `spatial_size` and `self.spatial_size` are not defined,
                the transform will compute a spatial size automatically containing the previous field of view.
                if `spatial_size` is ``-1`` are the transform will use the corresponding input img size.
            mode: {``"bilinear"``, ``"nearest"``}
                Interpolation mode to calculate output values. Defaults to ``"bilinear"``.
                See also: https://pytorch.org/docs/stable/generated/torch.nn.functional.grid_sample.html
                When `USE_COMPILED` is `True`, this argument uses
                ``"nearest"``, ``"bilinear"``, ``"bicubic"`` to indicate 0, 1, 3 order interpolations.
                See also: https://docs.monai.io/en/stable/networks.html#grid-pull
            padding_mode: {``"zeros"``, ``"border"``, ``"reflection"``}
                Padding mode for outside grid values. Defaults to ``"border"``.
                See also: https://pytorch.org/docs/stable/generated/torch.nn.functional.grid_sample.html
            align_corners: Geometrically, we consider the pixels of the input as squares rather than points.
                See also: https://pytorch.org/docs/stable/generated/torch.nn.functional.grid_sample.html
            dtype: data type for resampling computation. Defaults to ``self.dtype`` or
                ``np.float64`` (for best precision). If ``None``, use the data type of input data.
                To be compatible with other modules, the output data type is always `float32`.

        The spatial rank is determined by the smallest among ``img.ndim -1``, ``len(src_affine) - 1``, and ``3``.

        When both ``monai.config.USE_COMPILED`` and ``align_corners`` are set to ``True``,
        MONAI's resampling implementation will be used.
        Set `dst_affine` and `spatial_size` to `None` to turn off the resampling step.
        """
        # get dtype as torch (e.g., torch.float64)
        _dtype = get_equivalent_dtype(dtype or self.dtype or img.dtype, torch.Tensor)
        align_corners = self.align_corners if align_corners is None else align_corners
        mode = mode or self.mode
        padding_mode = padding_mode or self.padding_mode
        original_spatial_shape = img.shape[1:]

        img = img.to(_dtype)
        src_affine_ = img.affine if isinstance(img, MetaTensor) else torch.eye(4)
        if get_track_meta() and not isinstance(img, MetaTensor):
            img = MetaTensor(img)
        spatial_rank = min(len(img.shape) - 1, src_affine_.shape[0] - 1, 3)
        if (not isinstance(spatial_size, int) or spatial_size != -1) and spatial_size is not None:
            spatial_rank = min(len(ensure_tuple(spatial_size)), 3)  # infer spatial rank based on spatial_size
        src_affine_ = to_affine_nd(spatial_rank, src_affine_)
        src_affine_ = src_affine_.to(_dtype)
        dst_affine = to_affine_nd(spatial_rank, dst_affine) if dst_affine is not None else src_affine_
        if not isinstance(dst_affine, torch.Tensor):
            dst_affine = torch.as_tensor(dst_affine)
        dst_affine = dst_affine.to(_dtype).to(src_affine_.device)

        in_spatial_size = torch.tensor(img.shape[1 : spatial_rank + 1])
        if isinstance(spatial_size, int) and (spatial_size == -1):  # using the input spatial size
            spatial_size = in_spatial_size
        elif spatial_size is None and spatial_rank > 1:  # auto spatial size
            spatial_size, _ = compute_shape_offset(in_spatial_size, src_affine_, dst_affine)  # type: ignore
        spatial_size = torch.tensor(fall_back_tuple(ensure_tuple(spatial_size)[:spatial_rank], in_spatial_size))

        if (
            allclose(src_affine_, dst_affine, atol=AFFINE_TOL)
            and allclose(spatial_size, in_spatial_size)
            or spatial_rank == 1
        ):
            # no significant change, return original image
            return self._post_process(
                img, src_affine_, src_affine_, mode, padding_mode, align_corners, original_spatial_shape
            )

        try:
            xform = (
                torch.linalg.solve(src_affine_, dst_affine)
                if pytorch_after(1, 8, 0)
                else torch.solve(dst_affine, src_affine_).solution  # type: ignore
            )
        except (np.linalg.LinAlgError, RuntimeError) as e:
            raise ValueError(f"src affine is not invertible: {src_affine_}") from e
        xform = to_affine_nd(spatial_rank, xform).to(img.device).to(_dtype)
        # no resampling if it's identity transform
        if allclose(xform, torch.eye(len(xform)), atol=AFFINE_TOL) and allclose(spatial_size, in_spatial_size):
            return self._post_process(
                img, src_affine_, src_affine_, mode, padding_mode, align_corners, original_spatial_shape
            )

        in_spatial_size = in_spatial_size.tolist()  # type: ignore
        chns, additional_dims = img.shape[0], img.shape[spatial_rank + 1 :]  # beyond three spatial dims

        if additional_dims:
            xform_shape = [-1] + in_spatial_size
            img = img.reshape(xform_shape)  # type: ignore
        if align_corners:
            _t_r = torch.eye(len(xform), dtype=xform.dtype, device=xform.device)  # type: ignore
            for idx, d_dst in enumerate(spatial_size[:spatial_rank]):
                _t_r[idx, -1] = (max(d_dst, 2) - 1.0) / 2.0
            xform = xform @ _t_r
            if not USE_COMPILED:
                _t_l = normalize_transform(
                    in_spatial_size, xform.device, xform.dtype, align_corners=True  # type: ignore
                )
                xform = _t_l @ xform  # type: ignore
            affine_xform = Affine(
                affine=xform, spatial_size=spatial_size, normalized=True, image_only=True, dtype=_dtype
            )
            img = affine_xform(img, mode=mode, padding_mode=padding_mode)
        else:
            affine_xform = AffineTransform(
                normalized=False,
                mode=mode,
                padding_mode=padding_mode,
                align_corners=align_corners,
                reverse_indexing=True,
            )
            img = affine_xform(img.unsqueeze(0), theta=xform, spatial_size=spatial_size).squeeze(0)
        if additional_dims:
            full_shape = (chns, *spatial_size, *additional_dims)
            img = img.reshape(full_shape)

        return self._post_process(
            img, src_affine_, dst_affine, mode, padding_mode, align_corners, original_spatial_shape
        )

    def inverse(self, data: torch.Tensor) -> torch.Tensor:
        transform = self.pop_transform(data)
        # Create inverse transform
        kw_args = transform[TraceKeys.EXTRA_INFO]
        # need to convert dtype from string back to torch.dtype
        kw_args["dtype"] = get_torch_dtype_from_string(kw_args["dtype"])
        # source becomes destination
        kw_args["dst_affine"] = kw_args.pop("src_affine")
        kw_args["spatial_size"] = transform[TraceKeys.ORIG_SIZE]
        if kw_args.get("align_corners") == TraceKeys.NONE:
            kw_args["align_corners"] = False
        with self.trace_transform(False):
            # we can't use `self.__call__` in case a child class calls this inverse.
            out: torch.Tensor = SpatialResample.__call__(self, data, **kw_args)
        return out


class ResampleToMatch(SpatialResample):
    """Resample an image to match given metadata. The affine matrix will be aligned,
    and the size of the output image will match."""

    @deprecated_arg(
        name="src_meta", since="0.8", msg_suffix="img should be `MetaTensor`, so affine can be extacted directly."
    )
    @deprecated_arg(
        name="dst_meta", since="0.8", msg_suffix="img_dst should be `MetaTensor`, so affine can be extacted directly."
    )
    def __call__(  # type: ignore
        self,
        img: torch.Tensor,
        img_dst: Optional[torch.Tensor] = None,
        src_meta: Optional[Dict] = None,
        dst_meta: Optional[Dict] = None,
        mode: Union[GridSampleMode, str, None] = None,
        padding_mode: Union[GridSamplePadMode, str, None] = None,
        align_corners: Optional[bool] = False,
        dtype: DtypeLike = None,
    ) -> torch.Tensor:
        if img_dst is None:
            raise RuntimeError("`img_dst` is missing")
        dst_affine = img_dst.affine if isinstance(img_dst, MetaTensor) else torch.eye(4)
        spatial_size = img_dst.shape[1:]  # skip channel

        img = super().__call__(
            img=img,
            dst_affine=dst_affine,
            spatial_size=spatial_size,  # skip channel
            mode=mode,
            padding_mode=padding_mode,
            align_corners=align_corners,
            dtype=dtype,
        )
        if isinstance(img, MetaTensor) and isinstance(img_dst, MetaTensor):
            img.meta[Key.FILENAME_OR_OBJ] = img_dst.meta[Key.FILENAME_OR_OBJ]
        return img


class Spacing(InvertibleTransform):
    """
    Resample input image into the specified `pixdim`.
    """

    backend = SpatialResample.backend

    @deprecated_arg(name="image_only", since="0.8")
    def __init__(
        self,
        pixdim: Union[Sequence[float], float, np.ndarray],
        diagonal: bool = False,
        mode: Union[GridSampleMode, str] = GridSampleMode.BILINEAR,
        padding_mode: Union[GridSamplePadMode, str] = GridSamplePadMode.BORDER,
        align_corners: bool = False,
        dtype: DtypeLike = np.float64,
        image_only: bool = False,
    ) -> None:
        """
        Args:
            pixdim: output voxel spacing. if providing a single number, will use it for the first dimension.
                items of the pixdim sequence map to the spatial dimensions of input image, if length
                of pixdim sequence is longer than image spatial dimensions, will ignore the longer part,
                if shorter, will pad with `1.0`.
                if the components of the `pixdim` are non-positive values, the transform will use the
                corresponding components of the original pixdim, which is computed from the `affine`
                matrix of input image.
            diagonal: whether to resample the input to have a diagonal affine matrix.
                If True, the input data is resampled to the following affine::

                    np.diag((pixdim_0, pixdim_1, ..., pixdim_n, 1))

                This effectively resets the volume to the world coordinate system (RAS+ in nibabel).
                The original orientation, rotation, shearing are not preserved.

                If False, this transform preserves the axes orientation, orthogonal rotation and
                translation components from the original affine. This option will not flip/swap axes
                of the original data.
            mode: {``"bilinear"``, ``"nearest"``}
                Interpolation mode to calculate output values. Defaults to ``"bilinear"``.
                See also: https://pytorch.org/docs/stable/generated/torch.nn.functional.grid_sample.html
                When `USE_COMPILED` is `True`, this argument uses
                ``"nearest"``, ``"bilinear"``, ``"bicubic"`` to indicate 0, 1, 3 order interpolations.
                See also: https://docs.monai.io/en/stable/networks.html#grid-pull
            padding_mode: {``"zeros"``, ``"border"``, ``"reflection"``}
                Padding mode for outside grid values. Defaults to ``"border"``.
                See also: https://pytorch.org/docs/stable/generated/torch.nn.functional.grid_sample.html
            align_corners: Geometrically, we consider the pixels of the input as squares rather than points.
                See also: https://pytorch.org/docs/stable/generated/torch.nn.functional.grid_sample.html
            dtype: data type for resampling computation. Defaults to ``np.float64`` for best precision.
                If None, use the data type of input data. To be compatible with other modules,
                the output data type is always ``np.float32``.

        """
        self.pixdim = np.array(ensure_tuple(pixdim), dtype=np.float64)
        self.diagonal = diagonal

        self.sp_resample = SpatialResample(
            mode=look_up_option(mode, GridSampleMode),
            padding_mode=look_up_option(padding_mode, GridSamplePadMode),
            align_corners=align_corners,
            dtype=dtype,
        )

    @deprecated_arg(name="affine", since="0.8", msg_suffix="Not needed, input should be `MetaTensor`.")
    def __call__(
        self,
        data_array: torch.Tensor,
        affine: Optional[NdarrayOrTensor] = None,
        mode: Optional[Union[GridSampleMode, str]] = None,
        padding_mode: Optional[Union[GridSamplePadMode, str]] = None,
        align_corners: Optional[bool] = None,
        dtype: DtypeLike = None,
        output_spatial_shape: Optional[Union[Sequence[int], np.ndarray, int]] = None,
    ) -> torch.Tensor:
        """
        Args:
            data_array: in shape (num_channels, H[, W, ...]).
            mode: {``"bilinear"``, ``"nearest"``}
                Interpolation mode to calculate output values. Defaults to ``self.mode``.
                See also: https://pytorch.org/docs/stable/generated/torch.nn.functional.grid_sample.html
                When `USE_COMPILED` is `True`, this argument uses
                ``"nearest"``, ``"bilinear"``, ``"bicubic"`` to indicate 0, 1, 3 order interpolations.
                See also: https://docs.monai.io/en/stable/networks.html#grid-pull
            padding_mode: {``"zeros"``, ``"border"``, ``"reflection"``}
                Padding mode for outside grid values. Defaults to ``self.padding_mode``.
                See also: https://pytorch.org/docs/stable/generated/torch.nn.functional.grid_sample.html
            align_corners: Geometrically, we consider the pixels of the input as squares rather than points.
                See also: https://pytorch.org/docs/stable/generated/torch.nn.functional.grid_sample.html
            dtype: data type for resampling computation. Defaults to ``self.dtype``.
                If None, use the data type of input data. To be compatible with other modules,
                the output data type is always ``np.float32``.
            output_spatial_shape: specify the shape of the output data_array. This is typically useful for
                the inverse of `Spacingd` where sometimes we could not compute the exact shape due to the quantization
                error with the affine.

        Raises:
            ValueError: When ``data_array`` has no spatial dimensions.
            ValueError: When ``pixdim`` is nonpositive.

        Returns:
            data_array (resampled into `self.pixdim`), original affine, current affine.

        """
        # if the input isn't MetaTensor and output isn't desired to be one either,
        # nothing to do.
        if not isinstance(data_array, MetaTensor) and not get_track_meta():
            warnings.warn(
                "`Orientation` applied to non-MetaTensor object and metadata tracking is off, transform does nothing."
            )
            return data_array

        original_spatial_shape = data_array.shape[1:]
        sr = len(original_spatial_shape)
        if sr <= 0:
            raise ValueError("data_array must have at least one spatial dimension.")
        affine_: np.ndarray
        affine_np: np.ndarray
        if isinstance(data_array, MetaTensor):
            affine_np, *_ = convert_data_type(data_array.affine, np.ndarray)
            affine_ = to_affine_nd(sr, affine_np)
        else:
            warnings.warn("`data_array` is not of type `MetaTensor, assuming affine to be identity.")
            # default to identity
            affine_np = np.eye(sr + 1, dtype=np.float64)
            affine_ = np.eye(sr + 1, dtype=np.float64)

        out_d = self.pixdim[:sr]
        if out_d.size < sr:
            out_d = np.append(out_d, [1.0] * (sr - out_d.size))

        # compute output affine, shape and offset
        new_affine = zoom_affine(affine_, out_d, diagonal=self.diagonal)
        output_shape, offset = compute_shape_offset(data_array.shape[1:], affine_, new_affine)
        new_affine[:sr, -1] = offset[:sr]
        # convert to MetaTensor if necessary
        if not isinstance(data_array, MetaTensor):
            data_array = MetaTensor(data_array, affine=torch.as_tensor(affine_))

        # we don't want to track the nested transform otherwise two will be appended
        data_array = self.sp_resample(  # type: ignore
            data_array,
            dst_affine=torch.as_tensor(new_affine),
            spatial_size=list(output_shape) if output_spatial_shape is None else output_spatial_shape,
            mode=mode,
            padding_mode=padding_mode,
            align_corners=align_corners,
            dtype=dtype,
        )

        return data_array

    def inverse(self, data: torch.Tensor) -> torch.Tensor:
        return self.sp_resample.inverse(data)


class Orientation(InvertibleTransform):
    """
    Change the input image's orientation into the specified based on `axcodes`.
    """

    backend = [TransformBackends.NUMPY, TransformBackends.TORCH]

    @deprecated_arg(name="image_only", since="0.8")
    def __init__(
        self,
        axcodes: Optional[str] = None,
        as_closest_canonical: bool = False,
        labels: Optional[Sequence[Tuple[str, str]]] = (("L", "R"), ("P", "A"), ("I", "S")),
        image_only: bool = False,
    ) -> None:
        """
        Args:
            axcodes: N elements sequence for spatial ND input's orientation.
                e.g. axcodes='RAS' represents 3D orientation:
                (Left, Right), (Posterior, Anterior), (Inferior, Superior).
                default orientation labels options are: 'L' and 'R' for the first dimension,
                'P' and 'A' for the second, 'I' and 'S' for the third.
            as_closest_canonical: if True, load the image as closest to canonical axis format.
            labels: optional, None or sequence of (2,) sequences
                (2,) sequences are labels for (beginning, end) of output axis.
                Defaults to ``(('L', 'R'), ('P', 'A'), ('I', 'S'))``.

        Raises:
            ValueError: When ``axcodes=None`` and ``as_closest_canonical=True``. Incompatible values.

        See Also: `nibabel.orientations.ornt2axcodes`.

        """
        if axcodes is None and not as_closest_canonical:
            raise ValueError("Incompatible values: axcodes=None and as_closest_canonical=True.")
        if axcodes is not None and as_closest_canonical:
            warnings.warn("using as_closest_canonical=True, axcodes ignored.")
        self.axcodes = axcodes
        self.as_closest_canonical = as_closest_canonical
        self.labels = labels

    def __call__(self, data_array: torch.Tensor) -> torch.Tensor:
        """
        If input type is `MetaTensor`, original affine is extacted with `data_array.affine`.
        If input type is `torch.Tensor`, original affine is assumed to be identity.

        Args:
            data_array: in shape (num_channels, H[, W, ...]).

        Raises:
            ValueError: When ``data_array`` has no spatial dimensions.
            ValueError: When ``axcodes`` spatiality differs from ``data_array``.

        Returns:
            data_array [reoriented in `self.axcodes`]. Output type will be `MetaTensor`
                unless `get_track_meta() == False`, in which case it will be
                `torch.Tensor`.

        """
        # if the input isn't MetaTensor and output isn't desired to be one either,
        # nothing to do.
        if not isinstance(data_array, MetaTensor) and not get_track_meta():
            warnings.warn(
                "`Orientation` applied to non-MetaTensor object and metadata tracking is off, transform does nothing."
            )
            return data_array

        spatial_shape = data_array.shape[1:]
        sr = len(spatial_shape)
        if sr <= 0:
            raise ValueError("data_array must have at least one spatial dimension.")
        affine_: np.ndarray
        affine_np: np.ndarray
        if isinstance(data_array, MetaTensor):
            affine_np, *_ = convert_data_type(data_array.affine, np.ndarray)
            affine_ = to_affine_nd(sr, affine_np)
        else:
            warnings.warn("`data_array` is not of type `MetaTensor, assuming affine to be identity.")
            # default to identity
            affine_np = np.eye(sr + 1, dtype=np.float64)
            affine_ = np.eye(sr + 1, dtype=np.float64)

        src = nib.io_orientation(affine_)
        if self.as_closest_canonical:
            spatial_ornt = src
        else:
            if self.axcodes is None:
                raise ValueError("Incompatible values: axcodes=None and as_closest_canonical=True.")
            if sr < len(self.axcodes):
                warnings.warn(
                    f"axcodes ('{self.axcodes}') length is smaller than the number of input spatial dimensions D={sr}.\n"
                    f"{self.__class__.__name__}: input spatial shape is {spatial_shape}, num. channels is {data_array.shape[0]},"
                    "please make sure the input is in the channel-first format."
                )
            dst = nib.orientations.axcodes2ornt(self.axcodes[:sr], labels=self.labels)
            if len(dst) < sr:
                raise ValueError(
                    f"axcodes must match data_array spatially, got axcodes={len(self.axcodes)}D data_array={sr}D"
                )
            spatial_ornt = nib.orientations.ornt_transform(src, dst)
        new_affine = affine_ @ nib.orientations.inv_ornt_aff(spatial_ornt, spatial_shape)

        spatial_ornt[:, 0] += 1  # skip channel dim
        spatial_ornt = np.concatenate([np.array([[0, 1]]), spatial_ornt])
        axes = [ax for ax, flip in enumerate(spatial_ornt[:, 1]) if flip == -1]
        if axes:
            data_array = torch.flip(data_array, dims=axes)
        full_transpose = np.arange(len(data_array.shape))
        full_transpose[: len(spatial_ornt)] = np.argsort(spatial_ornt[:, 0])
        if not np.all(full_transpose == np.arange(len(data_array.shape))):
            data_array = data_array.permute(full_transpose.tolist())

        new_affine = to_affine_nd(affine_np, new_affine)
        new_affine, *_ = convert_data_type(new_affine, torch.Tensor, dtype=torch.float32, device=data_array.device)

        if isinstance(data_array, MetaTensor):
            data_array.affine = new_affine
        else:
            data_array = MetaTensor(data_array, affine=new_affine)

        self.push_transform(data_array, extra_info={"old_affine": affine_np})

        return data_array

    def inverse(self, data: torch.Tensor) -> torch.Tensor:
        transform = self.pop_transform(data)
        # Create inverse transform
        orig_affine = transform[TraceKeys.EXTRA_INFO]["old_affine"]
        orig_axcodes = nib.orientations.aff2axcodes(orig_affine)
        inverse_transform = Orientation(axcodes=orig_axcodes, as_closest_canonical=False, labels=self.labels)
        # Apply inverse
        with inverse_transform.trace_transform(False):
            data = inverse_transform(data)

        return data


class Flip(Transform):
    """
    Reverses the order of elements along the given spatial axis. Preserves shape.
    Uses ``np.flip`` in practice. See numpy.flip for additional details:
    https://docs.scipy.org/doc/numpy/reference/generated/numpy.flip.html.

    Args:
        spatial_axis: spatial axes along which to flip over. Default is None.
            The default `axis=None` will flip over all of the axes of the input array.
            If axis is negative it counts from the last to the first axis.
            If axis is a tuple of ints, flipping is performed on all of the axes
            specified in the tuple.

    """

    backend = [TransformBackends.TORCH, TransformBackends.NUMPY]

    def __init__(self, spatial_axis: Optional[Union[Sequence[int], int]] = None) -> None:
        self.spatial_axis = spatial_axis

    def __call__(self, img: NdarrayOrTensor) -> NdarrayOrTensor:
        """
        Args:
            img: channel first array, must have shape: (num_channels, H[, W, ..., ]),
        """
        if isinstance(img, np.ndarray):
            return np.ascontiguousarray(np.flip(img, map_spatial_axes(img.ndim, self.spatial_axis)))
        return torch.flip(img, map_spatial_axes(img.ndim, self.spatial_axis))


class Resize(Transform):
    """
    Resize the input image to given spatial size (with scaling, not cropping/padding).
    Implemented using :py:class:`torch.nn.functional.interpolate`.

    Args:
        spatial_size: expected shape of spatial dimensions after resize operation.
            if some components of the `spatial_size` are non-positive values, the transform will use the
            corresponding components of img size. For example, `spatial_size=(32, -1)` will be adapted
            to `(32, 64)` if the second spatial dimension size of img is `64`.
        size_mode: should be "all" or "longest", if "all", will use `spatial_size` for all the spatial dims,
            if "longest", rescale the image so that only the longest side is equal to specified `spatial_size`,
            which must be an int number in this case, keeping the aspect ratio of the initial image, refer to:
            https://albumentations.ai/docs/api_reference/augmentations/geometric/resize/
            #albumentations.augmentations.geometric.resize.LongestMaxSize.
        mode: {``"nearest"``, ``"nearest-exact"``, ``"linear"``, ``"bilinear"``, ``"bicubic"``, ``"trilinear"``, ``"area"``}
            The interpolation mode. Defaults to ``"area"``.
            See also: https://pytorch.org/docs/stable/generated/torch.nn.functional.interpolate.html
        align_corners: This only has an effect when mode is
            'linear', 'bilinear', 'bicubic' or 'trilinear'. Default: None.
            See also: https://pytorch.org/docs/stable/generated/torch.nn.functional.interpolate.html
        anti_aliasing: bool
            Whether to apply a Gaussian filter to smooth the image prior
            to downsampling. It is crucial to filter when downsampling
            the image to avoid aliasing artifacts. See also ``skimage.transform.resize``
        anti_aliasing_sigma: {float, tuple of floats}, optional
            Standard deviation for Gaussian filtering used when anti-aliasing.
            By default, this value is chosen as (s - 1) / 2 where s is the
            downsampling factor, where s > 1. For the up-size case, s < 1, no
            anti-aliasing is performed prior to rescaling.
    """

    backend = [TransformBackends.TORCH]

    def __init__(
        self,
        spatial_size: Union[Sequence[int], int],
        size_mode: str = "all",
        mode: Union[InterpolateMode, str] = InterpolateMode.AREA,
        align_corners: Optional[bool] = None,
        anti_aliasing: bool = False,
        anti_aliasing_sigma: Union[Sequence[float], float, None] = None,
    ) -> None:
        self.size_mode = look_up_option(size_mode, ["all", "longest"])
        self.spatial_size = spatial_size
        self.mode: InterpolateMode = look_up_option(mode, InterpolateMode)
        self.align_corners = align_corners
        self.anti_aliasing = anti_aliasing
        self.anti_aliasing_sigma = anti_aliasing_sigma

    def __call__(
        self,
        img: NdarrayOrTensor,
        mode: Optional[Union[InterpolateMode, str]] = None,
        align_corners: Optional[bool] = None,
        anti_aliasing: Optional[bool] = None,
        anti_aliasing_sigma: Union[Sequence[float], float, None] = None,
    ) -> NdarrayOrTensor:
        """
        Args:
            img: channel first array, must have shape: (num_channels, H[, W, ..., ]).
            mode: {``"nearest"``, ``"nearest-exact"``, ``"linear"``,
                ``"bilinear"``, ``"bicubic"``, ``"trilinear"``, ``"area"``}
                The interpolation mode. Defaults to ``self.mode``.
                See also: https://pytorch.org/docs/stable/generated/torch.nn.functional.interpolate.html
            align_corners: This only has an effect when mode is
                'linear', 'bilinear', 'bicubic' or 'trilinear'. Defaults to ``self.align_corners``.
                See also: https://pytorch.org/docs/stable/generated/torch.nn.functional.interpolate.html
            anti_aliasing: bool, optional
                Whether to apply a Gaussian filter to smooth the image prior
                to downsampling. It is crucial to filter when downsampling
                the image to avoid aliasing artifacts. See also ``skimage.transform.resize``
            anti_aliasing_sigma: {float, tuple of floats}, optional
                Standard deviation for Gaussian filtering used when anti-aliasing.
                By default, this value is chosen as (s - 1) / 2 where s is the
                downsampling factor, where s > 1. For the up-size case, s < 1, no
                anti-aliasing is performed prior to rescaling.

        Raises:
            ValueError: When ``self.spatial_size`` length is less than ``img`` spatial dimensions.

        """
        anti_aliasing = self.anti_aliasing if anti_aliasing is None else anti_aliasing
        anti_aliasing_sigma = self.anti_aliasing_sigma if anti_aliasing_sigma is None else anti_aliasing_sigma

        if self.size_mode == "all":
            input_ndim = img.ndim - 1  # spatial ndim
            output_ndim = len(ensure_tuple(self.spatial_size))
            if output_ndim > input_ndim:
                input_shape = ensure_tuple_size(img.shape, output_ndim + 1, 1)
                img = img.reshape(input_shape)
            elif output_ndim < input_ndim:
                raise ValueError(
                    "len(spatial_size) must be greater or equal to img spatial dimensions, "
                    f"got spatial_size={output_ndim} img={input_ndim}."
                )
            spatial_size_ = fall_back_tuple(self.spatial_size, img.shape[1:])
        else:  # for the "longest" mode
            img_size = img.shape[1:]
            if not isinstance(self.spatial_size, int):
                raise ValueError("spatial_size must be an int number if size_mode is 'longest'.")
            scale = self.spatial_size / max(img_size)
            spatial_size_ = tuple(int(round(s * scale)) for s in img_size)

        if tuple(img.shape[1:]) == spatial_size_:  # spatial shape is already the desired
            return img
        img_, *_ = convert_data_type(img, torch.Tensor, dtype=torch.float)
        if anti_aliasing and any(x < y for x, y in zip(spatial_size_, img_.shape[1:])):
            factors = torch.div(torch.Tensor(list(img_.shape[1:])), torch.Tensor(spatial_size_))
            if anti_aliasing_sigma is None:
                # if sigma is not given, use the default sigma in skimage.transform.resize
                anti_aliasing_sigma = torch.maximum(torch.zeros(factors.shape), (factors - 1) / 2).tolist()
            else:
                # if sigma is given, use the given value for downsampling axis
                anti_aliasing_sigma = list(ensure_tuple_rep(anti_aliasing_sigma, len(spatial_size_)))
                for axis in range(len(spatial_size_)):
                    anti_aliasing_sigma[axis] = anti_aliasing_sigma[axis] * int(factors[axis] > 1)
            anti_aliasing_filter = GaussianSmooth(sigma=anti_aliasing_sigma)
            img_ = anti_aliasing_filter(img_)

        resized = torch.nn.functional.interpolate(
            input=img_.unsqueeze(0),
            size=spatial_size_,
            mode=look_up_option(self.mode if mode is None else mode, InterpolateMode).value,
            align_corners=self.align_corners if align_corners is None else align_corners,
        )
        out, *_ = convert_to_dst_type(resized.squeeze(0), img)
        return out


class Rotate(Transform, ThreadUnsafe):
    """
    Rotates an input image by given angle using :py:class:`monai.networks.layers.AffineTransform`.

    Args:
        angle: Rotation angle(s) in radians. should a float for 2D, three floats for 3D.
        keep_size: If it is True, the output shape is kept the same as the input.
            If it is False, the output shape is adapted so that the
            input array is contained completely in the output. Default is True.
        mode: {``"bilinear"``, ``"nearest"``}
            Interpolation mode to calculate output values. Defaults to ``"bilinear"``.
            See also: https://pytorch.org/docs/stable/generated/torch.nn.functional.grid_sample.html
        padding_mode: {``"zeros"``, ``"border"``, ``"reflection"``}
            Padding mode for outside grid values. Defaults to ``"border"``.
            See also: https://pytorch.org/docs/stable/generated/torch.nn.functional.grid_sample.html
        align_corners: Defaults to False.
            See also: https://pytorch.org/docs/stable/generated/torch.nn.functional.grid_sample.html
        dtype: data type for resampling computation. Defaults to ``np.float32``.
            If None, use the data type of input data. To be compatible with other modules,
            the output data type is always ``np.float32``.
    """

    backend = [TransformBackends.TORCH]

    def __init__(
        self,
        angle: Union[Sequence[float], float],
        keep_size: bool = True,
        mode: Union[GridSampleMode, str] = GridSampleMode.BILINEAR,
        padding_mode: Union[GridSamplePadMode, str] = GridSamplePadMode.BORDER,
        align_corners: bool = False,
        dtype: Union[DtypeLike, torch.dtype] = np.float32,
    ) -> None:
        self.angle = angle
        self.keep_size = keep_size
        self.mode: GridSampleMode = look_up_option(mode, GridSampleMode)
        self.padding_mode: GridSamplePadMode = look_up_option(padding_mode, GridSamplePadMode)
        self.align_corners = align_corners
        self.dtype = dtype
        self._rotation_matrix: Optional[NdarrayOrTensor] = None

    def __call__(
        self,
        img: NdarrayOrTensor,
        mode: Optional[Union[GridSampleMode, str]] = None,
        padding_mode: Optional[Union[GridSamplePadMode, str]] = None,
        align_corners: Optional[bool] = None,
        dtype: Union[DtypeLike, torch.dtype] = None,
    ) -> NdarrayOrTensor:
        """
        Args:
            img: channel first array, must have shape: [chns, H, W] or [chns, H, W, D].
            mode: {``"bilinear"``, ``"nearest"``}
                Interpolation mode to calculate output values. Defaults to ``self.mode``.
                See also: https://pytorch.org/docs/stable/generated/torch.nn.functional.grid_sample.html
            padding_mode: {``"zeros"``, ``"border"``, ``"reflection"``}
                Padding mode for outside grid values. Defaults to ``self.padding_mode``.
                See also: https://pytorch.org/docs/stable/generated/torch.nn.functional.grid_sample.html
                align_corners: Defaults to ``self.align_corners``.
                See also: https://pytorch.org/docs/stable/generated/torch.nn.functional.grid_sample.html
            align_corners: Defaults to ``self.align_corners``.
                See also: https://pytorch.org/docs/stable/generated/torch.nn.functional.grid_sample.html
            dtype: data type for resampling computation. Defaults to ``self.dtype``.
                If None, use the data type of input data. To be compatible with other modules,
                the output data type is always ``np.float32``.

        Raises:
            ValueError: When ``img`` spatially is not one of [2D, 3D].

        """
        _dtype = dtype or self.dtype or img.dtype

        img_t, *_ = convert_data_type(img, torch.Tensor, dtype=_dtype)

        im_shape = np.asarray(img_t.shape[1:])  # spatial dimensions
        input_ndim = len(im_shape)
        if input_ndim not in (2, 3):
            raise ValueError(f"Unsupported img dimension: {input_ndim}, available options are [2, 3].")
        _angle = ensure_tuple_rep(self.angle, 1 if input_ndim == 2 else 3)
        transform = create_rotate(input_ndim, _angle)
        shift = create_translate(input_ndim, ((im_shape - 1) / 2).tolist())
        if self.keep_size:
            output_shape = im_shape
        else:
            corners = np.asarray(np.meshgrid(*[(0, dim) for dim in im_shape], indexing="ij")).reshape(
                (len(im_shape), -1)
            )
            corners = transform[:-1, :-1] @ corners  # type: ignore
            output_shape = np.asarray(corners.ptp(axis=1) + 0.5, dtype=int)
        shift_1 = create_translate(input_ndim, (-(output_shape - 1) / 2).tolist())
        transform = shift @ transform @ shift_1

        transform_t, *_ = convert_to_dst_type(transform, img_t)

        xform = AffineTransform(
            normalized=False,
            mode=look_up_option(mode or self.mode, GridSampleMode),
            padding_mode=look_up_option(padding_mode or self.padding_mode, GridSamplePadMode),
            align_corners=self.align_corners if align_corners is None else align_corners,
            reverse_indexing=True,
        )
        output: torch.Tensor = xform(img_t.unsqueeze(0), transform_t, spatial_size=output_shape).float().squeeze(0)
        self._rotation_matrix = transform
        out: NdarrayOrTensor
        out, *_ = convert_to_dst_type(output, dst=img, dtype=output.dtype)
        return out

    def get_rotation_matrix(self) -> Optional[NdarrayOrTensor]:
        """
        Get the most recently applied rotation matrix
        This is not thread-safe.
        """
        return self._rotation_matrix


class Zoom(Transform):
    """
    Zooms an ND image using :py:class:`torch.nn.functional.interpolate`.
    For details, please see https://pytorch.org/docs/stable/generated/torch.nn.functional.interpolate.html.

    Different from :py:class:`monai.transforms.resize`, this transform takes scaling factors
    as input, and provides an option of preserving the input spatial size.

    Args:
        zoom: The zoom factor along the spatial axes.
            If a float, zoom is the same for each spatial axis.
            If a sequence, zoom should contain one value for each spatial axis.
        mode: {``"nearest"``, ``"nearest-exact"``, ``"linear"``, ``"bilinear"``, ``"bicubic"``, ``"trilinear"``, ``"area"``}
            The interpolation mode. Defaults to ``"area"``.
            See also: https://pytorch.org/docs/stable/generated/torch.nn.functional.interpolate.html
        padding_mode: available modes for numpy array:{``"constant"``, ``"edge"``, ``"linear_ramp"``, ``"maximum"``,
            ``"mean"``, ``"median"``, ``"minimum"``, ``"reflect"``, ``"symmetric"``, ``"wrap"``, ``"empty"``}
            available modes for PyTorch Tensor: {``"constant"``, ``"reflect"``, ``"replicate"``, ``"circular"``}.
            One of the listed string values or a user supplied function. Defaults to ``"constant"``.
            The mode to pad data after zooming.
            See also: https://numpy.org/doc/1.18/reference/generated/numpy.pad.html
            https://pytorch.org/docs/stable/generated/torch.nn.functional.pad.html
        align_corners: This only has an effect when mode is
            'linear', 'bilinear', 'bicubic' or 'trilinear'. Default: None.
            See also: https://pytorch.org/docs/stable/generated/torch.nn.functional.interpolate.html
        keep_size: Should keep original size (padding/slicing if needed), default is True.
        kwargs: other arguments for the `np.pad` or `torch.pad` function.
            note that `np.pad` treats channel dimension as the first dimension.

    """

    backend = [TransformBackends.TORCH]

    def __init__(
        self,
        zoom: Union[Sequence[float], float],
        mode: Union[InterpolateMode, str] = InterpolateMode.AREA,
        padding_mode: Union[NumpyPadMode, PytorchPadMode, str] = NumpyPadMode.EDGE,
        align_corners: Optional[bool] = None,
        keep_size: bool = True,
        **kwargs,
    ) -> None:
        self.zoom = zoom
        self.mode: InterpolateMode = InterpolateMode(mode)
        self.padding_mode = padding_mode
        self.align_corners = align_corners
        self.keep_size = keep_size
        self.kwargs = kwargs

    def __call__(
        self,
        img: NdarrayOrTensor,
        mode: Optional[Union[InterpolateMode, str]] = None,
        padding_mode: Optional[Union[NumpyPadMode, PytorchPadMode, str]] = None,
        align_corners: Optional[bool] = None,
    ) -> NdarrayOrTensor:
        """
        Args:
            img: channel first array, must have shape: (num_channels, H[, W, ..., ]).
            mode: {``"nearest"``, ``"nearest-exact"``, ``"linear"``,
                ``"bilinear"``, ``"bicubic"``, ``"trilinear"``, ``"area"``}
                The interpolation mode. Defaults to ``self.mode``.
                See also: https://pytorch.org/docs/stable/generated/torch.nn.functional.interpolate.html
            padding_mode: available modes for numpy array:{``"constant"``, ``"edge"``, ``"linear_ramp"``, ``"maximum"``,
                ``"mean"``, ``"median"``, ``"minimum"``, ``"reflect"``, ``"symmetric"``, ``"wrap"``, ``"empty"``}
                available modes for PyTorch Tensor: {``"constant"``, ``"reflect"``, ``"replicate"``, ``"circular"``}.
                One of the listed string values or a user supplied function. Defaults to ``"constant"``.
                The mode to pad data after zooming.
                See also: https://numpy.org/doc/1.18/reference/generated/numpy.pad.html
                https://pytorch.org/docs/stable/generated/torch.nn.functional.pad.html
            align_corners: This only has an effect when mode is
                'linear', 'bilinear', 'bicubic' or 'trilinear'. Defaults to ``self.align_corners``.
                See also: https://pytorch.org/docs/stable/generated/torch.nn.functional.interpolate.html

        """
        img_t, *_ = convert_data_type(img, torch.Tensor, dtype=torch.float32)

        _zoom = ensure_tuple_rep(self.zoom, img.ndim - 1)  # match the spatial image dim
        zoomed: NdarrayOrTensor = torch.nn.functional.interpolate(  # type: ignore
            recompute_scale_factor=True,
            input=img_t.unsqueeze(0),
            scale_factor=list(_zoom),
            mode=look_up_option(self.mode if mode is None else mode, InterpolateMode).value,
            align_corners=self.align_corners if align_corners is None else align_corners,
        )
        zoomed = zoomed.squeeze(0)

        if self.keep_size and not np.allclose(img_t.shape, zoomed.shape):

            pad_vec = [(0, 0)] * len(img_t.shape)
            slice_vec = [slice(None)] * len(img_t.shape)
            for idx, (od, zd) in enumerate(zip(img_t.shape, zoomed.shape)):
                diff = od - zd
                half = abs(diff) // 2
                if diff > 0:  # need padding
                    pad_vec[idx] = (half, diff - half)
                elif diff < 0:  # need slicing
                    slice_vec[idx] = slice(half, half + od)

            padder = Pad(pad_vec, padding_mode or self.padding_mode)
            zoomed = padder(zoomed)
            zoomed = zoomed[tuple(slice_vec)]

        out, *_ = convert_to_dst_type(zoomed, dst=img)
        return out


class Rotate90(Transform):
    """
    Rotate an array by 90 degrees in the plane specified by `axes`.
    See np.rot90 for additional details:
    https://numpy.org/doc/stable/reference/generated/numpy.rot90.html.

    """

    backend = [TransformBackends.TORCH, TransformBackends.NUMPY]

    def __init__(self, k: int = 1, spatial_axes: Tuple[int, int] = (0, 1)) -> None:
        """
        Args:
            k: number of times to rotate by 90 degrees.
            spatial_axes: 2 int numbers, defines the plane to rotate with 2 spatial axes.
                Default: (0, 1), this is the first two axis in spatial dimensions.
                If axis is negative it counts from the last to the first axis.
        """
        self.k = k
        spatial_axes_: Tuple[int, int] = ensure_tuple(spatial_axes)  # type: ignore
        if len(spatial_axes_) != 2:
            raise ValueError("spatial_axes must be 2 int numbers to indicate the axes to rotate 90 degrees.")
        self.spatial_axes = spatial_axes_

    def __call__(self, img: NdarrayOrTensor) -> NdarrayOrTensor:
        """
        Args:
            img: channel first array, must have shape: (num_channels, H[, W, ..., ]),
        """
        rot90: Callable = torch.rot90 if isinstance(img, torch.Tensor) else np.rot90  # type: ignore
        out: NdarrayOrTensor = rot90(img, self.k, map_spatial_axes(img.ndim, self.spatial_axes))
        out, *_ = convert_data_type(out, dtype=img.dtype)
        return out


class RandRotate90(RandomizableTransform):
    """
    With probability `prob`, input arrays are rotated by 90 degrees
    in the plane specified by `spatial_axes`.
    """

    backend = Rotate90.backend

    def __init__(self, prob: float = 0.1, max_k: int = 3, spatial_axes: Tuple[int, int] = (0, 1)) -> None:
        """
        Args:
            prob: probability of rotating.
                (Default 0.1, with 10% probability it returns a rotated array)
            max_k: number of rotations will be sampled from `np.random.randint(max_k) + 1`, (Default 3).
            spatial_axes: 2 int numbers, defines the plane to rotate with 2 spatial axes.
                Default: (0, 1), this is the first two axis in spatial dimensions.
        """
        RandomizableTransform.__init__(self, prob)
        self.max_k = max_k
        self.spatial_axes = spatial_axes

        self._rand_k = 0

    def randomize(self, data: Optional[Any] = None) -> None:
        super().randomize(None)
        if not self._do_transform:
            return None
        self._rand_k = self.R.randint(self.max_k) + 1

    def __call__(self, img: NdarrayOrTensor, randomize: bool = True) -> NdarrayOrTensor:
        """
        Args:
            img: channel first array, must have shape: (num_channels, H[, W, ..., ]),
            randomize: whether to execute `randomize()` function first, default to True.
        """
        if randomize:
            self.randomize()

        if not self._do_transform:
            return img

        return Rotate90(self._rand_k, self.spatial_axes)(img)


class RandRotate(RandomizableTransform):
    """
    Randomly rotate the input arrays.

    Args:
        range_x: Range of rotation angle in radians in the plane defined by the first and second axes.
            If single number, angle is uniformly sampled from (-range_x, range_x).
        range_y: Range of rotation angle in radians in the plane defined by the first and third axes.
            If single number, angle is uniformly sampled from (-range_y, range_y).
        range_z: Range of rotation angle in radians in the plane defined by the second and third axes.
            If single number, angle is uniformly sampled from (-range_z, range_z).
        prob: Probability of rotation.
        keep_size: If it is False, the output shape is adapted so that the
            input array is contained completely in the output.
            If it is True, the output shape is the same as the input. Default is True.
        mode: {``"bilinear"``, ``"nearest"``}
            Interpolation mode to calculate output values. Defaults to ``"bilinear"``.
            See also: https://pytorch.org/docs/stable/generated/torch.nn.functional.grid_sample.html
        padding_mode: {``"zeros"``, ``"border"``, ``"reflection"``}
            Padding mode for outside grid values. Defaults to ``"border"``.
            See also: https://pytorch.org/docs/stable/generated/torch.nn.functional.grid_sample.html
        align_corners: Defaults to False.
            See also: https://pytorch.org/docs/stable/generated/torch.nn.functional.grid_sample.html
        dtype: data type for resampling computation. Defaults to ``np.float32``.
            If None, use the data type of input data. To be compatible with other modules,
            the output data type is always ``np.float32``.
    """

    backend = Rotate.backend

    def __init__(
        self,
        range_x: Union[Tuple[float, float], float] = 0.0,
        range_y: Union[Tuple[float, float], float] = 0.0,
        range_z: Union[Tuple[float, float], float] = 0.0,
        prob: float = 0.1,
        keep_size: bool = True,
        mode: Union[GridSampleMode, str] = GridSampleMode.BILINEAR,
        padding_mode: Union[GridSamplePadMode, str] = GridSamplePadMode.BORDER,
        align_corners: bool = False,
        dtype: Union[DtypeLike, torch.dtype] = np.float32,
    ) -> None:
        RandomizableTransform.__init__(self, prob)
        self.range_x = ensure_tuple(range_x)
        if len(self.range_x) == 1:
            self.range_x = tuple(sorted([-self.range_x[0], self.range_x[0]]))
        self.range_y = ensure_tuple(range_y)
        if len(self.range_y) == 1:
            self.range_y = tuple(sorted([-self.range_y[0], self.range_y[0]]))
        self.range_z = ensure_tuple(range_z)
        if len(self.range_z) == 1:
            self.range_z = tuple(sorted([-self.range_z[0], self.range_z[0]]))

        self.keep_size = keep_size
        self.mode: GridSampleMode = look_up_option(mode, GridSampleMode)
        self.padding_mode: GridSamplePadMode = look_up_option(padding_mode, GridSamplePadMode)
        self.align_corners = align_corners
        self.dtype = dtype

        self.x = 0.0
        self.y = 0.0
        self.z = 0.0

    def randomize(self, data: Optional[Any] = None) -> None:
        super().randomize(None)
        if not self._do_transform:
            return None
        self.x = self.R.uniform(low=self.range_x[0], high=self.range_x[1])
        self.y = self.R.uniform(low=self.range_y[0], high=self.range_y[1])
        self.z = self.R.uniform(low=self.range_z[0], high=self.range_z[1])

    def __call__(
        self,
        img: NdarrayOrTensor,
        mode: Optional[Union[GridSampleMode, str]] = None,
        padding_mode: Optional[Union[GridSamplePadMode, str]] = None,
        align_corners: Optional[bool] = None,
        dtype: Union[DtypeLike, torch.dtype] = None,
        randomize: bool = True,
        get_matrix: bool = False,
    ):
        """
        Args:
            img: channel first array, must have shape 2D: (nchannels, H, W), or 3D: (nchannels, H, W, D).
            mode: {``"bilinear"``, ``"nearest"``}
                Interpolation mode to calculate output values. Defaults to ``self.mode``.
                See also: https://pytorch.org/docs/stable/generated/torch.nn.functional.grid_sample.html
            padding_mode: {``"zeros"``, ``"border"``, ``"reflection"``}
                Padding mode for outside grid values. Defaults to ``self.padding_mode``.
                See also: https://pytorch.org/docs/stable/generated/torch.nn.functional.grid_sample.html
            align_corners: Defaults to ``self.align_corners``.
                See also: https://pytorch.org/docs/stable/generated/torch.nn.functional.grid_sample.html
            dtype: data type for resampling computation. Defaults to ``self.dtype``.
                If None, use the data type of input data. To be compatible with other modules,
                the output data type is always ``np.float32``.
            randomize: whether to execute `randomize()` function first, default to True.
            get_matrix: whether to return the rotated image and rotate matrix together, default to False.
        """
        if randomize:
            self.randomize()

        if not self._do_transform:
            return img

        rotator = Rotate(
            angle=self.x if img.ndim == 3 else (self.x, self.y, self.z),
            keep_size=self.keep_size,
            mode=look_up_option(mode or self.mode, GridSampleMode),
            padding_mode=look_up_option(padding_mode or self.padding_mode, GridSamplePadMode),
            align_corners=self.align_corners if align_corners is None else align_corners,
            dtype=dtype or self.dtype or img.dtype,
        )
        img = rotator(img)
        return (img, rotator.get_rotation_matrix()) if get_matrix else img


class RandFlip(RandomizableTransform):
    """
    Randomly flips the image along axes. Preserves shape.
    See numpy.flip for additional details.
    https://docs.scipy.org/doc/numpy/reference/generated/numpy.flip.html

    Args:
        prob: Probability of flipping.
        spatial_axis: Spatial axes along which to flip over. Default is None.
    """

    backend = Flip.backend

    def __init__(self, prob: float = 0.1, spatial_axis: Optional[Union[Sequence[int], int]] = None) -> None:
        RandomizableTransform.__init__(self, prob)
        self.flipper = Flip(spatial_axis=spatial_axis)

    def __call__(self, img: NdarrayOrTensor, randomize: bool = True) -> NdarrayOrTensor:
        """
        Args:
            img: channel first array, must have shape: (num_channels, H[, W, ..., ]),
            randomize: whether to execute `randomize()` function first, default to True.
        """
        if randomize:
            self.randomize(None)

        if not self._do_transform:
            return img

        return self.flipper(img)


class RandAxisFlip(RandomizableTransform):
    """
    Randomly select a spatial axis and flip along it.
    See numpy.flip for additional details.
    https://docs.scipy.org/doc/numpy/reference/generated/numpy.flip.html

    Args:
        prob: Probability of flipping.

    """

    backend = Flip.backend

    def __init__(self, prob: float = 0.1) -> None:
        RandomizableTransform.__init__(self, prob)
        self._axis: Optional[int] = None

    def randomize(self, data: NdarrayOrTensor) -> None:
        super().randomize(None)
        if not self._do_transform:
            return None
        self._axis = self.R.randint(data.ndim - 1)

    def __call__(self, img: NdarrayOrTensor, randomize: bool = True) -> NdarrayOrTensor:
        """
        Args:
            img: channel first array, must have shape: (num_channels, H[, W, ..., ]),
            randomize: whether to execute `randomize()` function first, default to True.
        """
        if randomize:
            self.randomize(data=img)

        if not self._do_transform:
            return img

        return Flip(spatial_axis=self._axis)(img)


class RandZoom(RandomizableTransform):
    """
    Randomly zooms input arrays with given probability within given zoom range.

    Args:
        prob: Probability of zooming.
        min_zoom: Min zoom factor. Can be float or sequence same size as image.
            If a float, select a random factor from `[min_zoom, max_zoom]` then apply to all spatial dims
            to keep the original spatial shape ratio.
            If a sequence, min_zoom should contain one value for each spatial axis.
            If 2 values provided for 3D data, use the first value for both H & W dims to keep the same zoom ratio.
        max_zoom: Max zoom factor. Can be float or sequence same size as image.
            If a float, select a random factor from `[min_zoom, max_zoom]` then apply to all spatial dims
            to keep the original spatial shape ratio.
            If a sequence, max_zoom should contain one value for each spatial axis.
            If 2 values provided for 3D data, use the first value for both H & W dims to keep the same zoom ratio.
        mode: {``"nearest"``, ``"nearest-exact"``, ``"linear"``, ``"bilinear"``, ``"bicubic"``, ``"trilinear"``, ``"area"``}
            The interpolation mode. Defaults to ``"area"``.
            See also: https://pytorch.org/docs/stable/generated/torch.nn.functional.interpolate.html
        padding_mode: available modes for numpy array:{``"constant"``, ``"edge"``, ``"linear_ramp"``, ``"maximum"``,
            ``"mean"``, ``"median"``, ``"minimum"``, ``"reflect"``, ``"symmetric"``, ``"wrap"``, ``"empty"``}
            available modes for PyTorch Tensor: {``"constant"``, ``"reflect"``, ``"replicate"``, ``"circular"``}.
            One of the listed string values or a user supplied function. Defaults to ``"constant"``.
            The mode to pad data after zooming.
            See also: https://numpy.org/doc/1.18/reference/generated/numpy.pad.html
            https://pytorch.org/docs/stable/generated/torch.nn.functional.pad.html
        align_corners: This only has an effect when mode is
            'linear', 'bilinear', 'bicubic' or 'trilinear'. Default: None.
            See also: https://pytorch.org/docs/stable/generated/torch.nn.functional.interpolate.html
        keep_size: Should keep original size (pad if needed), default is True.
        kwargs: other arguments for the `np.pad` or `torch.pad` function.
            note that `np.pad` treats channel dimension as the first dimension.

    """

    backend = Zoom.backend

    def __init__(
        self,
        prob: float = 0.1,
        min_zoom: Union[Sequence[float], float] = 0.9,
        max_zoom: Union[Sequence[float], float] = 1.1,
        mode: Union[InterpolateMode, str] = InterpolateMode.AREA,
        padding_mode: Union[NumpyPadMode, PytorchPadMode, str] = NumpyPadMode.EDGE,
        align_corners: Optional[bool] = None,
        keep_size: bool = True,
        **kwargs,
    ) -> None:
        RandomizableTransform.__init__(self, prob)
        self.min_zoom = ensure_tuple(min_zoom)
        self.max_zoom = ensure_tuple(max_zoom)
        if len(self.min_zoom) != len(self.max_zoom):
            raise AssertionError("min_zoom and max_zoom must have same length.")
        self.mode: InterpolateMode = look_up_option(mode, InterpolateMode)
        self.padding_mode = padding_mode
        self.align_corners = align_corners
        self.keep_size = keep_size
        self.kwargs = kwargs

        self._zoom: Sequence[float] = [1.0]

    def randomize(self, img: NdarrayOrTensor) -> None:
        super().randomize(None)
        if not self._do_transform:
            return None
        self._zoom = [self.R.uniform(l, h) for l, h in zip(self.min_zoom, self.max_zoom)]
        if len(self._zoom) == 1:
            # to keep the spatial shape ratio, use same random zoom factor for all dims
            self._zoom = ensure_tuple_rep(self._zoom[0], img.ndim - 1)
        elif len(self._zoom) == 2 and img.ndim > 3:
            # if 2 zoom factors provided for 3D data, use the first factor for H and W dims, second factor for D dim
            self._zoom = ensure_tuple_rep(self._zoom[0], img.ndim - 2) + ensure_tuple(self._zoom[-1])

    def __call__(
        self,
        img: NdarrayOrTensor,
        mode: Optional[Union[InterpolateMode, str]] = None,
        padding_mode: Optional[Union[NumpyPadMode, PytorchPadMode, str]] = None,
        align_corners: Optional[bool] = None,
        randomize: bool = True,
    ) -> NdarrayOrTensor:
        """
        Args:
            img: channel first array, must have shape 2D: (nchannels, H, W), or 3D: (nchannels, H, W, D).
            mode: {``"nearest"``, ``"nearest-exact"``, ``"linear"``, ``"bilinear"``, ``"bicubic"``, ``"trilinear"``, ``"area"``}
                The interpolation mode. Defaults to ``self.mode``.
                See also: https://pytorch.org/docs/stable/generated/torch.nn.functional.interpolate.html
            padding_mode: available modes for numpy array:{``"constant"``, ``"edge"``, ``"linear_ramp"``, ``"maximum"``,
                ``"mean"``, ``"median"``, ``"minimum"``, ``"reflect"``, ``"symmetric"``, ``"wrap"``, ``"empty"``}
                available modes for PyTorch Tensor: {``"constant"``, ``"reflect"``, ``"replicate"``, ``"circular"``}.
                One of the listed string values or a user supplied function. Defaults to ``"constant"``.
                The mode to pad data after zooming.
                See also: https://numpy.org/doc/1.18/reference/generated/numpy.pad.html
                https://pytorch.org/docs/stable/generated/torch.nn.functional.pad.html
            align_corners: This only has an effect when mode is
                'linear', 'bilinear', 'bicubic' or 'trilinear'. Defaults to ``self.align_corners``.
                See also: https://pytorch.org/docs/stable/generated/torch.nn.functional.interpolate.html
            randomize: whether to execute `randomize()` function first, default to True.

        """
        # match the spatial image dim
        if randomize:
            self.randomize(img=img)

        if not self._do_transform:
            return img

        return Zoom(
            self._zoom,
            keep_size=self.keep_size,
            mode=look_up_option(mode or self.mode, InterpolateMode),
            padding_mode=padding_mode or self.padding_mode,
            align_corners=self.align_corners if align_corners is None else align_corners,
            **self.kwargs,
        )(img)


class AffineGrid(Transform):
    """
    Affine transforms on the coordinates.

    Args:
        rotate_params: a rotation angle in radians, a scalar for 2D image, a tuple of 3 floats for 3D.
            Defaults to no rotation.
        shear_params: shearing factors for affine matrix, take a 3D affine as example::

            [
                [1.0, params[0], params[1], 0.0],
                [params[2], 1.0, params[3], 0.0],
                [params[4], params[5], 1.0, 0.0],
                [0.0, 0.0, 0.0, 1.0],
            ]

            a tuple of 2 floats for 2D, a tuple of 6 floats for 3D. Defaults to no shearing.
        translate_params: a tuple of 2 floats for 2D, a tuple of 3 floats for 3D. Translation is in
            pixel/voxel relative to the center of the input image. Defaults to no translation.
        scale_params: scale factor for every spatial dims. a tuple of 2 floats for 2D,
            a tuple of 3 floats for 3D. Defaults to `1.0`.
        dtype: data type for the grid computation. Defaults to ``np.float32``.
            If ``None``, use the data type of input data (if `grid` is provided).
        device: device on which the tensor will be allocated, if a new grid is generated.
        affine: If applied, ignore the params (`rotate_params`, etc.) and use the
            supplied matrix. Should be square with each side = num of image spatial
            dimensions + 1.

    .. deprecated:: 0.6.0
        ``as_tensor_output`` is deprecated.

    """

    backend = [TransformBackends.TORCH, TransformBackends.NUMPY]

    @deprecated_arg(name="as_tensor_output", since="0.6")
    def __init__(
        self,
        rotate_params: Optional[Union[Sequence[float], float]] = None,
        shear_params: Optional[Union[Sequence[float], float]] = None,
        translate_params: Optional[Union[Sequence[float], float]] = None,
        scale_params: Optional[Union[Sequence[float], float]] = None,
        as_tensor_output: bool = True,
        device: Optional[torch.device] = None,
        dtype: DtypeLike = np.float32,
        affine: Optional[NdarrayOrTensor] = None,
    ) -> None:
        self.rotate_params = rotate_params
        self.shear_params = shear_params
        self.translate_params = translate_params
        self.scale_params = scale_params
        self.device = device
        self.dtype = dtype
        self.affine = affine

    def __call__(
        self, spatial_size: Optional[Sequence[int]] = None, grid: Optional[NdarrayOrTensor] = None
    ) -> Tuple[NdarrayOrTensor, NdarrayOrTensor]:
        """
        The grid can be initialized with a `spatial_size` parameter, or provided directly as `grid`.
        Therefore, either `spatial_size` or `grid` must be provided.
        When initialising from `spatial_size`, the backend "torch" will be used.

        Args:
            spatial_size: output grid size.
            grid: grid to be transformed. Shape must be (3, H, W) for 2D or (4, H, W, D) for 3D.

        Raises:
            ValueError: When ``grid=None`` and ``spatial_size=None``. Incompatible values.

        """
        if grid is None:  # create grid from spatial_size
            if spatial_size is None:
                raise ValueError("Incompatible values: grid=None and spatial_size=None.")
            grid = create_grid(spatial_size, device=self.device, backend="torch", dtype=self.dtype)
        _b = TransformBackends.TORCH if isinstance(grid, torch.Tensor) else TransformBackends.NUMPY
        _device = grid.device if isinstance(grid, torch.Tensor) else self.device
        affine: NdarrayOrTensor
        if self.affine is None:
            spatial_dims = len(grid.shape) - 1
            affine = (
                torch.eye(spatial_dims + 1, device=_device)
                if _b == TransformBackends.TORCH
                else np.eye(spatial_dims + 1)
            )
            if self.rotate_params:
                affine = affine @ create_rotate(spatial_dims, self.rotate_params, device=_device, backend=_b)
            if self.shear_params:
                affine = affine @ create_shear(spatial_dims, self.shear_params, device=_device, backend=_b)
            if self.translate_params:
                affine = affine @ create_translate(spatial_dims, self.translate_params, device=_device, backend=_b)
            if self.scale_params:
                affine = affine @ create_scale(spatial_dims, self.scale_params, device=_device, backend=_b)
        else:
            affine = self.affine

        grid, *_ = convert_data_type(grid, torch.Tensor, device=_device, dtype=self.dtype or grid.dtype)
        affine, *_ = convert_to_dst_type(affine, grid)

        grid = (affine @ grid.reshape((grid.shape[0], -1))).reshape([-1] + list(grid.shape[1:]))
        return grid, affine


class RandAffineGrid(Randomizable, Transform):
    """
    Generate randomised affine grid.

    """

    backend = AffineGrid.backend

    @deprecated_arg(name="as_tensor_output", since="0.6")
    def __init__(
        self,
        rotate_range: RandRange = None,
        shear_range: RandRange = None,
        translate_range: RandRange = None,
        scale_range: RandRange = None,
        as_tensor_output: bool = True,
        device: Optional[torch.device] = None,
    ) -> None:
        """
        Args:
            rotate_range: angle range in radians. If element `i` is a pair of (min, max) values, then
                `uniform[-rotate_range[i][0], rotate_range[i][1])` will be used to generate the rotation parameter
                for the `i`th spatial dimension. If not, `uniform[-rotate_range[i], rotate_range[i])` will be used.
                This can be altered on a per-dimension basis. E.g., `((0,3), 1, ...)`: for dim0, rotation will be
                in range `[0, 3]`, and for dim1 `[-1, 1]` will be used. Setting a single value will use `[-x, x]`
                for dim0 and nothing for the remaining dimensions.
            shear_range: shear range with format matching `rotate_range`, it defines the range to randomly select
                shearing factors(a tuple of 2 floats for 2D, a tuple of 6 floats for 3D) for affine matrix,
                take a 3D affine as example::

                    [
                        [1.0, params[0], params[1], 0.0],
                        [params[2], 1.0, params[3], 0.0],
                        [params[4], params[5], 1.0, 0.0],
                        [0.0, 0.0, 0.0, 1.0],
                    ]

            translate_range: translate range with format matching `rotate_range`, it defines the range to randomly
                select voxels to translate for every spatial dims.
            scale_range: scaling range with format matching `rotate_range`. it defines the range to randomly select
                the scale factor to translate for every spatial dims. A value of 1.0 is added to the result.
                This allows 0 to correspond to no change (i.e., a scaling of 1.0).
            device: device to store the output grid data.

        See also:
            - :py:meth:`monai.transforms.utils.create_rotate`
            - :py:meth:`monai.transforms.utils.create_shear`
            - :py:meth:`monai.transforms.utils.create_translate`
            - :py:meth:`monai.transforms.utils.create_scale`

        .. deprecated:: 0.6.0
            ``as_tensor_output`` is deprecated.

        """
        self.rotate_range = ensure_tuple(rotate_range)
        self.shear_range = ensure_tuple(shear_range)
        self.translate_range = ensure_tuple(translate_range)
        self.scale_range = ensure_tuple(scale_range)

        self.rotate_params: Optional[List[float]] = None
        self.shear_params: Optional[List[float]] = None
        self.translate_params: Optional[List[float]] = None
        self.scale_params: Optional[List[float]] = None

        self.device = device
        self.affine: Optional[NdarrayOrTensor] = None

    def _get_rand_param(self, param_range, add_scalar: float = 0.0):
        out_param = []
        for f in param_range:
            if issequenceiterable(f):
                if len(f) != 2:
                    raise ValueError("If giving range as [min,max], should only have two elements per dim.")
                out_param.append(self.R.uniform(f[0], f[1]) + add_scalar)
            elif f is not None:
                out_param.append(self.R.uniform(-f, f) + add_scalar)
        return out_param

    def randomize(self, data: Optional[Any] = None) -> None:
        self.rotate_params = self._get_rand_param(self.rotate_range)
        self.shear_params = self._get_rand_param(self.shear_range)
        self.translate_params = self._get_rand_param(self.translate_range)
        self.scale_params = self._get_rand_param(self.scale_range, 1.0)

    def __call__(
        self,
        spatial_size: Optional[Sequence[int]] = None,
        grid: Optional[NdarrayOrTensor] = None,
        randomize: bool = True,
    ) -> NdarrayOrTensor:
        """
        Args:
            spatial_size: output grid size.
            grid: grid to be transformed. Shape must be (3, H, W) for 2D or (4, H, W, D) for 3D.
            randomize: boolean as to whether the grid parameters governing the grid
                should be randomized.

        Returns:
            a 2D (3xHxW) or 3D (4xHxWxD) grid.
        """
        if randomize:
            self.randomize()
        affine_grid = AffineGrid(
            rotate_params=self.rotate_params,
            shear_params=self.shear_params,
            translate_params=self.translate_params,
            scale_params=self.scale_params,
            device=self.device,
        )
        _grid: NdarrayOrTensor
        _grid, self.affine = affine_grid(spatial_size, grid)
        return _grid

    def get_transformation_matrix(self) -> Optional[NdarrayOrTensor]:
        """Get the most recently applied transformation matrix"""
        return self.affine


class RandDeformGrid(Randomizable, Transform):
    """
    Generate random deformation grid.
    """

    backend = [TransformBackends.TORCH]

    def __init__(
        self,
        spacing: Union[Sequence[float], float],
        magnitude_range: Tuple[float, float],
        as_tensor_output: bool = True,
        device: Optional[torch.device] = None,
    ) -> None:
        """
        Args:
            spacing: spacing of the grid in 2D or 3D.
                e.g., spacing=(1, 1) indicates pixel-wise deformation in 2D,
                spacing=(1, 1, 1) indicates voxel-wise deformation in 3D,
                spacing=(2, 2) indicates deformation field defined on every other pixel in 2D.
            magnitude_range: the random offsets will be generated from
                `uniform[magnitude[0], magnitude[1])`.
            as_tensor_output: whether to output tensor instead of numpy array.
                defaults to True.
            device: device to store the output grid data.
        """
        self.spacing = spacing
        self.magnitude = magnitude_range

        self.rand_mag = 1.0
        self.as_tensor_output = as_tensor_output
        self.random_offset: np.ndarray
        self.device = device

    def randomize(self, grid_size: Sequence[int]) -> None:
        self.random_offset = self.R.normal(size=([len(grid_size)] + list(grid_size))).astype(np.float32, copy=False)
        self.rand_mag = self.R.uniform(self.magnitude[0], self.magnitude[1])

    def __call__(self, spatial_size: Sequence[int]):
        """
        Args:
            spatial_size: spatial size of the grid.
        """
        self.spacing = fall_back_tuple(self.spacing, (1.0,) * len(spatial_size))
        control_grid = create_control_grid(spatial_size, self.spacing, device=self.device, backend="torch")
        self.randomize(control_grid.shape[1:])
        _offset, *_ = convert_to_dst_type(self.rand_mag * self.random_offset, control_grid)
        control_grid[: len(spatial_size)] += _offset
        if not self.as_tensor_output:
            control_grid, *_ = convert_data_type(control_grid, output_type=np.ndarray, dtype=np.float32)
        return control_grid


class Resample(Transform):

    backend = [TransformBackends.TORCH]

    @deprecated_arg(name="as_tensor_output", since="0.6")
    def __init__(
        self,
        mode: Union[GridSampleMode, str] = GridSampleMode.BILINEAR,
        padding_mode: Union[GridSamplePadMode, str] = GridSamplePadMode.BORDER,
        as_tensor_output: bool = True,
        norm_coords: bool = True,
        device: Optional[torch.device] = None,
        dtype: DtypeLike = np.float64,
    ) -> None:
        """
        computes output image using values from `img`, locations from `grid` using pytorch.
        supports spatially 2D or 3D (num_channels, H, W[, D]).

        Args:
            mode: {``"bilinear"``, ``"nearest"``}
                Interpolation mode to calculate output values. Defaults to ``"bilinear"``.
                See also: https://pytorch.org/docs/stable/generated/torch.nn.functional.grid_sample.html
            padding_mode: {``"zeros"``, ``"border"``, ``"reflection"``}
                Padding mode for outside grid values. Defaults to ``"border"``.
                See also: https://pytorch.org/docs/stable/generated/torch.nn.functional.grid_sample.html
                When `USE_COMPILED` is `True`, this argument uses
                ``"nearest"``, ``"bilinear"``, ``"bicubic"`` to indicate 0, 1, 3 order interpolations.
                See also: https://docs.monai.io/en/stable/networks.html#grid-pull
            norm_coords: whether to normalize the coordinates from `[-(size-1)/2, (size-1)/2]` to
                `[0, size - 1]` (for ``monai/csrc`` implementation) or
                `[-1, 1]` (for torch ``grid_sample`` implementation) to be compatible with the underlying
                resampling API.
            device: device on which the tensor will be allocated.
            dtype: data type for resampling computation. Defaults to ``np.float64`` for best precision.
                If ``None``, use the data type of input data. To be compatible with other modules,
                the output data type is always `float32`.

        .. deprecated:: 0.6.0
            ``as_tensor_output`` is deprecated.

        """
        self.mode: GridSampleMode = look_up_option(mode, GridSampleMode)
        self.padding_mode: GridSamplePadMode = look_up_option(padding_mode, GridSamplePadMode)
        self.norm_coords = norm_coords
        self.device = device
        self.dtype = dtype

    def __call__(
        self,
        img: NdarrayOrTensor,
        grid: Optional[NdarrayOrTensor] = None,
        mode: Optional[Union[GridSampleMode, str]] = None,
        padding_mode: Optional[Union[GridSamplePadMode, str]] = None,
        dtype: DtypeLike = None,
    ) -> NdarrayOrTensor:
        """
        Args:
            img: shape must be (num_channels, H, W[, D]).
            grid: shape must be (3, H, W) for 2D or (4, H, W, D) for 3D.
                if ``norm_coords`` is True, the grid values must be in `[-(size-1)/2, (size-1)/2]`.
                if ``USE_COMPILED=True`` and ``norm_coords=False``, grid values must be in `[0, size-1]`.
                if ``USE_COMPILED=False`` and ``norm_coords=False``, grid values must be in `[-1, 1]`.
            mode: {``"bilinear"``, ``"nearest"``}
                Interpolation mode to calculate output values. Defaults to ``self.mode``.
                See also: https://pytorch.org/docs/stable/generated/torch.nn.functional.grid_sample.html
                When `USE_COMPILED` is `True`, this argument uses
                ``"nearest"``, ``"bilinear"``, ``"bicubic"`` to indicate 0, 1, 3 order interpolations.
                See also: https://docs.monai.io/en/stable/networks.html#grid-pull
            padding_mode: {``"zeros"``, ``"border"``, ``"reflection"``}
                Padding mode for outside grid values. Defaults to ``self.padding_mode``.
                See also: https://pytorch.org/docs/stable/generated/torch.nn.functional.grid_sample.html
            dtype: data type for resampling computation. Defaults to ``self.dtype``.
                To be compatible with other modules, the output data type is always `float32`.

        See also:
            :py:const:`monai.config.USE_COMPILED`
        """
        if grid is None:
            raise ValueError("Unknown grid.")
        _device = img.device if isinstance(img, torch.Tensor) else self.device
        _dtype = dtype or self.dtype or img.dtype
        img_t = img if isinstance(img, torch.Tensor) else torch.as_tensor(img)
        img_t, *_ = convert_data_type(img_t, dtype=_dtype, device=_device)
        grid_t, *_ = convert_to_dst_type(grid, img_t)
        if grid_t is grid:  # copy if needed (convert_data_type converts to contiguous)
            grid_t = grid_t.clone(memory_format=torch.contiguous_format)
        sr = min(len(img_t.shape[1:]), 3)

        if USE_COMPILED:
            if self.norm_coords:
                for i, dim in enumerate(img_t.shape[1 : 1 + sr]):
                    grid_t[i] = (max(dim, 2) / 2.0 - 0.5 + grid_t[i]) / grid_t[-1:]
            grid_t = moveaxis(grid_t[:sr], 0, -1)  # type: ignore
            _padding_mode = self.padding_mode if padding_mode is None else padding_mode
            _padding_mode = _padding_mode.value if isinstance(_padding_mode, GridSamplePadMode) else _padding_mode
            bound = 1 if _padding_mode == "reflection" else _padding_mode
            _interp_mode = self.mode if mode is None else mode
            _interp_mode = _interp_mode.value if isinstance(_interp_mode, GridSampleMode) else _interp_mode
            if _interp_mode == "bicubic":
                interp = 3
            elif _interp_mode == "bilinear":
                interp = 1
            else:
                interp = _interp_mode  # type: ignore
            out = grid_pull(
                img_t.unsqueeze(0), grid_t.unsqueeze(0), bound=bound, extrapolate=True, interpolation=interp
            )[0]
        else:
            if self.norm_coords:
                for i, dim in enumerate(img_t.shape[1 : 1 + sr]):
                    grid_t[i] = 2.0 / (max(2, dim) - 1.0) * grid_t[i] / grid_t[-1:]
            index_ordering: List[int] = list(range(sr - 1, -1, -1))
            grid_t = moveaxis(grid_t[index_ordering], 0, -1)  # type: ignore
            out = torch.nn.functional.grid_sample(
                img_t.unsqueeze(0),
                grid_t.unsqueeze(0),
                mode=self.mode.value if mode is None else GridSampleMode(mode).value,
                padding_mode=self.padding_mode.value if padding_mode is None else GridSamplePadMode(padding_mode).value,
                align_corners=True,
            )[0]
        out_val, *_ = convert_to_dst_type(out, dst=img, dtype=np.float32)
        return out_val


class Affine(Transform):
    """
    Transform ``img`` given the affine parameters.
    A tutorial is available: https://github.com/Project-MONAI/tutorials/blob/0.6.0/modules/transforms_demo_2d.ipynb.

    """

    backend = list(set(AffineGrid.backend) & set(Resample.backend))

    @deprecated_arg(name="as_tensor_output", since="0.6")
    @deprecated_arg(name="norm_coords", since="0.8")
    def __init__(
        self,
        rotate_params: Optional[Union[Sequence[float], float]] = None,
        shear_params: Optional[Union[Sequence[float], float]] = None,
        translate_params: Optional[Union[Sequence[float], float]] = None,
        scale_params: Optional[Union[Sequence[float], float]] = None,
        affine: Optional[NdarrayOrTensor] = None,
        spatial_size: Optional[Union[Sequence[int], int]] = None,
        mode: Union[GridSampleMode, str] = GridSampleMode.BILINEAR,
        padding_mode: Union[GridSamplePadMode, str] = GridSamplePadMode.REFLECTION,
        normalized: bool = False,
        norm_coords: bool = True,
        as_tensor_output: bool = True,
        device: Optional[torch.device] = None,
        dtype: DtypeLike = np.float32,
        image_only: bool = False,
    ) -> None:
        """
        The affine transformations are applied in rotate, shear, translate, scale order.

        Args:
            rotate_params: a rotation angle in radians, a scalar for 2D image, a tuple of 3 floats for 3D.
                Defaults to no rotation.
            shear_params: shearing factors for affine matrix, take a 3D affine as example::

                [
                    [1.0, params[0], params[1], 0.0],
                    [params[2], 1.0, params[3], 0.0],
                    [params[4], params[5], 1.0, 0.0],
                    [0.0, 0.0, 0.0, 1.0],
                ]

                a tuple of 2 floats for 2D, a tuple of 6 floats for 3D. Defaults to no shearing.
            translate_params: a tuple of 2 floats for 2D, a tuple of 3 floats for 3D. Translation is in
                pixel/voxel relative to the center of the input image. Defaults to no translation.
            scale_params: scale factor for every spatial dims. a tuple of 2 floats for 2D,
                a tuple of 3 floats for 3D. Defaults to `1.0`.
            affine: If applied, ignore the params (`rotate_params`, etc.) and use the
                supplied matrix. Should be square with each side = num of image spatial
                dimensions + 1.
            spatial_size: output image spatial size.
                if `spatial_size` and `self.spatial_size` are not defined, or smaller than 1,
                the transform will use the spatial size of `img`.
                if some components of the `spatial_size` are non-positive values, the transform will use the
                corresponding components of img size. For example, `spatial_size=(32, -1)` will be adapted
                to `(32, 64)` if the second spatial dimension size of img is `64`.
            mode: {``"bilinear"``, ``"nearest"``}
                Interpolation mode to calculate output values. Defaults to ``"bilinear"``.
                See also: https://pytorch.org/docs/stable/generated/torch.nn.functional.grid_sample.html
                When `USE_COMPILED` is `True`, this argument uses
                ``"nearest"``, ``"bilinear"``, ``"bicubic"`` to indicate 0, 1, 3 order interpolations.
                See also: https://docs.monai.io/en/stable/networks.html#grid-pull
            padding_mode: {``"zeros"``, ``"border"``, ``"reflection"``}
                Padding mode for outside grid values. Defaults to ``"reflection"``.
                See also: https://pytorch.org/docs/stable/generated/torch.nn.functional.grid_sample.html
            normalized: indicating whether the provided `affine` is defined to include a normalization
                transform converting the coordinates from `[-(size-1)/2, (size-1)/2]` (defined in ``create_grid``) to
                `[0, size - 1]` or `[-1, 1]` in order to be compatible with the underlying resampling API.
                If `normalized=False`, additional coordinate normalization will be applied before resampling.
                See also: :py:func:`monai.networks.utils.normalize_transform`.
            device: device on which the tensor will be allocated.
            dtype: data type for resampling computation. Defaults to ``np.float32``.
                If ``None``, use the data type of input data. To be compatible with other modules,
                the output data type is always `float32`.
            image_only: if True return only the image volume, otherwise return (image, affine).

        .. deprecated:: 0.6.0
            ``as_tensor_output`` is deprecated.
        .. deprecated:: 0.8.1
            ``norm_coords`` is deprecated, please use ``normalized`` instead
            (the new flag is a negation, i.e., ``norm_coords == not normalized``).

        """
        self.affine_grid = AffineGrid(
            rotate_params=rotate_params,
            shear_params=shear_params,
            translate_params=translate_params,
            scale_params=scale_params,
            affine=affine,
            dtype=dtype,
            device=device,
        )
        self.image_only = image_only
        self.resampler = Resample(norm_coords=not normalized, device=device, dtype=dtype)
        self.spatial_size = spatial_size
        self.mode: GridSampleMode = look_up_option(mode, GridSampleMode)
        self.padding_mode: GridSamplePadMode = look_up_option(padding_mode, GridSamplePadMode)

    def __call__(
        self,
        img: NdarrayOrTensor,
        spatial_size: Optional[Union[Sequence[int], int]] = None,
        mode: Optional[Union[GridSampleMode, str]] = None,
        padding_mode: Optional[Union[GridSamplePadMode, str]] = None,
    ) -> Union[NdarrayOrTensor, Tuple[NdarrayOrTensor, NdarrayOrTensor]]:
        """
        Args:
            img: shape must be (num_channels, H, W[, D]),
            spatial_size: output image spatial size.
                if `spatial_size` and `self.spatial_size` are not defined, or smaller than 1,
                the transform will use the spatial size of `img`.
                if `img` has two spatial dimensions, `spatial_size` should have 2 elements [h, w].
                if `img` has three spatial dimensions, `spatial_size` should have 3 elements [h, w, d].
            mode: {``"bilinear"``, ``"nearest"``}
                Interpolation mode to calculate output values. Defaults to ``self.mode``.
                See also: https://pytorch.org/docs/stable/generated/torch.nn.functional.grid_sample.html
                When `USE_COMPILED` is `True`, this argument uses
                ``"nearest"``, ``"bilinear"``, ``"bicubic"`` to indicate 0, 1, 3 order interpolations.
                See also: https://docs.monai.io/en/stable/networks.html#grid-pull
            padding_mode: {``"zeros"``, ``"border"``, ``"reflection"``}
                Padding mode for outside grid values. Defaults to ``self.padding_mode``.
                See also: https://pytorch.org/docs/stable/generated/torch.nn.functional.grid_sample.html
        """
        sp_size = fall_back_tuple(self.spatial_size if spatial_size is None else spatial_size, img.shape[1:])
        grid, affine = self.affine_grid(spatial_size=sp_size)
        ret = self.resampler(img, grid=grid, mode=mode or self.mode, padding_mode=padding_mode or self.padding_mode)

        return ret if self.image_only else (ret, affine)


class RandAffine(RandomizableTransform):
    """
    Random affine transform.
    A tutorial is available: https://github.com/Project-MONAI/tutorials/blob/0.6.0/modules/transforms_demo_2d.ipynb.

    """

    backend = Affine.backend

    @deprecated_arg(name="as_tensor_output", since="0.6")
    def __init__(
        self,
        prob: float = 0.1,
        rotate_range: RandRange = None,
        shear_range: RandRange = None,
        translate_range: RandRange = None,
        scale_range: RandRange = None,
        spatial_size: Optional[Union[Sequence[int], int]] = None,
        mode: Union[GridSampleMode, str] = GridSampleMode.BILINEAR,
        padding_mode: Union[GridSamplePadMode, str] = GridSamplePadMode.REFLECTION,
        cache_grid: bool = False,
        as_tensor_output: bool = True,
        device: Optional[torch.device] = None,
    ) -> None:
        """
        Args:
            prob: probability of returning a randomized affine grid.
                defaults to 0.1, with 10% chance returns a randomized grid.
            rotate_range: angle range in radians. If element `i` is a pair of (min, max) values, then
                `uniform[-rotate_range[i][0], rotate_range[i][1])` will be used to generate the rotation parameter
                for the `i`th spatial dimension. If not, `uniform[-rotate_range[i], rotate_range[i])` will be used.
                This can be altered on a per-dimension basis. E.g., `((0,3), 1, ...)`: for dim0, rotation will be
                in range `[0, 3]`, and for dim1 `[-1, 1]` will be used. Setting a single value will use `[-x, x]`
                for dim0 and nothing for the remaining dimensions.
            shear_range: shear range with format matching `rotate_range`, it defines the range to randomly select
                shearing factors(a tuple of 2 floats for 2D, a tuple of 6 floats for 3D) for affine matrix,
                take a 3D affine as example::

                    [
                        [1.0, params[0], params[1], 0.0],
                        [params[2], 1.0, params[3], 0.0],
                        [params[4], params[5], 1.0, 0.0],
                        [0.0, 0.0, 0.0, 1.0],
                    ]

            translate_range: translate range with format matching `rotate_range`, it defines the range to randomly
                select pixel/voxel to translate for every spatial dims.
            scale_range: scaling range with format matching `rotate_range`. it defines the range to randomly select
                the scale factor to translate for every spatial dims. A value of 1.0 is added to the result.
                This allows 0 to correspond to no change (i.e., a scaling of 1.0).
            spatial_size: output image spatial size.
                if `spatial_size` and `self.spatial_size` are not defined, or smaller than 1,
                the transform will use the spatial size of `img`.
                if some components of the `spatial_size` are non-positive values, the transform will use the
                corresponding components of img size. For example, `spatial_size=(32, -1)` will be adapted
                to `(32, 64)` if the second spatial dimension size of img is `64`.
            mode: {``"bilinear"``, ``"nearest"``}
                Interpolation mode to calculate output values. Defaults to ``"bilinear"``.
                See also: https://pytorch.org/docs/stable/generated/torch.nn.functional.grid_sample.html
            padding_mode: {``"zeros"``, ``"border"``, ``"reflection"``}
                Padding mode for outside grid values. Defaults to ``"reflection"``.
                See also: https://pytorch.org/docs/stable/generated/torch.nn.functional.grid_sample.html
            cache_grid: whether to cache the identity sampling grid.
                If the spatial size is not dynamically defined by input image, enabling this option could
                accelerate the transform.
            device: device on which the tensor will be allocated.

        See also:
            - :py:class:`RandAffineGrid` for the random affine parameters configurations.
            - :py:class:`Affine` for the affine transformation parameters configurations.

        .. deprecated:: 0.6.0
            ``as_tensor_output`` is deprecated.

        """
        RandomizableTransform.__init__(self, prob)

        self.rand_affine_grid = RandAffineGrid(
            rotate_range=rotate_range,
            shear_range=shear_range,
            translate_range=translate_range,
            scale_range=scale_range,
            device=device,
        )
        self.resampler = Resample(device=device)

        self.spatial_size = spatial_size
        self.cache_grid = cache_grid
        self._cached_grid = self._init_identity_cache()
        self.mode: GridSampleMode = GridSampleMode(mode)
        self.padding_mode: GridSamplePadMode = GridSamplePadMode(padding_mode)

    def _init_identity_cache(self):
        """
        Create cache of the identity grid if cache_grid=True and spatial_size is known.
        """
        if self.spatial_size is None:
            if self.cache_grid:
                warnings.warn(
                    "cache_grid=True is not compatible with the dynamic spatial_size, please specify 'spatial_size'."
                )
            return None
        _sp_size = ensure_tuple(self.spatial_size)
        _ndim = len(_sp_size)
        if _sp_size != fall_back_tuple(_sp_size, [1] * _ndim) or _sp_size != fall_back_tuple(_sp_size, [2] * _ndim):
            # dynamic shape because it falls back to different outcomes
            if self.cache_grid:
                warnings.warn(
                    "cache_grid=True is not compatible with the dynamic spatial_size "
                    f"'spatial_size={self.spatial_size}', please specify 'spatial_size'."
                )
            return None
        return create_grid(spatial_size=_sp_size, device=self.rand_affine_grid.device, backend="torch")

    def get_identity_grid(self, spatial_size: Sequence[int]):
        """
        Return a cached or new identity grid depends on the availability.

        Args:
            spatial_size: non-dynamic spatial size
        """
        ndim = len(spatial_size)
        if spatial_size != fall_back_tuple(spatial_size, [1] * ndim) or spatial_size != fall_back_tuple(
            spatial_size, [2] * ndim
        ):
            raise RuntimeError(f"spatial_size should not be dynamic, got {spatial_size}.")
        return (
            create_grid(spatial_size=spatial_size, device=self.rand_affine_grid.device, backend="torch")
            if self._cached_grid is None
            else self._cached_grid
        )

    def set_random_state(
        self, seed: Optional[int] = None, state: Optional[np.random.RandomState] = None
    ) -> "RandAffine":
        self.rand_affine_grid.set_random_state(seed, state)
        super().set_random_state(seed, state)
        return self

    def randomize(self, data: Optional[Any] = None) -> None:
        super().randomize(None)
        if not self._do_transform:
            return None
        self.rand_affine_grid.randomize()

    def __call__(
        self,
        img: NdarrayOrTensor,
        spatial_size: Optional[Union[Sequence[int], int]] = None,
        mode: Optional[Union[GridSampleMode, str]] = None,
        padding_mode: Optional[Union[GridSamplePadMode, str]] = None,
        randomize: bool = True,
    ) -> NdarrayOrTensor:
        """
        Args:
            img: shape must be (num_channels, H, W[, D]),
            spatial_size: output image spatial size.
                if `spatial_size` and `self.spatial_size` are not defined, or smaller than 1,
                the transform will use the spatial size of `img`.
                if `img` has two spatial dimensions, `spatial_size` should have 2 elements [h, w].
                if `img` has three spatial dimensions, `spatial_size` should have 3 elements [h, w, d].
            mode: {``"bilinear"``, ``"nearest"``}
                Interpolation mode to calculate output values. Defaults to ``self.mode``.
                See also: https://pytorch.org/docs/stable/generated/torch.nn.functional.grid_sample.html
            padding_mode: {``"zeros"``, ``"border"``, ``"reflection"``}
                Padding mode for outside grid values. Defaults to ``self.padding_mode``.
                See also: https://pytorch.org/docs/stable/generated/torch.nn.functional.grid_sample.html
            randomize: whether to execute `randomize()` function first, default to True.

        """
        if randomize:
            self.randomize()

        # if not doing transform and spatial size doesn't change, nothing to do
        # except convert to float and device
        sp_size = fall_back_tuple(self.spatial_size if spatial_size is None else spatial_size, img.shape[1:])
        do_resampling = self._do_transform or (sp_size != ensure_tuple(img.shape[1:]))
        if not do_resampling:
            img, *_ = convert_data_type(img, dtype=torch.float32, device=self.resampler.device)
        grid = self.get_identity_grid(sp_size)
        if self._do_transform:
            grid = self.rand_affine_grid(grid=grid, randomize=randomize)
        out: NdarrayOrTensor = self.resampler(
            img=img, grid=grid, mode=mode or self.mode, padding_mode=padding_mode or self.padding_mode
        )
        return out


class Rand2DElastic(RandomizableTransform):
    """
    Random elastic deformation and affine in 2D.
    A tutorial is available: https://github.com/Project-MONAI/tutorials/blob/0.6.0/modules/transforms_demo_2d.ipynb.

    """

    backend = Resample.backend

    @deprecated_arg(name="as_tensor_output", since="0.6")
    def __init__(
        self,
        spacing: Union[Tuple[float, float], float],
        magnitude_range: Tuple[float, float],
        prob: float = 0.1,
        rotate_range: RandRange = None,
        shear_range: RandRange = None,
        translate_range: RandRange = None,
        scale_range: RandRange = None,
        spatial_size: Optional[Union[Tuple[int, int], int]] = None,
        mode: Union[GridSampleMode, str] = GridSampleMode.BILINEAR,
        padding_mode: Union[GridSamplePadMode, str] = GridSamplePadMode.REFLECTION,
        as_tensor_output: bool = False,
        device: Optional[torch.device] = None,
    ) -> None:
        """
        Args:
            spacing : distance in between the control points.
            magnitude_range: the random offsets will be generated from ``uniform[magnitude[0], magnitude[1])``.
            prob: probability of returning a randomized elastic transform.
                defaults to 0.1, with 10% chance returns a randomized elastic transform,
                otherwise returns a ``spatial_size`` centered area extracted from the input image.
            rotate_range: angle range in radians. If element `i` is a pair of (min, max) values, then
                `uniform[-rotate_range[i][0], rotate_range[i][1])` will be used to generate the rotation parameter
                for the `i`th spatial dimension. If not, `uniform[-rotate_range[i], rotate_range[i])` will be used.
                This can be altered on a per-dimension basis. E.g., `((0,3), 1, ...)`: for dim0, rotation will be
                in range `[0, 3]`, and for dim1 `[-1, 1]` will be used. Setting a single value will use `[-x, x]`
                for dim0 and nothing for the remaining dimensions.
            shear_range: shear range with format matching `rotate_range`, it defines the range to randomly select
                shearing factors(a tuple of 2 floats for 2D) for affine matrix, take a 2D affine as example::

                    [
                        [1.0, params[0], 0.0],
                        [params[1], 1.0, 0.0],
                        [0.0, 0.0, 1.0],
                    ]

            translate_range: translate range with format matching `rotate_range`, it defines the range to randomly
                select pixel to translate for every spatial dims.
            scale_range: scaling range with format matching `rotate_range`. it defines the range to randomly select
                the scale factor to translate for every spatial dims. A value of 1.0 is added to the result.
                This allows 0 to correspond to no change (i.e., a scaling of 1.0).
            spatial_size: specifying output image spatial size [h, w].
                if `spatial_size` and `self.spatial_size` are not defined, or smaller than 1,
                the transform will use the spatial size of `img`.
                if some components of the `spatial_size` are non-positive values, the transform will use the
                corresponding components of img size. For example, `spatial_size=(32, -1)` will be adapted
                to `(32, 64)` if the second spatial dimension size of img is `64`.
            mode: {``"bilinear"``, ``"nearest"``}
                Interpolation mode to calculate output values. Defaults to ``"bilinear"``.
                See also: https://pytorch.org/docs/stable/generated/torch.nn.functional.grid_sample.html
            padding_mode: {``"zeros"``, ``"border"``, ``"reflection"``}
                Padding mode for outside grid values. Defaults to ``"reflection"``.
                See also: https://pytorch.org/docs/stable/generated/torch.nn.functional.grid_sample.html
            device: device on which the tensor will be allocated.

        See also:
            - :py:class:`RandAffineGrid` for the random affine parameters configurations.
            - :py:class:`Affine` for the affine transformation parameters configurations.

        .. deprecated:: 0.6.0
            ``as_tensor_output`` is deprecated.

        """
        RandomizableTransform.__init__(self, prob)
        self.deform_grid = RandDeformGrid(
            spacing=spacing, magnitude_range=magnitude_range, as_tensor_output=True, device=device
        )
        self.rand_affine_grid = RandAffineGrid(
            rotate_range=rotate_range,
            shear_range=shear_range,
            translate_range=translate_range,
            scale_range=scale_range,
            device=device,
        )
        self.resampler = Resample(device=device)

        self.device = device
        self.spatial_size = spatial_size
        self.mode: GridSampleMode = look_up_option(mode, GridSampleMode)
        self.padding_mode: GridSamplePadMode = look_up_option(padding_mode, GridSamplePadMode)

    def set_random_state(
        self, seed: Optional[int] = None, state: Optional[np.random.RandomState] = None
    ) -> "Rand2DElastic":
        self.deform_grid.set_random_state(seed, state)
        self.rand_affine_grid.set_random_state(seed, state)
        super().set_random_state(seed, state)
        return self

    def randomize(self, spatial_size: Sequence[int]) -> None:
        super().randomize(None)
        if not self._do_transform:
            return None
        self.deform_grid.randomize(spatial_size)
        self.rand_affine_grid.randomize()

    def __call__(
        self,
        img: NdarrayOrTensor,
        spatial_size: Optional[Union[Tuple[int, int], int]] = None,
        mode: Optional[Union[GridSampleMode, str]] = None,
        padding_mode: Optional[Union[GridSamplePadMode, str]] = None,
        randomize: bool = True,
    ) -> NdarrayOrTensor:
        """
        Args:
            img: shape must be (num_channels, H, W),
            spatial_size: specifying output image spatial size [h, w].
                if `spatial_size` and `self.spatial_size` are not defined, or smaller than 1,
                the transform will use the spatial size of `img`.
            mode: {``"bilinear"``, ``"nearest"``}
                Interpolation mode to calculate output values. Defaults to ``self.mode``.
                See also: https://pytorch.org/docs/stable/generated/torch.nn.functional.grid_sample.html
            padding_mode: {``"zeros"``, ``"border"``, ``"reflection"``}
                Padding mode for outside grid values. Defaults to ``self.padding_mode``.
                See also: https://pytorch.org/docs/stable/generated/torch.nn.functional.grid_sample.html
            randomize: whether to execute `randomize()` function first, default to True.
        """
        sp_size = fall_back_tuple(self.spatial_size if spatial_size is None else spatial_size, img.shape[1:])
        if randomize:
            self.randomize(spatial_size=sp_size)

        if self._do_transform:
            grid = self.deform_grid(spatial_size=sp_size)
            grid = self.rand_affine_grid(grid=grid)
            grid = torch.nn.functional.interpolate(  # type: ignore
                recompute_scale_factor=True,
                input=grid.unsqueeze(0),
                scale_factor=list(ensure_tuple(self.deform_grid.spacing)),
                mode=InterpolateMode.BICUBIC.value,
                align_corners=False,
            )
            grid = CenterSpatialCrop(roi_size=sp_size)(grid[0])
        else:
            _device = img.device if isinstance(img, torch.Tensor) else self.device
            grid = create_grid(spatial_size=sp_size, device=_device, backend="torch")
        out: NdarrayOrTensor = self.resampler(
            img, grid, mode=mode or self.mode, padding_mode=padding_mode or self.padding_mode
        )
        return out


class Rand3DElastic(RandomizableTransform):
    """
    Random elastic deformation and affine in 3D.
    A tutorial is available: https://github.com/Project-MONAI/tutorials/blob/0.6.0/modules/transforms_demo_2d.ipynb.

    """

    backend = Resample.backend

    @deprecated_arg(name="as_tensor_output", since="0.6")
    def __init__(
        self,
        sigma_range: Tuple[float, float],
        magnitude_range: Tuple[float, float],
        prob: float = 0.1,
        rotate_range: RandRange = None,
        shear_range: RandRange = None,
        translate_range: RandRange = None,
        scale_range: RandRange = None,
        spatial_size: Optional[Union[Tuple[int, int, int], int]] = None,
        mode: Union[GridSampleMode, str] = GridSampleMode.BILINEAR,
        padding_mode: Union[GridSamplePadMode, str] = GridSamplePadMode.REFLECTION,
        as_tensor_output: bool = False,
        device: Optional[torch.device] = None,
    ) -> None:
        """
        Args:
            sigma_range: a Gaussian kernel with standard deviation sampled from
                ``uniform[sigma_range[0], sigma_range[1])`` will be used to smooth the random offset grid.
            magnitude_range: the random offsets on the grid will be generated from
                ``uniform[magnitude[0], magnitude[1])``.
            prob: probability of returning a randomized elastic transform.
                defaults to 0.1, with 10% chance returns a randomized elastic transform,
                otherwise returns a ``spatial_size`` centered area extracted from the input image.
            rotate_range: angle range in radians. If element `i` is a pair of (min, max) values, then
                `uniform[-rotate_range[i][0], rotate_range[i][1])` will be used to generate the rotation parameter
                for the `i`th spatial dimension. If not, `uniform[-rotate_range[i], rotate_range[i])` will be used.
                This can be altered on a per-dimension basis. E.g., `((0,3), 1, ...)`: for dim0, rotation will be
                in range `[0, 3]`, and for dim1 `[-1, 1]` will be used. Setting a single value will use `[-x, x]`
                for dim0 and nothing for the remaining dimensions.
            shear_range: shear range with format matching `rotate_range`, it defines the range to randomly select
                shearing factors(a tuple of 6 floats for 3D) for affine matrix, take a 3D affine as example::

                    [
                        [1.0, params[0], params[1], 0.0],
                        [params[2], 1.0, params[3], 0.0],
                        [params[4], params[5], 1.0, 0.0],
                        [0.0, 0.0, 0.0, 1.0],
                    ]

            translate_range: translate range with format matching `rotate_range`, it defines the range to randomly
                select voxel to translate for every spatial dims.
            scale_range: scaling range with format matching `rotate_range`. it defines the range to randomly select
                the scale factor to translate for every spatial dims. A value of 1.0 is added to the result.
                This allows 0 to correspond to no change (i.e., a scaling of 1.0).
            spatial_size: specifying output image spatial size [h, w, d].
                if `spatial_size` and `self.spatial_size` are not defined, or smaller than 1,
                the transform will use the spatial size of `img`.
                if some components of the `spatial_size` are non-positive values, the transform will use the
                corresponding components of img size. For example, `spatial_size=(32, 32, -1)` will be adapted
                to `(32, 32, 64)` if the third spatial dimension size of img is `64`.
            mode: {``"bilinear"``, ``"nearest"``}
                Interpolation mode to calculate output values. Defaults to ``"bilinear"``.
                See also: https://pytorch.org/docs/stable/generated/torch.nn.functional.grid_sample.html
            padding_mode: {``"zeros"``, ``"border"``, ``"reflection"``}
                Padding mode for outside grid values. Defaults to ``"reflection"``.
                See also: https://pytorch.org/docs/stable/generated/torch.nn.functional.grid_sample.html
            device: device on which the tensor will be allocated.

        See also:
            - :py:class:`RandAffineGrid` for the random affine parameters configurations.
            - :py:class:`Affine` for the affine transformation parameters configurations.

        .. deprecated:: 0.6.0
            ``as_tensor_output`` is deprecated.

        """
        RandomizableTransform.__init__(self, prob)
        self.rand_affine_grid = RandAffineGrid(
            rotate_range=rotate_range,
            shear_range=shear_range,
            translate_range=translate_range,
            scale_range=scale_range,
            device=device,
        )
        self.resampler = Resample(device=device)

        self.sigma_range = sigma_range
        self.magnitude_range = magnitude_range
        self.spatial_size = spatial_size
        self.mode: GridSampleMode = look_up_option(mode, GridSampleMode)
        self.padding_mode: GridSamplePadMode = look_up_option(padding_mode, GridSamplePadMode)
        self.device = device

        self.rand_offset: np.ndarray
        self.magnitude = 1.0
        self.sigma = 1.0

    def set_random_state(
        self, seed: Optional[int] = None, state: Optional[np.random.RandomState] = None
    ) -> "Rand3DElastic":
        self.rand_affine_grid.set_random_state(seed, state)
        super().set_random_state(seed, state)
        return self

    def randomize(self, grid_size: Sequence[int]) -> None:
        super().randomize(None)
        if not self._do_transform:
            return None
        self.rand_offset = self.R.uniform(-1.0, 1.0, [3] + list(grid_size)).astype(np.float32, copy=False)
        self.magnitude = self.R.uniform(self.magnitude_range[0], self.magnitude_range[1])
        self.sigma = self.R.uniform(self.sigma_range[0], self.sigma_range[1])
        self.rand_affine_grid.randomize()

    def __call__(
        self,
        img: NdarrayOrTensor,
        spatial_size: Optional[Union[Tuple[int, int, int], int]] = None,
        mode: Optional[Union[GridSampleMode, str]] = None,
        padding_mode: Optional[Union[GridSamplePadMode, str]] = None,
        randomize: bool = True,
    ) -> NdarrayOrTensor:
        """
        Args:
            img: shape must be (num_channels, H, W, D),
            spatial_size: specifying spatial 3D output image spatial size [h, w, d].
                if `spatial_size` and `self.spatial_size` are not defined, or smaller than 1,
                the transform will use the spatial size of `img`.
            mode: {``"bilinear"``, ``"nearest"``}
                Interpolation mode to calculate output values. Defaults to ``self.mode``.
                See also: https://pytorch.org/docs/stable/generated/torch.nn.functional.grid_sample.html
            padding_mode: {``"zeros"``, ``"border"``, ``"reflection"``}
                Padding mode for outside grid values. Defaults to ``self.padding_mode``.
                See also: https://pytorch.org/docs/stable/generated/torch.nn.functional.grid_sample.html
            randomize: whether to execute `randomize()` function first, default to True.
        """
        sp_size = fall_back_tuple(self.spatial_size if spatial_size is None else spatial_size, img.shape[1:])
        if randomize:
            self.randomize(grid_size=sp_size)

        _device = img.device if isinstance(img, torch.Tensor) else self.device
        grid = create_grid(spatial_size=sp_size, device=_device, backend="torch")
        if self._do_transform:
            if self.rand_offset is None:
                raise RuntimeError("rand_offset is not initialized.")
            gaussian = GaussianFilter(3, self.sigma, 3.0).to(device=_device)
            offset = torch.as_tensor(self.rand_offset, device=_device).unsqueeze(0)
            grid[:3] += gaussian(offset)[0] * self.magnitude
            grid = self.rand_affine_grid(grid=grid)
        out: NdarrayOrTensor = self.resampler(
            img, grid, mode=mode or self.mode, padding_mode=padding_mode or self.padding_mode
        )
        return out


class GridDistortion(Transform):

    backend = [TransformBackends.TORCH]

    def __init__(
        self,
        num_cells: Union[Tuple[int], int],
        distort_steps: Sequence[Sequence[float]],
        mode: Union[GridSampleMode, str] = GridSampleMode.BILINEAR,
        padding_mode: Union[GridSamplePadMode, str] = GridSamplePadMode.BORDER,
        device: Optional[torch.device] = None,
    ) -> None:
        """
        Grid distortion transform. Refer to:
        https://github.com/albumentations-team/albumentations/blob/master/albumentations/augmentations/transforms.py

        Args:
            num_cells: number of grid cells on each dimension.
            distort_steps: This argument is a list of tuples, where each tuple contains the distort steps of the
                corresponding dimensions (in the order of H, W[, D]). The length of each tuple equals to `num_cells + 1`.
                Each value in the tuple represents the distort step of the related cell.
            mode: {``"bilinear"``, ``"nearest"``}
                Interpolation mode to calculate output values. Defaults to ``"bilinear"``.
                See also: https://pytorch.org/docs/stable/generated/torch.nn.functional.grid_sample.html
            padding_mode: {``"zeros"``, ``"border"``, ``"reflection"``}
                Padding mode for outside grid values. Defaults to ``"border"``.
                See also: https://pytorch.org/docs/stable/generated/torch.nn.functional.grid_sample.html
            device: device on which the tensor will be allocated.

        """
        self.resampler = Resample(mode=mode, padding_mode=padding_mode, device=device)
        self.num_cells = num_cells
        self.distort_steps = distort_steps
        self.device = device

    def __call__(
        self,
        img: NdarrayOrTensor,
        distort_steps: Optional[Sequence[Sequence]] = None,
        mode: Optional[Union[GridSampleMode, str]] = None,
        padding_mode: Optional[Union[GridSamplePadMode, str]] = None,
    ) -> NdarrayOrTensor:
        """
        Args:
            img: shape must be (num_channels, H, W[, D]).
            distort_steps: This argument is a list of tuples, where each tuple contains the distort steps of the
                corresponding dimensions (in the order of H, W[, D]). The length of each tuple equals to `num_cells + 1`.
                Each value in the tuple represents the distort step of the related cell.
            mode: {``"bilinear"``, ``"nearest"``}
                Interpolation mode to calculate output values. Defaults to ``"bilinear"``.
                See also: https://pytorch.org/docs/stable/generated/torch.nn.functional.grid_sample.html
            padding_mode: {``"zeros"``, ``"border"``, ``"reflection"``}
                Padding mode for outside grid values. Defaults to ``"border"``.
                See also: https://pytorch.org/docs/stable/generated/torch.nn.functional.grid_sample.html

        """
        distort_steps = self.distort_steps if distort_steps is None else distort_steps
        if len(img.shape) != len(distort_steps) + 1:
            raise ValueError("the spatial size of `img` does not match with the length of `distort_steps`")

        all_ranges = []
        num_cells = ensure_tuple_rep(self.num_cells, len(img.shape) - 1)
        for dim_idx, dim_size in enumerate(img.shape[1:]):
            dim_distort_steps = distort_steps[dim_idx]
            ranges = torch.zeros(dim_size, dtype=torch.float32)
            cell_size = dim_size // num_cells[dim_idx]
            prev = 0
            for idx in range(num_cells[dim_idx] + 1):
                start = int(idx * cell_size)
                end = start + cell_size
                if end > dim_size:
                    end = dim_size
                    cur = dim_size
                else:
                    cur = prev + cell_size * dim_distort_steps[idx]
                ranges[start:end] = torch.linspace(prev, cur, end - start)
                prev = cur
            ranges = ranges - (dim_size - 1.0) / 2.0
            all_ranges.append(ranges)

        coords = meshgrid_ij(*all_ranges)
        grid = torch.stack([*coords, torch.ones_like(coords[0])])

        return self.resampler(img, grid=grid, mode=mode, padding_mode=padding_mode)  # type: ignore


class RandGridDistortion(RandomizableTransform):

    backend = [TransformBackends.TORCH]

    def __init__(
        self,
        num_cells: Union[Tuple[int], int] = 5,
        prob: float = 0.1,
        distort_limit: Union[Tuple[float, float], float] = (-0.03, 0.03),
        mode: Union[GridSampleMode, str] = GridSampleMode.BILINEAR,
        padding_mode: Union[GridSamplePadMode, str] = GridSamplePadMode.BORDER,
        device: Optional[torch.device] = None,
    ) -> None:
        """
        Random grid distortion transform. Refer to:
        https://github.com/albumentations-team/albumentations/blob/master/albumentations/augmentations/transforms.py

        Args:
            num_cells: number of grid cells on each dimension.
            prob: probability of returning a randomized grid distortion transform. Defaults to 0.1.
            distort_limit: range to randomly distort.
                If single number, distort_limit is picked from (-distort_limit, distort_limit).
                Defaults to (-0.03, 0.03).
            mode: {``"bilinear"``, ``"nearest"``}
                Interpolation mode to calculate output values. Defaults to ``"bilinear"``.
                See also: https://pytorch.org/docs/stable/generated/torch.nn.functional.grid_sample.html
            padding_mode: {``"zeros"``, ``"border"``, ``"reflection"``}
                Padding mode for outside grid values. Defaults to ``"border"``.
                See also: https://pytorch.org/docs/stable/generated/torch.nn.functional.grid_sample.html
            device: device on which the tensor will be allocated.

        """
        RandomizableTransform.__init__(self, prob)
        self.num_cells = num_cells
        if isinstance(distort_limit, (int, float)):
            self.distort_limit = (min(-distort_limit, distort_limit), max(-distort_limit, distort_limit))
        else:
            self.distort_limit = (min(distort_limit), max(distort_limit))
        self.distort_steps: Sequence[Sequence[float]] = ((1.0,),)
        self.grid_distortion = GridDistortion(
            num_cells=num_cells, distort_steps=self.distort_steps, mode=mode, padding_mode=padding_mode, device=device
        )

    def randomize(self, spatial_shape: Sequence[int]) -> None:
        super().randomize(None)
        if not self._do_transform:
            return
        self.distort_steps = tuple(
            tuple(1.0 + self.R.uniform(low=self.distort_limit[0], high=self.distort_limit[1], size=n_cells + 1))
            for n_cells in ensure_tuple_rep(self.num_cells, len(spatial_shape))
        )

    def __call__(
        self,
        img: NdarrayOrTensor,
        mode: Optional[Union[GridSampleMode, str]] = None,
        padding_mode: Optional[Union[GridSamplePadMode, str]] = None,
        randomize: bool = True,
    ) -> NdarrayOrTensor:
        """
        Args:
            img: shape must be (num_channels, H, W[, D]).
            mode: {``"bilinear"``, ``"nearest"``}
                Interpolation mode to calculate output values. Defaults to ``"bilinear"``.
                See also: https://pytorch.org/docs/stable/generated/torch.nn.functional.grid_sample.html
            padding_mode: {``"zeros"``, ``"border"``, ``"reflection"``}
                Padding mode for outside grid values. Defaults to ``"border"``.
                See also: https://pytorch.org/docs/stable/generated/torch.nn.functional.grid_sample.html
            randomize: whether to shuffle the random factors using `randomize()`, default to True.
        """
        if randomize:
            self.randomize(img.shape[1:])
        if not self._do_transform:
            return img
        return self.grid_distortion(img, distort_steps=self.distort_steps, mode=mode, padding_mode=padding_mode)


class GridSplit(Transform):
    """
    Split the image into patches based on the provided grid in 2D.

    Args:
        grid: a tuple define the shape of the grid upon which the image is split. Defaults to (2, 2)
        size: a tuple or an integer that defines the output patch sizes.
            If it's an integer, the value will be repeated for each dimension.
            The default is None, where the patch size will be inferred from the grid shape.

    Example:
        Given an image (torch.Tensor or numpy.ndarray) with size of (3, 10, 10) and a grid of (2, 2),
        it will return a Tensor or array with the size of (4, 3, 5, 5).
        Here, if the `size` is provided, the returned shape will be (4, 3, size, size)

    Note: This transform currently support only image with two spatial dimensions.
    """

    backend = [TransformBackends.TORCH, TransformBackends.NUMPY]

    def __init__(self, grid: Tuple[int, int] = (2, 2), size: Optional[Union[int, Tuple[int, int]]] = None):
        # Grid size
        self.grid = grid

        # Patch size
        self.size = None if size is None else ensure_tuple_rep(size, len(self.grid))

    def __call__(
        self, image: NdarrayOrTensor, size: Optional[Union[int, Tuple[int, int], np.ndarray]] = None
    ) -> List[NdarrayOrTensor]:
        input_size = self.size if size is None else ensure_tuple_rep(size, len(self.grid))

        if self.grid == (1, 1) and input_size is None:
            return [image]

        split_size, steps = self._get_params(image.shape[1:], input_size)
        patches: List[NdarrayOrTensor]
        if isinstance(image, torch.Tensor):
            unfolded_image = (
                image.unfold(1, split_size[0], steps[0])
                .unfold(2, split_size[1], steps[1])
                .flatten(1, 2)
                .transpose(0, 1)
            )
            # Make a list of contiguous patches
            patches = [p.contiguous() for p in unfolded_image]
        elif isinstance(image, np.ndarray):
            x_step, y_step = steps
            c_stride, x_stride, y_stride = image.strides
            n_channels = image.shape[0]
            strided_image = as_strided(
                image,
                shape=(*self.grid, n_channels, split_size[0], split_size[1]),
                strides=(x_stride * x_step, y_stride * y_step, c_stride, x_stride, y_stride),
            )
            # Flatten the first two dimensions
            strided_image = strided_image.reshape(-1, *strided_image.shape[2:])
            # Make a list of contiguous patches
            patches = [np.ascontiguousarray(p) for p in strided_image]
        else:
            raise ValueError(f"Input type [{type(image)}] is not supported.")

        return patches

    def _get_params(
        self, image_size: Union[Sequence[int], np.ndarray], size: Optional[Union[Sequence[int], np.ndarray]] = None
    ):
        """
        Calculate the size and step required for splitting the image
        Args:
            The size of the input image
        """
        if size is None:
            # infer each sub-image size from the image size and the grid
            size = tuple(image_size[i] // self.grid[i] for i in range(len(self.grid)))

        if any(size[i] > image_size[i] for i in range(len(self.grid))):
            raise ValueError(f"The image size ({image_size})is smaller than the requested split size ({size})")

        steps = tuple(
            (image_size[i] - size[i]) // (self.grid[i] - 1) if self.grid[i] > 1 else image_size[i]
            for i in range(len(self.grid))
        )

        return size, steps


class GridPatch(Transform):
    """
    Extract all the patches sweeping the entire image in a row-major sliding-window manner with possible overlaps.
    It can sort the patches and return all or a subset of them.

    Args:
        patch_size: size of patches to generate slices for, 0 or None selects whole dimension
        offset: offset of starting position in the array, default is 0 for each dimension.
        num_patches: number of patches to return. Defaults to None, which returns all the available patches.
        overlap: the amount of overlap of neighboring patches in each dimension (a value between 0.0 and 1.0).
            If only one float number is given, it will be applied to all dimensions. Defaults to 0.0.
        sort_fn: a callable or string that defines the order of the patches to be returned. If it is a callable, it
            will be passed directly to the `key` argument of `sorted` function. The string can be "min" or "max",
            which are, respectively, the minimum and maximum of the sum of intensities of a patch across all dimensions
            and channels. Also "random" creates a random order of patches.
            By default no sorting is being done and patches are returned in a row-major order.
        pad_mode: refer to  NumpyPadMode and PytorchPadMode. Defaults to ``"constant"``.
        pad_kwargs: other arguments for the `np.pad` or `torch.pad` function.

    """

    backend = [TransformBackends.TORCH, TransformBackends.NUMPY]

    def __init__(
        self,
        patch_size: Sequence[int],
        offset: Sequence[int] = (),
        num_patches: Optional[int] = None,
        overlap: Union[Sequence[float], float] = 0.0,
        sort_fn: Optional[Union[Callable, str]] = None,
        pad_mode: Union[NumpyPadMode, PytorchPadMode, str] = NumpyPadMode.CONSTANT,
        **pad_kwargs,
    ):
        self.patch_size = ensure_tuple(patch_size)
        self.offset = ensure_tuple(offset)
        self.pad_mode: NumpyPadMode = convert_pad_mode(dst=np.zeros(1), mode=pad_mode)
        self.pad_kwargs = pad_kwargs
        self.overlap = overlap
        self.num_patches = num_patches
        self.sort_fn: Optional[Callable]
        if isinstance(sort_fn, str):
            if sort_fn == GridPatchSort.RANDOM.value:
                self.sort_fn = np.random.random
            elif sort_fn == GridPatchSort.MIN.value:
                self.sort_fn = self.get_patch_sum
            elif sort_fn == GridPatchSort.MAX.value:
                self.sort_fn = self.get_negative_patch_sum
            else:
                raise ValueError(
                    f'sort_fn should be one of the following values, "{sort_fn}" was given:',
                    [enum.value for enum in GridPatchSort],
                )
        else:
            self.sort_fn = sort_fn

    @staticmethod
    def get_patch_sum(x):
        return x[0].sum()

    @staticmethod
    def get_negative_patch_sum(x):
        return -x[0].sum()

    def __call__(self, array: NdarrayOrTensor):
        # create the patch iterator which sweeps the image row-by-row
        array_np, *_ = convert_data_type(array, np.ndarray)
        patch_iterator = iter_patch(
            array_np,
            patch_size=(None,) + self.patch_size,  # expand to have the channel dim
            start_pos=(0,) + self.offset,  # expand to have the channel dim
            overlap=self.overlap,
            copy_back=False,
            mode=self.pad_mode,
            **self.pad_kwargs,
        )
        if self.sort_fn is not None:
            output = sorted(patch_iterator, key=self.sort_fn)
        else:
            output = list(patch_iterator)
        if self.num_patches:
            output = output[: self.num_patches]
            if len(output) < self.num_patches:
                patch = np.full((array.shape[0], *self.patch_size), self.pad_kwargs.get("constant_values", 0))
                slices = np.zeros((3, len(self.patch_size)))
                output += [(patch, slices)] * (self.num_patches - len(output))

        output = [convert_to_dst_type(src=patch, dst=array)[0] for patch in output]

        return output


class RandGridPatch(GridPatch, RandomizableTransform):
    """
    Extract all the patches sweeping the entire image in a row-major sliding-window manner with possible overlaps,
    and with random offset for the minimal corner of the image, (0,0) for 2D and (0,0,0) for 3D.
    It can sort the patches and return all or a subset of them.

    Args:
        patch_size: size of patches to generate slices for, 0 or None selects whole dimension
        min_offset: the minimum range of offset to be selected randomly. Defaults to 0.
        max_offset: the maximum range of offset to be selected randomly.
            Defaults to image size modulo patch size.
        num_patches: number of patches to return. Defaults to None, which returns all the available patches.
        overlap: the amount of overlap of neighboring patches in each dimension (a value between 0.0 and 1.0).
            If only one float number is given, it will be applied to all dimensions. Defaults to 0.0.
        sort_fn: a callable or string that defines the order of the patches to be returned. If it is a callable, it
            will be passed directly to the `key` argument of `sorted` function. The string can be "min" or "max",
            which are, respectively, the minimum and maximum of the sum of intensities of a patch across all dimensions
            and channels. Also "random" creates a random order of patches.
            By default no sorting is being done and patches are returned in a row-major order.
        pad_mode: refer to  NumpyPadMode and PytorchPadMode. Defaults to ``"constant"``.
        pad_kwargs: other arguments for the `np.pad` or `torch.pad` function.

    """

    backend = [TransformBackends.TORCH, TransformBackends.NUMPY]

    def __init__(
        self,
        patch_size: Sequence[int],
        min_offset: Optional[Union[Sequence[int], int]] = None,
        max_offset: Optional[Union[Sequence[int], int]] = None,
        num_patches: Optional[int] = None,
        overlap: Union[Sequence[float], float] = 0.0,
        sort_fn: Optional[Union[Callable, str]] = None,
        pad_mode: Union[NumpyPadMode, PytorchPadMode, str] = NumpyPadMode.CONSTANT,
        **pad_kwargs,
    ):
        super().__init__(
            patch_size=patch_size,
            offset=(),
            num_patches=num_patches,
            overlap=overlap,
            sort_fn=sort_fn,
            pad_mode=pad_mode,
            **pad_kwargs,
        )
        self.min_offset = min_offset
        self.max_offset = max_offset

    def randomize(self, array):
        if self.min_offset is None:
            min_offset = (0,) * len(self.patch_size)
        else:
            min_offset = ensure_tuple_rep(self.min_offset, len(self.patch_size))
        if self.max_offset is None:
            max_offset = tuple(s % p for s, p in zip(array.shape[1:], self.patch_size))
        else:
            max_offset = ensure_tuple_rep(self.max_offset, len(self.patch_size))

        self.offset = tuple(self.R.randint(low=low, high=high + 1) for low, high in zip(min_offset, max_offset))

    def __call__(self, array: NdarrayOrTensor, randomize: bool = True):
        if randomize:
            self.randomize(array)
        return super().__call__(array)<|MERGE_RESOLUTION|>--- conflicted
+++ resolved
@@ -22,20 +22,9 @@
 
 from monai.config import USE_COMPILED, DtypeLike
 from monai.config.type_definitions import NdarrayOrTensor
-<<<<<<< HEAD
 from monai.data.meta_obj import get_track_meta
 from monai.data.meta_tensor import MetaTensor
-from monai.data.utils import AFFINE_TOL, compute_shape_offset, to_affine_nd, zoom_affine
-=======
-from monai.data.utils import (
-    AFFINE_TOL,
-    compute_shape_offset,
-    iter_patch,
-    reorient_spatial_axes,
-    to_affine_nd,
-    zoom_affine,
-)
->>>>>>> 38b7943a
+from monai.data.utils import AFFINE_TOL, compute_shape_offset, to_affine_nd, zoom_affine, iter_patch, reorient_spatial_axes
 from monai.networks.layers import AffineTransform, GaussianFilter, grid_pull
 from monai.networks.utils import meshgrid_ij, normalize_transform
 from monai.transforms.croppad.array import CenterSpatialCrop, Pad
@@ -69,8 +58,7 @@
     pytorch_after,
 )
 from monai.utils.deprecate_utils import deprecated_arg
-<<<<<<< HEAD
-from monai.utils.enums import TraceKeys, TransformBackends
+from monai.utils.enums import TraceKeys, GridPatchSort, TransformBackends
 from monai.utils.misc import ImageMetaKey as Key
 from monai.utils.module import look_up_option
 from monai.utils.type_conversion import (
@@ -79,12 +67,6 @@
     get_equivalent_dtype,
     get_torch_dtype_from_string,
 )
-=======
-from monai.utils.enums import GridPatchSort, TransformBackends
-from monai.utils.misc import ImageMetaKey as Key
-from monai.utils.module import look_up_option
-from monai.utils.type_conversion import convert_data_type
->>>>>>> 38b7943a
 
 nib, has_nib = optional_import("nibabel")
 
