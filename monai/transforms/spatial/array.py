# Copyright (c) MONAI Consortium
# Licensed under the Apache License, Version 2.0 (the "License");
# you may not use this file except in compliance with the License.
# You may obtain a copy of the License at
#     http://www.apache.org/licenses/LICENSE-2.0
# Unless required by applicable law or agreed to in writing, software
# distributed under the License is distributed on an "AS IS" BASIS,
# WITHOUT WARRANTIES OR CONDITIONS OF ANY KIND, either express or implied.
# See the License for the specific language governing permissions and
# limitations under the License.
"""
A collection of "vanilla" transforms for spatial operations
https://github.com/Project-MONAI/MONAI/wiki/MONAI_Design
"""

from __future__ import annotations

import warnings
from collections.abc import Callable
from copy import deepcopy
from itertools import zip_longest
from typing import Any, Optional, Sequence, Tuple, Union, cast

import numpy as np
import torch

from monai.config import USE_COMPILED, DtypeLike
from monai.config.type_definitions import NdarrayOrTensor
from monai.data.meta_obj import get_track_meta
from monai.data.meta_tensor import MetaTensor
from monai.data.utils import AFFINE_TOL, affine_to_spacing, compute_shape_offset, iter_patch, to_affine_nd, zoom_affine
from monai.networks.layers import AffineTransform, GaussianFilter, grid_pull
from monai.networks.utils import meshgrid_ij
from monai.transforms.croppad.array import CenterSpatialCrop, ResizeWithPadOrCrop
from monai.transforms.inverse import InvertibleTransform
from monai.transforms.spatial.functional import (
    affine_func,
    flip,
    orientation,
    resize,
    rotate,
    rotate90,
    spatial_resample,
    zoom,
)
from monai.transforms.transform import LazyTransform, Randomizable, RandomizableTransform, Transform
from monai.transforms.utils import (
    convert_pad_mode,
    create_control_grid,
    create_grid,
    create_rotate,
    create_scale,
    create_shear,
    create_translate,
    map_spatial_axes,
    scale_affine,
)
from monai.transforms.utils_pytorch_numpy_unification import linalg_inv, moveaxis, where
from monai.utils import (
    GridSampleMode,
    GridSamplePadMode,
    InterpolateMode,
    NdimageMode,
    NumpyPadMode,
    SplineMode,
    convert_to_cupy,
    convert_to_dst_type,
    convert_to_numpy,
    convert_to_tensor,
    ensure_tuple,
    ensure_tuple_rep,
    ensure_tuple_size,
    fall_back_tuple,
    issequenceiterable,
    optional_import,
)
from monai.utils.deprecate_utils import deprecated_arg
from monai.utils.enums import GridPatchSort, PytorchPadMode, TraceKeys, TransformBackends, WSIPatchKeys
from monai.utils.misc import ImageMetaKey as Key
from monai.utils.module import look_up_option
from monai.utils.type_conversion import convert_data_type, get_equivalent_dtype, get_torch_dtype_from_string

nib, has_nib = optional_import("nibabel")
cupy, _ = optional_import("cupy")
cupy_ndi, _ = optional_import("cupyx.scipy.ndimage")
np_ndi, _ = optional_import("scipy.ndimage")

__all__ = [
    "SpatialResample",
    "ResampleToMatch",
    "Spacing",
    "Orientation",
    "Flip",
    "GridDistortion",
    "GridSplit",
    "GridPatch",
    "RandGridPatch",
    "Resize",
    "Rotate",
    "Zoom",
    "Rotate90",
    "RandRotate90",
    "RandRotate",
    "RandFlip",
    "RandGridDistortion",
    "RandAxisFlip",
    "RandZoom",
    "AffineGrid",
    "RandAffineGrid",
    "RandDeformGrid",
    "Resample",
    "Affine",
    "RandAffine",
    "Rand2DElastic",
    "Rand3DElastic",
]

RandRange = Optional[Union[Sequence[Union[Tuple[float, float], float]], float]]


class SpatialResample(InvertibleTransform, LazyTransform):
    """
    Resample input image from the orientation/spacing defined by ``src_affine`` affine matrix into
    the ones specified by ``dst_affine`` affine matrix.

    Internally this transform computes the affine transform matrix from ``src_affine`` to ``dst_affine``,
    by ``xform = linalg.solve(src_affine, dst_affine)``, and call ``monai.transforms.Affine`` with ``xform``.
    """

    backend = [TransformBackends.TORCH, TransformBackends.NUMPY, TransformBackends.CUPY]

    def __init__(
        self,
        mode: str | int = GridSampleMode.BILINEAR,
        padding_mode: str = GridSamplePadMode.BORDER,
        align_corners: bool = False,
        dtype: DtypeLike = np.float64,
    ):
        """
        Args:
            mode: {``"bilinear"``, ``"nearest"``} or spline interpolation order 0-5 (integers).
                Interpolation mode to calculate output values. Defaults to ``"bilinear"``.
                See also: https://pytorch.org/docs/stable/generated/torch.nn.functional.grid_sample.html
                When it's an integer, the numpy (cpu tensor)/cupy (cuda tensor) backends will be used
                and the value represents the order of the spline interpolation.
                See also: https://docs.scipy.org/doc/scipy/reference/generated/scipy.ndimage.map_coordinates.html
            padding_mode: {``"zeros"``, ``"border"``, ``"reflection"``}
                Padding mode for outside grid values. Defaults to ``"border"``.
                See also: https://pytorch.org/docs/stable/generated/torch.nn.functional.grid_sample.html
                When `mode` is an integer, using numpy/cupy backends, this argument accepts
                {'reflect', 'grid-mirror', 'constant', 'grid-constant', 'nearest', 'mirror', 'grid-wrap', 'wrap'}.
                See also: https://docs.scipy.org/doc/scipy/reference/generated/scipy.ndimage.map_coordinates.html
            dtype: data type for resampling computation. Defaults to ``float64`` for best precision.
                If ``None``, use the data type of input data. To be compatible with other modules,
                the output data type is always ``float32``.
        """
        self.mode = mode
        self.padding_mode = padding_mode
        self.align_corners = align_corners
        self.dtype = dtype

    def __call__(
        self,
        img: torch.Tensor,
        dst_affine: torch.Tensor | None = None,
        spatial_size: Sequence[int] | torch.Tensor | int | None = None,
        mode: str | int | None = None,
        padding_mode: str | None = None,
        align_corners: bool | None = None,
        dtype: DtypeLike = None,
    ) -> torch.Tensor:
        """
        Args:
            img: input image to be resampled. It currently supports channel-first arrays with
                at most three spatial dimensions.
            dst_affine: destination affine matrix. Defaults to ``None``, which means the same as `img.affine`.
                the shape should be `(r+1, r+1)` where `r` is the spatial rank of ``img``.
                when `dst_affine` and `spatial_size` are None, the input will be returned without resampling,
                but the data type will be `float32`.
            spatial_size: output image spatial size.
                if `spatial_size` and `self.spatial_size` are not defined,
                the transform will compute a spatial size automatically containing the previous field of view.
                if `spatial_size` is ``-1`` are the transform will use the corresponding input img size.
            mode: {``"bilinear"``, ``"nearest"``} or spline interpolation order 0-5 (integers).
                Interpolation mode to calculate output values. Defaults to ``self.mode``.
                See also: https://pytorch.org/docs/stable/generated/torch.nn.functional.grid_sample.html
                When it's an integer, the numpy (cpu tensor)/cupy (cuda tensor) backends will be used
                and the value represents the order of the spline interpolation.
                See also: https://docs.scipy.org/doc/scipy/reference/generated/scipy.ndimage.map_coordinates.html
            padding_mode: {``"zeros"``, ``"border"``, ``"reflection"``}
                Padding mode for outside grid values. Defaults to ``self.padding_mode``.
                See also: https://pytorch.org/docs/stable/generated/torch.nn.functional.grid_sample.html
                When `mode` is an integer, using numpy/cupy backends, this argument accepts
                {'reflect', 'grid-mirror', 'constant', 'grid-constant', 'nearest', 'mirror', 'grid-wrap', 'wrap'}.
                See also: https://docs.scipy.org/doc/scipy/reference/generated/scipy.ndimage.map_coordinates.html
            align_corners: Geometrically, we consider the pixels of the input as squares rather than points.
                See also: https://pytorch.org/docs/stable/generated/torch.nn.functional.grid_sample.html
                Defaults to ``None``, effectively using the value of `self.align_corners`.
            dtype: data type for resampling computation. Defaults to ``self.dtype`` or
                ``np.float64`` (for best precision). If ``None``, use the data type of input data.
                To be compatible with other modules, the output data type is always `float32`.

        The spatial rank is determined by the smallest among ``img.ndim -1``, ``len(src_affine) - 1``, and ``3``.

        When both ``monai.config.USE_COMPILED`` and ``align_corners`` are set to ``True``,
        MONAI's resampling implementation will be used.
        Set `dst_affine` and `spatial_size` to `None` to turn off the resampling step.
        """
        # get dtype as torch (e.g., torch.float64)
        dtype_pt = get_equivalent_dtype(dtype or self.dtype or img.dtype, torch.Tensor)
        align_corners = self.align_corners if align_corners is None else align_corners
        mode = mode if mode is not None else self.mode
        padding_mode = padding_mode if padding_mode is not None else self.padding_mode
<<<<<<< HEAD
        return spatial_resample(
            img, dst_affine, spatial_size, mode, padding_mode, align_corners, dtype_pt, self.get_transform_info()
=======
        original_spatial_shape = img.shape[1:]

        src_affine_: torch.Tensor = img.affine if isinstance(img, MetaTensor) else torch.eye(4)
        img = convert_to_tensor(data=img, track_meta=get_track_meta(), dtype=_dtype)
        spatial_rank = min(len(img.shape) - 1, src_affine_.shape[0] - 1, 3)
        if (not isinstance(spatial_size, int) or spatial_size != -1) and spatial_size is not None:
            spatial_rank = min(len(ensure_tuple(spatial_size)), 3)  # infer spatial rank based on spatial_size
        src_affine_ = to_affine_nd(spatial_rank, src_affine_).to(_dtype)
        dst_affine = to_affine_nd(spatial_rank, dst_affine) if dst_affine is not None else src_affine_
        dst_affine = convert_to_dst_type(dst_affine, src_affine_)[0]
        if not isinstance(dst_affine, torch.Tensor):
            raise ValueError(f"dst_affine should be a torch.Tensor, got {type(dst_affine)}")

        in_spatial_size = torch.tensor(img.shape[1 : spatial_rank + 1])
        if isinstance(spatial_size, int) and (spatial_size == -1):  # using the input spatial size
            spatial_size = in_spatial_size
        elif spatial_size is None and spatial_rank > 1:  # auto spatial size
            spatial_size, _ = compute_shape_offset(in_spatial_size, src_affine_, dst_affine)  # type: ignore
        spatial_size = torch.tensor(fall_back_tuple(ensure_tuple(spatial_size)[:spatial_rank], in_spatial_size))

        if (
            allclose(src_affine_, dst_affine, atol=AFFINE_TOL)
            and allclose(spatial_size, in_spatial_size)
            or spatial_rank == 1
        ):
            # no significant change, return original image
            return self._post_process(
                img, src_affine_, src_affine_, mode, padding_mode, align_corners, original_spatial_shape
            )

        try:
            _s = convert_to_numpy(src_affine_)
            _d = convert_to_numpy(dst_affine)
            xform = np.linalg.solve(_s, _d)
        except (np.linalg.LinAlgError, RuntimeError) as e:
            raise ValueError(f"src affine is not invertible {_s}, {_d}.") from e
        xform = convert_to_tensor(to_affine_nd(spatial_rank, xform)).to(device=img.device, dtype=_dtype)
        # no resampling if it's identity transform
        if allclose(xform, torch.eye(len(xform)), atol=AFFINE_TOL) and allclose(spatial_size, in_spatial_size):
            return self._post_process(
                img, src_affine_, src_affine_, mode, padding_mode, align_corners, original_spatial_shape
            )

        in_spatial_size = in_spatial_size.tolist()  # type: ignore
        chns, additional_dims = img.shape[0], img.shape[spatial_rank + 1 :]  # beyond three spatial dims

        if additional_dims:
            xform_shape = [-1] + in_spatial_size
            img = img.reshape(xform_shape)  # type: ignore
        if isinstance(mode, int):
            dst_xform_1 = normalize_transform(spatial_size, "cpu", xform.dtype, True, True)[0].numpy()  # to (-1, 1)
            if not align_corners:
                norm = create_scale(spatial_rank, [(max(d, 2) - 1) / d for d in spatial_size])
                dst_xform_1 = norm.astype(float) @ dst_xform_1  # type: ignore  # scaling (num_step - 1) / num_step
            dst_xform_d = normalize_transform(spatial_size, "cpu", xform.dtype, align_corners, False)[0].numpy()
            xform @= convert_to_dst_type(np.linalg.solve(dst_xform_d, dst_xform_1), xform)[0]
            affine_xform = Affine(
                affine=xform, spatial_size=spatial_size, normalized=True, image_only=True, dtype=_dtype  # type: ignore
            )
            with affine_xform.trace_transform(False):
                img = affine_xform(img, mode=mode, padding_mode=padding_mode)  # type: ignore
        else:
            affine_xform = AffineTransform(  # type: ignore
                normalized=False,
                mode=mode,
                padding_mode=padding_mode,
                align_corners=align_corners,
                reverse_indexing=True,
            )
            img = affine_xform(img.unsqueeze(0), theta=xform, spatial_size=spatial_size).squeeze(0)  # type: ignore
        if additional_dims:
            full_shape = (chns, *spatial_size, *additional_dims)
            img = img.reshape(full_shape)

        return self._post_process(
            img, src_affine_, dst_affine, mode, padding_mode, align_corners, original_spatial_shape
>>>>>>> c72d5378
        )

    def inverse(self, data: torch.Tensor) -> torch.Tensor:
        transform = self.pop_transform(data)
        # Create inverse transform
        kw_args = transform[TraceKeys.EXTRA_INFO]
        # need to convert dtype from string back to torch.dtype
        kw_args["dtype"] = get_torch_dtype_from_string(kw_args["dtype"])
        # source becomes destination
        kw_args["dst_affine"] = kw_args.pop("src_affine")
        kw_args["spatial_size"] = transform[TraceKeys.ORIG_SIZE]
        if kw_args.get("align_corners") == TraceKeys.NONE:
            kw_args["align_corners"] = False
        with self.trace_transform(False):
            # we can't use `self.__call__` in case a child class calls this inverse.
            out: torch.Tensor = SpatialResample.__call__(self, data, **kw_args)
        return out


class ResampleToMatch(SpatialResample):
    """Resample an image to match given metadata. The affine matrix will be aligned,
    and the size of the output image will match."""

    def __call__(  # type: ignore
        self,
        img: torch.Tensor,
        img_dst: torch.Tensor,
        mode: str | int | None = None,
        padding_mode: str | None = None,
        align_corners: bool | None = None,
        dtype: DtypeLike = None,
    ) -> torch.Tensor:
        """
        Args:
            img: input image to be resampled to match ``img_dst``. It currently supports channel-first arrays with
                at most three spatial dimensions.
            mode: {``"bilinear"``, ``"nearest"``} or spline interpolation order 0-5 (integers).
                Interpolation mode to calculate output values. Defaults to ``"bilinear"``.
                See also: https://pytorch.org/docs/stable/generated/torch.nn.functional.grid_sample.html
                When it's an integer, the numpy (cpu tensor)/cupy (cuda tensor) backends will be used
                and the value represents the order of the spline interpolation.
                See also: https://docs.scipy.org/doc/scipy/reference/generated/scipy.ndimage.map_coordinates.html
            padding_mode: {``"zeros"``, ``"border"``, ``"reflection"``}
                Padding mode for outside grid values. Defaults to ``"border"``.
                See also: https://pytorch.org/docs/stable/generated/torch.nn.functional.grid_sample.html
                When `mode` is an integer, using numpy/cupy backends, this argument accepts
                {'reflect', 'grid-mirror', 'constant', 'grid-constant', 'nearest', 'mirror', 'grid-wrap', 'wrap'}.
                See also: https://docs.scipy.org/doc/scipy/reference/generated/scipy.ndimage.map_coordinates.html
            align_corners: Geometrically, we consider the pixels of the input as squares rather than points.
                Defaults to ``None``, effectively using the value of `self.align_corners`.
                See also: https://pytorch.org/docs/stable/generated/torch.nn.functional.grid_sample.html
            dtype: data type for resampling computation. Defaults to ``self.dtype`` or
                ``np.float64`` (for best precision). If ``None``, use the data type of input data.
                To be compatible with other modules, the output data type is always `float32`.
        Raises:
            ValueError: When the affine matrix of the source image is not invertible.
        Returns:
            Resampled input tensor or MetaTensor.
        """
        if img_dst is None:
            raise RuntimeError("`img_dst` is missing.")
        dst_affine = img_dst.affine if isinstance(img_dst, MetaTensor) else torch.eye(4)
        img = super().__call__(
            img=img,
            dst_affine=dst_affine,
            spatial_size=img_dst.shape[1:],  # skip channel
            mode=mode,
            padding_mode=padding_mode,
            align_corners=align_corners,
            dtype=dtype,
        )
        if isinstance(img, MetaTensor):
            img.affine = dst_affine
            if isinstance(img_dst, MetaTensor):
                original_fname = img.meta.get(Key.FILENAME_OR_OBJ, "resampled_to_match")
                img.meta = deepcopy(img_dst.meta)
                img.meta[Key.FILENAME_OR_OBJ] = original_fname  # keep the original name, the others are overwritten
        return img


class Spacing(InvertibleTransform, LazyTransform):
    """
    Resample input image into the specified `pixdim`.
    """

    backend = SpatialResample.backend

    def __init__(
        self,
        pixdim: Sequence[float] | float | np.ndarray,
        diagonal: bool = False,
        mode: str | int = GridSampleMode.BILINEAR,
        padding_mode: str = GridSamplePadMode.BORDER,
        align_corners: bool = False,
        dtype: DtypeLike = np.float64,
        scale_extent: bool = False,
        recompute_affine: bool = False,
        min_pixdim: Sequence[float] | float | np.ndarray | None = None,
        max_pixdim: Sequence[float] | float | np.ndarray | None = None,
    ) -> None:
        """
        Args:
            pixdim: output voxel spacing. if providing a single number, will use it for the first dimension.
                items of the pixdim sequence map to the spatial dimensions of input image, if length
                of pixdim sequence is longer than image spatial dimensions, will ignore the longer part,
                if shorter, will pad with the last value. For example, for 3D image if pixdim is [1.0, 2.0] it
                will be padded to [1.0, 2.0, 2.0]
                if the components of the `pixdim` are non-positive values, the transform will use the
                corresponding components of the original pixdim, which is computed from the `affine`
                matrix of input image.
            diagonal: whether to resample the input to have a diagonal affine matrix.
                If True, the input data is resampled to the following affine::

                    np.diag((pixdim_0, pixdim_1, ..., pixdim_n, 1))

                This effectively resets the volume to the world coordinate system (RAS+ in nibabel).
                The original orientation, rotation, shearing are not preserved.

                If False, this transform preserves the axes orientation, orthogonal rotation and
                translation components from the original affine. This option will not flip/swap axes
                of the original data.
            mode: {``"bilinear"``, ``"nearest"``} or spline interpolation order 0-5 (integers).
                Interpolation mode to calculate output values. Defaults to ``"bilinear"``.
                See also: https://pytorch.org/docs/stable/generated/torch.nn.functional.grid_sample.html
                When it's an integer, the numpy (cpu tensor)/cupy (cuda tensor) backends will be used
                and the value represents the order of the spline interpolation.
                See also: https://docs.scipy.org/doc/scipy/reference/generated/scipy.ndimage.map_coordinates.html
            padding_mode: {``"zeros"``, ``"border"``, ``"reflection"``}
                Padding mode for outside grid values. Defaults to ``"border"``.
                See also: https://pytorch.org/docs/stable/generated/torch.nn.functional.grid_sample.html
                When `mode` is an integer, using numpy/cupy backends, this argument accepts
                {'reflect', 'grid-mirror', 'constant', 'grid-constant', 'nearest', 'mirror', 'grid-wrap', 'wrap'}.
                See also: https://docs.scipy.org/doc/scipy/reference/generated/scipy.ndimage.map_coordinates.html
            align_corners: Geometrically, we consider the pixels of the input as squares rather than points.
                See also: https://pytorch.org/docs/stable/generated/torch.nn.functional.grid_sample.html
            dtype: data type for resampling computation. Defaults to ``float64`` for best precision.
                If None, use the data type of input data. To be compatible with other modules,
                the output data type is always ``float32``.
            scale_extent: whether the scale is computed based on the spacing or the full extent of voxels,
                default False. The option is ignored if output spatial size is specified when calling this transform.
                See also: :py:func:`monai.data.utils.compute_shape_offset`. When this is True, `align_corners`
                should be `True` because `compute_shape_offset` already provides the corner alignment shift/scaling.
            recompute_affine: whether to recompute affine based on the output shape. The affine computed
                analytically does not reflect the potential quantization errors in terms of the output shape.
                Set this flag to True to recompute the output affine based on the actual pixdim. Default to ``False``.
            min_pixdim: minimal input spacing to be resampled. If provided, input image with a larger spacing than this
                value will be kept in its original spacing (not be resampled to `pixdim`). Set it to `None` to use the
                value of `pixdim`. Default to `None`.
            max_pixdim: maximal input spacing to be resampled. If provided, input image with a smaller spacing than this
                value will be kept in its original spacing (not be resampled to `pixdim`). Set it to `None` to use the
                value of `pixdim`. Default to `None`.

        """
        self.pixdim = np.array(ensure_tuple(pixdim), dtype=np.float64)
        self.min_pixdim = np.array(ensure_tuple(min_pixdim), dtype=np.float64)
        self.max_pixdim = np.array(ensure_tuple(max_pixdim), dtype=np.float64)
        self.diagonal = diagonal
        self.scale_extent = scale_extent
        self.recompute_affine = recompute_affine

        for mn, mx in zip(self.min_pixdim, self.max_pixdim):
            if (not np.isnan(mn)) and (not np.isnan(mx)) and ((mx < mn) or (mn < 0)):
                raise ValueError(f"min_pixdim {self.min_pixdim} must be positive, smaller than max {self.max_pixdim}.")

        self.sp_resample = SpatialResample(
            mode=mode, padding_mode=padding_mode, align_corners=align_corners, dtype=dtype
        )

    @LazyTransform.lazy_evaluation.setter  # type: ignore
    def lazy_evaluation(self, val: bool) -> None:
        self._lazy_evaluation = val
        self.sp_resample.lazy_evaluation = val

    @deprecated_arg(name="affine", since="0.9", msg_suffix="Not needed, input should be `MetaTensor`.")
    def __call__(
        self,
        data_array: torch.Tensor,
        affine: NdarrayOrTensor | None = None,
        mode: str | int | None = None,
        padding_mode: str | None = None,
        align_corners: bool | None = None,
        dtype: DtypeLike = None,
        scale_extent: bool | None = None,
        output_spatial_shape: Sequence[int] | np.ndarray | int | None = None,
    ) -> torch.Tensor:
        """
        Args:
            data_array: in shape (num_channels, H[, W, ...]).
            mode: {``"bilinear"``, ``"nearest"``} or spline interpolation order 0-5 (integers).
                Interpolation mode to calculate output values. Defaults to ``"self.mode"``.
                See also: https://pytorch.org/docs/stable/generated/torch.nn.functional.grid_sample.html
                When it's an integer, the numpy (cpu tensor)/cupy (cuda tensor) backends will be used
                and the value represents the order of the spline interpolation.
                See also: https://docs.scipy.org/doc/scipy/reference/generated/scipy.ndimage.map_coordinates.html
            padding_mode: {``"zeros"``, ``"border"``, ``"reflection"``}
                Padding mode for outside grid values. Defaults to ``"self.padding_mode"``.
                See also: https://pytorch.org/docs/stable/generated/torch.nn.functional.grid_sample.html
                When `mode` is an integer, using numpy/cupy backends, this argument accepts
                {'reflect', 'grid-mirror', 'constant', 'grid-constant', 'nearest', 'mirror', 'grid-wrap', 'wrap'}.
                See also: https://docs.scipy.org/doc/scipy/reference/generated/scipy.ndimage.map_coordinates.html
            align_corners: Geometrically, we consider the pixels of the input as squares rather than points.
                See also: https://pytorch.org/docs/stable/generated/torch.nn.functional.grid_sample.html
                Defaults to ``None``, effectively using the value of `self.align_corners`.
            dtype: data type for resampling computation. Defaults to ``self.dtype``.
                If None, use the data type of input data. To be compatible with other modules,
                the output data type is always ``float32``.
            scale_extent: whether the scale is computed based on the spacing or the full extent of voxels,
                The option is ignored if output spatial size is specified when calling this transform.
                See also: :py:func:`monai.data.utils.compute_shape_offset`. When this is True, `align_corners`
                should be `True` because `compute_shape_offset` already provides the corner alignment shift/scaling.
            output_spatial_shape: specify the shape of the output data_array. This is typically useful for
                the inverse of `Spacingd` where sometimes we could not compute the exact shape due to the quantization
                error with the affine.

        Raises:
            ValueError: When ``data_array`` has no spatial dimensions.
            ValueError: When ``pixdim`` is nonpositive.

        Returns:
            data tensor or MetaTensor (resampled into `self.pixdim`).

        """
        original_spatial_shape = data_array.shape[1:]
        sr = len(original_spatial_shape)
        if sr <= 0:
            raise ValueError("data_array must have at least one spatial dimension.")
        affine_: np.ndarray
        if affine is not None:
            warnings.warn("arg `affine` is deprecated, the affine of MetaTensor in data_array has higher priority.")
        input_affine = data_array.peek_pending_affine() if isinstance(data_array, MetaTensor) else affine
        if input_affine is None:
            warnings.warn("`data_array` is not of type MetaTensor, assuming affine to be identity.")
            # default to identity
            input_affine = np.eye(sr + 1, dtype=np.float64)
        affine_ = to_affine_nd(sr, convert_data_type(input_affine, np.ndarray)[0])

        out_d = self.pixdim[:sr].copy()
        if out_d.size < sr:
            out_d = np.append(out_d, [out_d[-1]] * (sr - out_d.size))

        orig_d = affine_to_spacing(affine_, sr, out_d.dtype)
        for idx, (_d, mn, mx) in enumerate(
            zip_longest(orig_d, self.min_pixdim[:sr], self.max_pixdim[:sr], fillvalue=np.nan)
        ):
            target = out_d[idx]
            mn = target if np.isnan(mn) else min(mn, target)
            mx = target if np.isnan(mx) else max(mx, target)
            if mn > mx:
                raise ValueError(f"min_pixdim is larger than max_pixdim at dim {idx}: min {mn} max {mx} out {target}.")
            out_d[idx] = _d if (mn - AFFINE_TOL) <= _d <= (mx + AFFINE_TOL) else target

        if not align_corners and scale_extent:
            warnings.warn("align_corners=False is not compatible with scale_extent=True.")

        # compute output affine, shape and offset
        new_affine = zoom_affine(affine_, out_d, diagonal=self.diagonal)
        scale_extent = self.scale_extent if scale_extent is None else scale_extent
        output_shape, offset = compute_shape_offset(data_array.shape[1:], affine_, new_affine, scale_extent)
        new_affine[:sr, -1] = offset[:sr]

        actual_shape = list(output_shape) if output_spatial_shape is None else output_spatial_shape
        data_array = self.sp_resample(
            data_array,
            dst_affine=torch.as_tensor(new_affine),
            spatial_size=actual_shape,  # type: ignore
            mode=mode,
            padding_mode=padding_mode,
            align_corners=align_corners,
            dtype=dtype,
        )
        if self.recompute_affine and isinstance(data_array, MetaTensor):
            if self.lazy_evaluation:
                raise NotImplementedError("recompute_affine is not supported with lazy evaluation.")
            a = scale_affine(len(affine_) - 1, original_spatial_shape, actual_shape)
            data_array.affine = convert_to_dst_type(a, affine_)[0]  # type: ignore
        return data_array

    def inverse(self, data: torch.Tensor) -> torch.Tensor:
        return self.sp_resample.inverse(data)


class Orientation(InvertibleTransform, LazyTransform):
    """
    Change the input image's orientation into the specified based on `axcodes`.
    """

    backend = [TransformBackends.NUMPY, TransformBackends.TORCH]

    def __init__(
        self,
        axcodes: str | None = None,
        as_closest_canonical: bool = False,
        labels: Sequence[tuple[str, str]] | None = (("L", "R"), ("P", "A"), ("I", "S")),
    ) -> None:
        """
        Args:
            axcodes: N elements sequence for spatial ND input's orientation.
                e.g. axcodes='RAS' represents 3D orientation:
                (Left, Right), (Posterior, Anterior), (Inferior, Superior).
                default orientation labels options are: 'L' and 'R' for the first dimension,
                'P' and 'A' for the second, 'I' and 'S' for the third.
            as_closest_canonical: if True, load the image as closest to canonical axis format.
            labels: optional, None or sequence of (2,) sequences
                (2,) sequences are labels for (beginning, end) of output axis.
                Defaults to ``(('L', 'R'), ('P', 'A'), ('I', 'S'))``.

        Raises:
            ValueError: When ``axcodes=None`` and ``as_closest_canonical=True``. Incompatible values.

        See Also: `nibabel.orientations.ornt2axcodes`.

        """
        if axcodes is None and not as_closest_canonical:
            raise ValueError("Incompatible values: axcodes=None and as_closest_canonical=True.")
        if axcodes is not None and as_closest_canonical:
            warnings.warn("using as_closest_canonical=True, axcodes ignored.")
        self.axcodes = axcodes
        self.as_closest_canonical = as_closest_canonical
        self.labels = labels

    def __call__(self, data_array: torch.Tensor) -> torch.Tensor:
        """
        If input type is `MetaTensor`, original affine is extracted with `data_array.affine`.
        If input type is `torch.Tensor`, original affine is assumed to be identity.

        Args:
            data_array: in shape (num_channels, H[, W, ...]).

        Raises:
            ValueError: When ``data_array`` has no spatial dimensions.
            ValueError: When ``axcodes`` spatiality differs from ``data_array``.

        Returns:
            data_array [reoriented in `self.axcodes`]. Output type will be `MetaTensor`
                unless `get_track_meta() == False`, in which case it will be
                `torch.Tensor`.

        """
        spatial_shape = data_array.peek_pending_shape() if isinstance(data_array, MetaTensor) else data_array.shape[1:]
        sr = len(spatial_shape)
        if sr <= 0:
            raise ValueError("data_array must have at least one spatial dimension.")
        affine_: np.ndarray
        affine_np: np.ndarray
        if isinstance(data_array, MetaTensor):
            affine_np, *_ = convert_data_type(data_array.peek_pending_affine(), np.ndarray)
            affine_ = to_affine_nd(sr, affine_np)
        else:
            warnings.warn("`data_array` is not of type `MetaTensor, assuming affine to be identity.")
            # default to identity
            affine_np = np.eye(sr + 1, dtype=np.float64)
            affine_ = np.eye(sr + 1, dtype=np.float64)

        src = nib.io_orientation(affine_)
        if self.as_closest_canonical:
            spatial_ornt = src
        else:
            if self.axcodes is None:
                raise ValueError("Incompatible values: axcodes=None and as_closest_canonical=True.")
            if sr < len(self.axcodes):
                warnings.warn(
                    f"axcodes ('{self.axcodes}') length is smaller than number of input spatial dimensions D={sr}.\n"
                    f"{self.__class__.__name__}: spatial shape = {spatial_shape}, channels = {data_array.shape[0]},"
                    "please make sure the input is in the channel-first format."
                )
            dst = nib.orientations.axcodes2ornt(self.axcodes[:sr], labels=self.labels)
            if len(dst) < sr:
                raise ValueError(
                    f"axcodes must match data_array spatially, got axcodes={len(self.axcodes)}D data_array={sr}D"
                )
            spatial_ornt = nib.orientations.ornt_transform(src, dst)
        return orientation(data_array, affine_np, spatial_ornt, self.get_transform_info())  # type: ignore

    def inverse(self, data: torch.Tensor) -> torch.Tensor:
        transform = self.pop_transform(data)
        # Create inverse transform
        orig_affine = transform[TraceKeys.EXTRA_INFO]["original_affine"]
        orig_axcodes = nib.orientations.aff2axcodes(orig_affine)
        inverse_transform = Orientation(axcodes=orig_axcodes, as_closest_canonical=False, labels=self.labels)
        # Apply inverse
        with inverse_transform.trace_transform(False):
            data = inverse_transform(data)

        return data


class Flip(InvertibleTransform, LazyTransform):
    """
    Reverses the order of elements along the given spatial axis. Preserves shape.
    See `torch.flip` documentation for additional details:
    https://pytorch.org/docs/stable/generated/torch.flip.html

    Args:
        spatial_axis: spatial axes along which to flip over. Default is None.
            The default `axis=None` will flip over all of the axes of the input array.
            If axis is negative it counts from the last to the first axis.
            If axis is a tuple of ints, flipping is performed on all of the axes
            specified in the tuple.

    """

    backend = [TransformBackends.TORCH]

    def __init__(self, spatial_axis: Sequence[int] | int | None = None) -> None:
        self.spatial_axis = spatial_axis

    def __call__(self, img: torch.Tensor) -> torch.Tensor:
        """
        Args:
            img: channel first array, must have shape: (num_channels, H[, W, ..., ])
        """
        img = convert_to_tensor(img, track_meta=get_track_meta())
        spatial_shape = img.peek_pending_shape() if isinstance(img, MetaTensor) else img.shape[1:]
        spatial_chn_shape = [1, *convert_to_numpy(spatial_shape, wrap_sequence=True).tolist()]
        return flip(img, spatial_chn_shape, self.spatial_axis, transform_info=self.get_transform_info())  # type: ignore

    def inverse(self, data: torch.Tensor) -> torch.Tensor:
        self.pop_transform(data)
        flipper = Flip(spatial_axis=self.spatial_axis)
        with flipper.trace_transform(False):
            return flipper(data)


class Resize(InvertibleTransform, LazyTransform):
    """
    Resize the input image to given spatial size (with scaling, not cropping/padding).
    Implemented using :py:class:`torch.nn.functional.interpolate`.

    Args:
        spatial_size: expected shape of spatial dimensions after resize operation.
            if some components of the `spatial_size` are non-positive values, the transform will use the
            corresponding components of img size. For example, `spatial_size=(32, -1)` will be adapted
            to `(32, 64)` if the second spatial dimension size of img is `64`.
        size_mode: should be "all" or "longest", if "all", will use `spatial_size` for all the spatial dims,
            if "longest", rescale the image so that only the longest side is equal to specified `spatial_size`,
            which must be an int number in this case, keeping the aspect ratio of the initial image, refer to:
            https://albumentations.ai/docs/api_reference/augmentations/geometric/resize/
            #albumentations.augmentations.geometric.resize.LongestMaxSize.
        mode: {``"nearest"``, ``"nearest-exact"``, ``"linear"``, ``"bilinear"``, ``"bicubic"``, ``"trilinear"``, ``"area"``}
            The interpolation mode. Defaults to ``"area"``.
            See also: https://pytorch.org/docs/stable/generated/torch.nn.functional.interpolate.html
        align_corners: This only has an effect when mode is
            'linear', 'bilinear', 'bicubic' or 'trilinear'. Default: None.
            See also: https://pytorch.org/docs/stable/generated/torch.nn.functional.interpolate.html
        anti_aliasing: bool
            Whether to apply a Gaussian filter to smooth the image prior
            to downsampling. It is crucial to filter when downsampling
            the image to avoid aliasing artifacts. See also ``skimage.transform.resize``
        anti_aliasing_sigma: {float, tuple of floats}, optional
            Standard deviation for Gaussian filtering used when anti-aliasing.
            By default, this value is chosen as (s - 1) / 2 where s is the
            downsampling factor, where s > 1. For the up-size case, s < 1, no
            anti-aliasing is performed prior to rescaling.
        dtype: data type for resampling computation. Defaults to ``float32``.
            If None, use the data type of input data.
    """

    backend = [TransformBackends.TORCH]

    def __init__(
        self,
        spatial_size: Sequence[int] | int,
        size_mode: str = "all",
        mode: str = InterpolateMode.AREA,
        align_corners: bool | None = None,
        anti_aliasing: bool = False,
        anti_aliasing_sigma: Sequence[float] | float | None = None,
        dtype: DtypeLike | torch.dtype = torch.float32,
    ) -> None:
        self.size_mode = look_up_option(size_mode, ["all", "longest"])
        self.spatial_size = spatial_size
        self.mode: InterpolateMode = look_up_option(mode, InterpolateMode)
        self.align_corners = align_corners
        self.anti_aliasing = anti_aliasing
        self.anti_aliasing_sigma = anti_aliasing_sigma
        self.dtype = dtype

    def __call__(
        self,
        img: torch.Tensor,
        mode: str | None = None,
        align_corners: bool | None = None,
        anti_aliasing: bool | None = None,
        anti_aliasing_sigma: Sequence[float] | float | None = None,
        dtype: DtypeLike | torch.dtype = None,
    ) -> torch.Tensor:
        """
        Args:
            img: channel first array, must have shape: (num_channels, H[, W, ..., ]).
            mode: {``"nearest"``, ``"nearest-exact"``, ``"linear"``,
                ``"bilinear"``, ``"bicubic"``, ``"trilinear"``, ``"area"``}
                The interpolation mode. Defaults to ``self.mode``.
                See also: https://pytorch.org/docs/stable/generated/torch.nn.functional.interpolate.html
            align_corners: This only has an effect when mode is
                'linear', 'bilinear', 'bicubic' or 'trilinear'. Defaults to ``self.align_corners``.
                See also: https://pytorch.org/docs/stable/generated/torch.nn.functional.interpolate.html
            anti_aliasing: bool, optional
                Whether to apply a Gaussian filter to smooth the image prior
                to downsampling. It is crucial to filter when downsampling
                the image to avoid aliasing artifacts. See also ``skimage.transform.resize``
            anti_aliasing_sigma: {float, tuple of floats}, optional
                Standard deviation for Gaussian filtering used when anti-aliasing.
                By default, this value is chosen as (s - 1) / 2 where s is the
                downsampling factor, where s > 1. For the up-size case, s < 1, no
                anti-aliasing is performed prior to rescaling.
            dtype: data type for resampling computation. Defaults to ``self.dtype``.
                If None, use the data type of input data.

        Raises:
            ValueError: When ``self.spatial_size`` length is less than ``img`` spatial dimensions.

        """
        anti_aliasing = self.anti_aliasing if anti_aliasing is None else anti_aliasing
        anti_aliasing_sigma = self.anti_aliasing_sigma if anti_aliasing_sigma is None else anti_aliasing_sigma

        input_ndim = img.ndim - 1  # spatial ndim
        if self.size_mode == "all":
            output_ndim = len(ensure_tuple(self.spatial_size))
            if output_ndim > input_ndim:
                input_shape = ensure_tuple_size(img.shape, output_ndim + 1, 1)
                img = img.reshape(input_shape)
            elif output_ndim < input_ndim:
                raise ValueError(
                    "len(spatial_size) must be greater or equal to img spatial dimensions, "
                    f"got spatial_size={output_ndim} img={input_ndim}."
                )
            _sp = img.peek_pending_shape() if isinstance(img, MetaTensor) else img.shape[1:]
            sp_size = fall_back_tuple(self.spatial_size, _sp)
        else:  # for the "longest" mode
            img_size = img.peek_pending_shape() if isinstance(img, MetaTensor) else img.shape[1:]
            if not isinstance(self.spatial_size, int):
                raise ValueError("spatial_size must be an int number if size_mode is 'longest'.")
            scale = self.spatial_size / max(img_size)
            sp_size = tuple(int(round(s * scale)) for s in img_size)

        _mode = look_up_option(self.mode if mode is None else mode, InterpolateMode)
        _align_corners = self.align_corners if align_corners is None else align_corners
        _dtype = get_equivalent_dtype(dtype or self.dtype or img.dtype, torch.Tensor)
        return resize(  # type: ignore
            img,
            sp_size,
            _mode,
            _align_corners,
            _dtype,
            input_ndim,
            anti_aliasing,
            anti_aliasing_sigma,
            self.get_transform_info(),
        )

    def inverse(self, data: torch.Tensor) -> torch.Tensor:
        transform = self.pop_transform(data)
        return self.inverse_transform(data, transform)

    def inverse_transform(self, data: torch.Tensor, transform) -> torch.Tensor:
        orig_size = transform[TraceKeys.ORIG_SIZE]
        mode = transform[TraceKeys.EXTRA_INFO]["mode"]
        align_corners = transform[TraceKeys.EXTRA_INFO]["align_corners"]
        dtype = transform[TraceKeys.EXTRA_INFO]["dtype"]
        xform = Resize(
            spatial_size=orig_size,
            mode=mode,
            align_corners=None if align_corners == TraceKeys.NONE else align_corners,
            dtype=dtype,
        )
        with xform.trace_transform(False):
            data = xform(data)
        for _ in range(transform[TraceKeys.EXTRA_INFO]["new_dim"]):
            data = data.squeeze(-1)  # remove the additional dims
        return data


class Rotate(InvertibleTransform, LazyTransform):
    """
    Rotates an input image by given angle using :py:class:`monai.networks.layers.AffineTransform`.

    Args:
        angle: Rotation angle(s) in radians. should a float for 2D, three floats for 3D.
        keep_size: If it is True, the output shape is kept the same as the input.
            If it is False, the output shape is adapted so that the
            input array is contained completely in the output. Default is True.
        mode: {``"bilinear"``, ``"nearest"``}
            Interpolation mode to calculate output values. Defaults to ``"bilinear"``.
            See also: https://pytorch.org/docs/stable/generated/torch.nn.functional.grid_sample.html
        padding_mode: {``"zeros"``, ``"border"``, ``"reflection"``}
            Padding mode for outside grid values. Defaults to ``"border"``.
            See also: https://pytorch.org/docs/stable/generated/torch.nn.functional.grid_sample.html
        align_corners: Defaults to False.
            See also: https://pytorch.org/docs/stable/generated/torch.nn.functional.grid_sample.html
        dtype: data type for resampling computation. Defaults to ``float32``.
            If None, use the data type of input data. To be compatible with other modules,
            the output data type is always ``float32``.
    """

    backend = [TransformBackends.TORCH]

    def __init__(
        self,
        angle: Sequence[float] | float,
        keep_size: bool = True,
        mode: str = GridSampleMode.BILINEAR,
        padding_mode: str = GridSamplePadMode.BORDER,
        align_corners: bool = False,
        dtype: DtypeLike | torch.dtype = torch.float32,
    ) -> None:
        self.angle = angle
        self.keep_size = keep_size
        self.mode: str = look_up_option(mode, GridSampleMode)
        self.padding_mode: str = look_up_option(padding_mode, GridSamplePadMode)
        self.align_corners = align_corners
        self.dtype = dtype

    def __call__(
        self,
        img: torch.Tensor,
        mode: str | None = None,
        padding_mode: str | None = None,
        align_corners: bool | None = None,
        dtype: DtypeLike | torch.dtype = None,
    ) -> torch.Tensor:
        """
        Args:
            img: channel first array, must have shape: [chns, H, W] or [chns, H, W, D].
            mode: {``"bilinear"``, ``"nearest"``}
                Interpolation mode to calculate output values. Defaults to ``self.mode``.
                See also: https://pytorch.org/docs/stable/generated/torch.nn.functional.grid_sample.html
            padding_mode: {``"zeros"``, ``"border"``, ``"reflection"``}
                Padding mode for outside grid values. Defaults to ``self.padding_mode``.
                See also: https://pytorch.org/docs/stable/generated/torch.nn.functional.grid_sample.html
                align_corners: Defaults to ``self.align_corners``.
                See also: https://pytorch.org/docs/stable/generated/torch.nn.functional.grid_sample.html
            align_corners: Defaults to ``self.align_corners``.
                See also: https://pytorch.org/docs/stable/generated/torch.nn.functional.grid_sample.html
            dtype: data type for resampling computation. Defaults to ``self.dtype``.
                If None, use the data type of input data. To be compatible with other modules,
                the output data type is always ``float32``.

        Raises:
            ValueError: When ``img`` spatially is not one of [2D, 3D].

        """
        img = convert_to_tensor(img, track_meta=get_track_meta())
        _dtype = get_equivalent_dtype(dtype or self.dtype or img.dtype, torch.Tensor)
        _mode = look_up_option(mode or self.mode, GridSampleMode)
        _padding_mode = look_up_option(padding_mode or self.padding_mode, GridSamplePadMode)
        _align_corners = self.align_corners if align_corners is None else align_corners
        im_shape = np.asarray(img.peek_pending_shape() if isinstance(img, MetaTensor) else img.shape[1:])
        output_shape = im_shape if self.keep_size else None
        return rotate(  # type: ignore
            img, self.angle, output_shape, _mode, _padding_mode, _align_corners, _dtype, self.get_transform_info()
        )

    def inverse(self, data: torch.Tensor) -> torch.Tensor:
        transform = self.pop_transform(data)
        return self.inverse_transform(data, transform)

    def inverse_transform(self, data: torch.Tensor, transform) -> torch.Tensor:
        fwd_rot_mat = transform[TraceKeys.EXTRA_INFO]["rot_mat"]
        mode = transform[TraceKeys.EXTRA_INFO]["mode"]
        padding_mode = transform[TraceKeys.EXTRA_INFO]["padding_mode"]
        align_corners = transform[TraceKeys.EXTRA_INFO]["align_corners"]
        dtype = transform[TraceKeys.EXTRA_INFO]["dtype"]
        inv_rot_mat = linalg_inv(convert_to_numpy(fwd_rot_mat))

        xform = AffineTransform(
            normalized=False,
            mode=mode,
            padding_mode=padding_mode,
            align_corners=False if align_corners == TraceKeys.NONE else align_corners,
            reverse_indexing=True,
        )
        img_t: torch.Tensor = convert_data_type(data, MetaTensor, dtype=dtype)[0]
        transform_t, *_ = convert_to_dst_type(inv_rot_mat, img_t)
        sp_size = transform[TraceKeys.ORIG_SIZE]
        out: torch.Tensor = xform(img_t.unsqueeze(0), transform_t, spatial_size=sp_size).float().squeeze(0)
        out = convert_to_dst_type(out, dst=data, dtype=out.dtype)[0]
        if isinstance(out, MetaTensor):
            affine = convert_to_tensor(out.peek_pending_affine(), track_meta=False)
            mat = to_affine_nd(len(affine) - 1, transform_t)
            out.affine @= convert_to_dst_type(mat, affine)[0]
        return out


class Zoom(InvertibleTransform, LazyTransform):
    """
    Zooms an ND image using :py:class:`torch.nn.functional.interpolate`.
    For details, please see https://pytorch.org/docs/stable/generated/torch.nn.functional.interpolate.html.

    Different from :py:class:`monai.transforms.resize`, this transform takes scaling factors
    as input, and provides an option of preserving the input spatial size.

    Args:
        zoom: The zoom factor along the spatial axes.
            If a float, zoom is the same for each spatial axis.
            If a sequence, zoom should contain one value for each spatial axis.
        mode: {``"nearest"``, ``"nearest-exact"``, ``"linear"``, ``"bilinear"``, ``"bicubic"``, ``"trilinear"``, ``"area"``}
            The interpolation mode. Defaults to ``"area"``.
            See also: https://pytorch.org/docs/stable/generated/torch.nn.functional.interpolate.html
        padding_mode: available modes for numpy array:{``"constant"``, ``"edge"``, ``"linear_ramp"``, ``"maximum"``,
            ``"mean"``, ``"median"``, ``"minimum"``, ``"reflect"``, ``"symmetric"``, ``"wrap"``, ``"empty"``}
            available modes for PyTorch Tensor: {``"constant"``, ``"reflect"``, ``"replicate"``, ``"circular"``}.
            One of the listed string values or a user supplied function. Defaults to ``"edge"``.
            The mode to pad data after zooming.
            See also: https://numpy.org/doc/1.18/reference/generated/numpy.pad.html
            https://pytorch.org/docs/stable/generated/torch.nn.functional.pad.html
        align_corners: This only has an effect when mode is
            'linear', 'bilinear', 'bicubic' or 'trilinear'. Default: None.
            See also: https://pytorch.org/docs/stable/generated/torch.nn.functional.interpolate.html
        dtype: data type for resampling computation. Defaults to ``float32``.
            If None, use the data type of input data.
        keep_size: Should keep original size (padding/slicing if needed), default is True.
        kwargs: other arguments for the `np.pad` or `torch.pad` function.
            note that `np.pad` treats channel dimension as the first dimension.

    """

    backend = [TransformBackends.TORCH]

    def __init__(
        self,
        zoom: Sequence[float] | float,
        mode: str = InterpolateMode.AREA,
        padding_mode: str = NumpyPadMode.EDGE,
        align_corners: bool | None = None,
        dtype: DtypeLike | torch.dtype = torch.float32,
        keep_size: bool = True,
        **kwargs,
    ) -> None:
        self.zoom = zoom
        self.mode: InterpolateMode = InterpolateMode(mode)
        self.padding_mode = padding_mode
        self.align_corners = align_corners
        self.dtype = dtype
        self.keep_size = keep_size
        self.kwargs = kwargs

    def __call__(
        self,
        img: torch.Tensor,
        mode: str | None = None,
        padding_mode: str | None = None,
        align_corners: bool | None = None,
        dtype: DtypeLike | torch.dtype = None,
    ) -> torch.Tensor:
        """
        Args:
            img: channel first array, must have shape: (num_channels, H[, W, ..., ]).
            mode: {``"nearest"``, ``"nearest-exact"``, ``"linear"``,
                ``"bilinear"``, ``"bicubic"``, ``"trilinear"``, ``"area"``}
                The interpolation mode. Defaults to ``self.mode``.
                See also: https://pytorch.org/docs/stable/generated/torch.nn.functional.interpolate.html
            padding_mode: available modes for numpy array:{``"constant"``, ``"edge"``, ``"linear_ramp"``, ``"maximum"``,
                ``"mean"``, ``"median"``, ``"minimum"``, ``"reflect"``, ``"symmetric"``, ``"wrap"``, ``"empty"``}
                available modes for PyTorch Tensor: {``"constant"``, ``"reflect"``, ``"replicate"``, ``"circular"``}.
                One of the listed string values or a user supplied function. Defaults to ``"edge"``.
                The mode to pad data after zooming.
                See also: https://numpy.org/doc/1.18/reference/generated/numpy.pad.html
                https://pytorch.org/docs/stable/generated/torch.nn.functional.pad.html
            align_corners: This only has an effect when mode is
                'linear', 'bilinear', 'bicubic' or 'trilinear'. Defaults to ``self.align_corners``.
                See also: https://pytorch.org/docs/stable/generated/torch.nn.functional.interpolate.html
            dtype: data type for resampling computation. Defaults to ``self.dtype``.
                If None, use the data type of input data.

        """
        img = convert_to_tensor(img, track_meta=get_track_meta())
        _zoom = ensure_tuple_rep(self.zoom, img.ndim - 1)  # match the spatial image dim
        _mode = look_up_option(self.mode if mode is None else mode, InterpolateMode).value
        _padding_mode = padding_mode or self.padding_mode
        _align_corners = self.align_corners if align_corners is None else align_corners
        _dtype = get_equivalent_dtype(dtype or self.dtype or img.dtype, torch.Tensor)
        return zoom(  # type: ignore
            img, _zoom, self.keep_size, _mode, _padding_mode, _align_corners, _dtype, self.get_transform_info()
        )

    def inverse(self, data: torch.Tensor) -> torch.Tensor:
        transform = self.pop_transform(data)
        return self.inverse_transform(data, transform)

    def inverse_transform(self, data: torch.Tensor, transform) -> torch.Tensor:
        if transform[TraceKeys.EXTRA_INFO]["do_padcrop"]:
            orig_size = transform[TraceKeys.ORIG_SIZE]
            pad_or_crop = ResizeWithPadOrCrop(spatial_size=orig_size, mode="edge")
            padcrop_xform = transform[TraceKeys.EXTRA_INFO]["padcrop"]
            padcrop_xform[TraceKeys.EXTRA_INFO]["pad_info"][TraceKeys.ID] = TraceKeys.NONE
            padcrop_xform[TraceKeys.EXTRA_INFO]["crop_info"][TraceKeys.ID] = TraceKeys.NONE
            # this uses inverse because spatial_size // 2 in the forward pass of center crop may cause issues
            data = pad_or_crop.inverse_transform(data, padcrop_xform)  # type: ignore
        # Create inverse transform
        mode = transform[TraceKeys.EXTRA_INFO]["mode"]
        align_corners = transform[TraceKeys.EXTRA_INFO]["align_corners"]
        dtype = transform[TraceKeys.EXTRA_INFO]["dtype"]
        inverse_transform = Resize(spatial_size=transform[TraceKeys.ORIG_SIZE])
        # Apply inverse
        with inverse_transform.trace_transform(False):
            out = inverse_transform(
                data, mode=mode, align_corners=None if align_corners == TraceKeys.NONE else align_corners, dtype=dtype
            )
        return out


class Rotate90(InvertibleTransform, LazyTransform):
    """
    Rotate an array by 90 degrees in the plane specified by `axes`.
    See `torch.rot90` for additional details:
    https://pytorch.org/docs/stable/generated/torch.rot90.html#torch-rot90.

    """

    backend = [TransformBackends.TORCH]

    def __init__(self, k: int = 1, spatial_axes: tuple[int, int] = (0, 1)) -> None:
        """
        Args:
            k: number of times to rotate by 90 degrees.
            spatial_axes: 2 int numbers, defines the plane to rotate with 2 spatial axes.
                Default: (0, 1), this is the first two axis in spatial dimensions.
                If axis is negative it counts from the last to the first axis.
        """
        self.k = (4 + (k % 4)) % 4  # 0, 1, 2, 3
        spatial_axes_: tuple[int, int] = ensure_tuple(spatial_axes)  # type: ignore
        if len(spatial_axes_) != 2:
            raise ValueError("spatial_axes must be 2 int numbers to indicate the axes to rotate 90 degrees.")
        self.spatial_axes = spatial_axes_

    def __call__(self, img: torch.Tensor) -> torch.Tensor:
        """
        Args:
            img: channel first array, must have shape: (num_channels, H[, W, ..., ]),
        """
        img = convert_to_tensor(img, track_meta=get_track_meta())
        axes = map_spatial_axes(img.ndim, self.spatial_axes)
        return rotate90(img, axes, self.k, self.get_transform_info())  # type: ignore

    def inverse(self, data: torch.Tensor) -> torch.Tensor:
        transform = self.pop_transform(data)
        return self.inverse_transform(data, transform)

    def inverse_transform(self, data: torch.Tensor, transform) -> torch.Tensor:
        axes = transform[TraceKeys.EXTRA_INFO]["axes"]
        k = transform[TraceKeys.EXTRA_INFO]["k"]
        inv_k = 4 - k % 4
        xform = Rotate90(k=inv_k, spatial_axes=axes)
        with xform.trace_transform(False):
            return xform(data)


class RandRotate90(RandomizableTransform, InvertibleTransform, LazyTransform):
    """
    With probability `prob`, input arrays are rotated by 90 degrees
    in the plane specified by `spatial_axes`.
    """

    backend = Rotate90.backend

    def __init__(self, prob: float = 0.1, max_k: int = 3, spatial_axes: tuple[int, int] = (0, 1)) -> None:
        """
        Args:
            prob: probability of rotating.
                (Default 0.1, with 10% probability it returns a rotated array)
            max_k: number of rotations will be sampled from `np.random.randint(max_k) + 1`, (Default 3).
            spatial_axes: 2 int numbers, defines the plane to rotate with 2 spatial axes.
                Default: (0, 1), this is the first two axis in spatial dimensions.
        """
        RandomizableTransform.__init__(self, prob)
        self.max_k = max_k
        self.spatial_axes = spatial_axes

        self._rand_k = 0

    def randomize(self, data: Any | None = None) -> None:
        super().randomize(None)
        if not self._do_transform:
            return None
        self._rand_k = self.R.randint(self.max_k) + 1

    def __call__(self, img: torch.Tensor, randomize: bool = True) -> torch.Tensor:
        """
        Args:
            img: channel first array, must have shape: (num_channels, H[, W, ..., ]),
            randomize: whether to execute `randomize()` function first, default to True.
        """
        if randomize:
            self.randomize()

        if self._do_transform:
            xform = Rotate90(self._rand_k, self.spatial_axes)
            xform.lazy_evaluation = self.lazy_evaluation
            out = xform(img)
        else:
            out = convert_to_tensor(img, track_meta=get_track_meta())

        self.push_transform(out, replace=True)
        return out

    def inverse(self, data: torch.Tensor) -> torch.Tensor:
        xform_info = self.pop_transform(data)
        if not xform_info[TraceKeys.DO_TRANSFORM]:
            return data
        rotate_xform = xform_info[TraceKeys.EXTRA_INFO]
        return Rotate90().inverse_transform(data, rotate_xform)


class RandRotate(RandomizableTransform, InvertibleTransform, LazyTransform):
    """
    Randomly rotate the input arrays.

    Args:
        range_x: Range of rotation angle in radians in the plane defined by the first and second axes.
            If single number, angle is uniformly sampled from (-range_x, range_x).
        range_y: Range of rotation angle in radians in the plane defined by the first and third axes.
            If single number, angle is uniformly sampled from (-range_y, range_y). only work for 3D data.
        range_z: Range of rotation angle in radians in the plane defined by the second and third axes.
            If single number, angle is uniformly sampled from (-range_z, range_z). only work for 3D data.
        prob: Probability of rotation.
        keep_size: If it is False, the output shape is adapted so that the
            input array is contained completely in the output.
            If it is True, the output shape is the same as the input. Default is True.
        mode: {``"bilinear"``, ``"nearest"``}
            Interpolation mode to calculate output values. Defaults to ``"bilinear"``.
            See also: https://pytorch.org/docs/stable/generated/torch.nn.functional.grid_sample.html
        padding_mode: {``"zeros"``, ``"border"``, ``"reflection"``}
            Padding mode for outside grid values. Defaults to ``"border"``.
            See also: https://pytorch.org/docs/stable/generated/torch.nn.functional.grid_sample.html
        align_corners: Defaults to False.
            See also: https://pytorch.org/docs/stable/generated/torch.nn.functional.grid_sample.html
        dtype: data type for resampling computation. Defaults to ``float32``.
            If None, use the data type of input data. To be compatible with other modules,
            the output data type is always ``float32``.
    """

    backend = Rotate.backend

    def __init__(
        self,
        range_x: tuple[float, float] | float = 0.0,
        range_y: tuple[float, float] | float = 0.0,
        range_z: tuple[float, float] | float = 0.0,
        prob: float = 0.1,
        keep_size: bool = True,
        mode: str = GridSampleMode.BILINEAR,
        padding_mode: str = GridSamplePadMode.BORDER,
        align_corners: bool = False,
        dtype: DtypeLike | torch.dtype = np.float32,
    ) -> None:
        RandomizableTransform.__init__(self, prob)
        self.range_x = ensure_tuple(range_x)
        if len(self.range_x) == 1:
            self.range_x = tuple(sorted([-self.range_x[0], self.range_x[0]]))
        self.range_y = ensure_tuple(range_y)
        if len(self.range_y) == 1:
            self.range_y = tuple(sorted([-self.range_y[0], self.range_y[0]]))
        self.range_z = ensure_tuple(range_z)
        if len(self.range_z) == 1:
            self.range_z = tuple(sorted([-self.range_z[0], self.range_z[0]]))

        self.keep_size = keep_size
        self.mode: str = look_up_option(mode, GridSampleMode)
        self.padding_mode: str = look_up_option(padding_mode, GridSamplePadMode)
        self.align_corners = align_corners
        self.dtype = dtype

        self.x = 0.0
        self.y = 0.0
        self.z = 0.0

    def randomize(self, data: Any | None = None) -> None:
        super().randomize(None)
        if not self._do_transform:
            return None
        self.x = self.R.uniform(low=self.range_x[0], high=self.range_x[1])
        self.y = self.R.uniform(low=self.range_y[0], high=self.range_y[1])
        self.z = self.R.uniform(low=self.range_z[0], high=self.range_z[1])

    def __call__(
        self,
        img: torch.Tensor,
        mode: str | None = None,
        padding_mode: str | None = None,
        align_corners: bool | None = None,
        dtype: DtypeLike | torch.dtype = None,
        randomize: bool = True,
    ):
        """
        Args:
            img: channel first array, must have shape 2D: (nchannels, H, W), or 3D: (nchannels, H, W, D).
            mode: {``"bilinear"``, ``"nearest"``}
                Interpolation mode to calculate output values. Defaults to ``self.mode``.
                See also: https://pytorch.org/docs/stable/generated/torch.nn.functional.grid_sample.html
            padding_mode: {``"zeros"``, ``"border"``, ``"reflection"``}
                Padding mode for outside grid values. Defaults to ``self.padding_mode``.
                See also: https://pytorch.org/docs/stable/generated/torch.nn.functional.grid_sample.html
            align_corners: Defaults to ``self.align_corners``.
                See also: https://pytorch.org/docs/stable/generated/torch.nn.functional.grid_sample.html
            dtype: data type for resampling computation. Defaults to ``self.dtype``.
                If None, use the data type of input data. To be compatible with other modules,
                the output data type is always ``float32``.
            randomize: whether to execute `randomize()` function first, default to True.
        """
        if randomize:
            self.randomize()

        if self._do_transform:
            rotator = Rotate(
                angle=self.x if img.ndim == 3 else (self.x, self.y, self.z),
                keep_size=self.keep_size,
                mode=look_up_option(mode or self.mode, GridSampleMode),
                padding_mode=look_up_option(padding_mode or self.padding_mode, GridSamplePadMode),
                align_corners=self.align_corners if align_corners is None else align_corners,
                dtype=dtype or self.dtype or img.dtype,
            )
            rotator.lazy_evaluation = self.lazy_evaluation
            out = rotator(img)
        else:
            out = convert_to_tensor(img, track_meta=get_track_meta(), dtype=torch.float32)
        self.push_transform(out, replace=True)
        return out

    def inverse(self, data: torch.Tensor) -> torch.Tensor:
        xform_info = self.pop_transform(data)
        if not xform_info[TraceKeys.DO_TRANSFORM]:
            return data
        return Rotate(0).inverse_transform(data, xform_info[TraceKeys.EXTRA_INFO])


class RandFlip(RandomizableTransform, InvertibleTransform, LazyTransform):
    """
    Randomly flips the image along axes. Preserves shape.
    See numpy.flip for additional details.
    https://docs.scipy.org/doc/numpy/reference/generated/numpy.flip.html

    Args:
        prob: Probability of flipping.
        spatial_axis: Spatial axes along which to flip over. Default is None.
    """

    backend = Flip.backend

    def __init__(self, prob: float = 0.1, spatial_axis: Sequence[int] | int | None = None) -> None:
        RandomizableTransform.__init__(self, prob)
        self.flipper = Flip(spatial_axis=spatial_axis)

    @LazyTransform.lazy_evaluation.setter  # type: ignore
    def lazy_evaluation(self, val: bool):
        self.flipper.lazy_evaluation = val
        self._lazy_evaluation = val

    def __call__(self, img: torch.Tensor, randomize: bool = True) -> torch.Tensor:
        """
        Args:
            img: channel first array, must have shape: (num_channels, H[, W, ..., ]),
            randomize: whether to execute `randomize()` function first, default to True.
        """
        if randomize:
            self.randomize(None)
        out = self.flipper(img) if self._do_transform else img
        out = convert_to_tensor(out, track_meta=get_track_meta())
        self.push_transform(out, replace=True)
        return out

    def inverse(self, data: torch.Tensor) -> torch.Tensor:
        transform = self.pop_transform(data)
        if not transform[TraceKeys.DO_TRANSFORM]:
            return data
        data.applied_operations.append(transform[TraceKeys.EXTRA_INFO])  # type: ignore
        return self.flipper.inverse(data)


class RandAxisFlip(RandomizableTransform, InvertibleTransform, LazyTransform):
    """
    Randomly select a spatial axis and flip along it.
    See numpy.flip for additional details.
    https://docs.scipy.org/doc/numpy/reference/generated/numpy.flip.html

    Args:
        prob: Probability of flipping.

    """

    backend = Flip.backend

    def __init__(self, prob: float = 0.1) -> None:
        RandomizableTransform.__init__(self, prob)
        self._axis: int | None = None
        self.flipper = Flip(spatial_axis=self._axis)

    @LazyTransform.lazy_evaluation.setter  # type: ignore
    def lazy_evaluation(self, val: bool):
        self.flipper.lazy_evaluation = val
        self._lazy_evaluation = val

    def randomize(self, data: NdarrayOrTensor) -> None:
        super().randomize(None)
        if not self._do_transform:
            return None
        self._axis = self.R.randint(data.ndim - 1)

    def __call__(self, img: torch.Tensor, randomize: bool = True) -> torch.Tensor:
        """
        Args:
            img: channel first array, must have shape: (num_channels, H[, W, ..., ])
            randomize: whether to execute `randomize()` function first, default to True.
        """
        if randomize:
            self.randomize(data=img)

        if self._do_transform:
            self.flipper.spatial_axis = self._axis
            out = self.flipper(img)
        else:
            out = convert_to_tensor(img, track_meta=get_track_meta())
        self.push_transform(out, replace=True)
        return out

    def inverse(self, data: torch.Tensor) -> torch.Tensor:
        transform = self.pop_transform(data)
        if not transform[TraceKeys.DO_TRANSFORM]:
            return data
        flipper = Flip(spatial_axis=transform[TraceKeys.EXTRA_INFO][TraceKeys.EXTRA_INFO]["axes"])
        with flipper.trace_transform(False):
            return flipper(data)


class RandZoom(RandomizableTransform, InvertibleTransform, LazyTransform):
    """
    Randomly zooms input arrays with given probability within given zoom range.

    Args:
        prob: Probability of zooming.
        min_zoom: Min zoom factor. Can be float or sequence same size as image.
            If a float, select a random factor from `[min_zoom, max_zoom]` then apply to all spatial dims
            to keep the original spatial shape ratio.
            If a sequence, min_zoom should contain one value for each spatial axis.
            If 2 values provided for 3D data, use the first value for both H & W dims to keep the same zoom ratio.
        max_zoom: Max zoom factor. Can be float or sequence same size as image.
            If a float, select a random factor from `[min_zoom, max_zoom]` then apply to all spatial dims
            to keep the original spatial shape ratio.
            If a sequence, max_zoom should contain one value for each spatial axis.
            If 2 values provided for 3D data, use the first value for both H & W dims to keep the same zoom ratio.
        mode: {``"nearest"``, ``"nearest-exact"``, ``"linear"``, ``"bilinear"``, ``"bicubic"``, ``"trilinear"``, ``"area"``}
            The interpolation mode. Defaults to ``"area"``.
            See also: https://pytorch.org/docs/stable/generated/torch.nn.functional.interpolate.html
        padding_mode: available modes for numpy array:{``"constant"``, ``"edge"``, ``"linear_ramp"``, ``"maximum"``,
            ``"mean"``, ``"median"``, ``"minimum"``, ``"reflect"``, ``"symmetric"``, ``"wrap"``, ``"empty"``}
            available modes for PyTorch Tensor: {``"constant"``, ``"reflect"``, ``"replicate"``, ``"circular"``}.
            One of the listed string values or a user supplied function. Defaults to ``"constant"``.
            The mode to pad data after zooming.
            See also: https://numpy.org/doc/1.18/reference/generated/numpy.pad.html
            https://pytorch.org/docs/stable/generated/torch.nn.functional.pad.html
        align_corners: This only has an effect when mode is
            'linear', 'bilinear', 'bicubic' or 'trilinear'. Default: None.
            See also: https://pytorch.org/docs/stable/generated/torch.nn.functional.interpolate.html
        dtype: data type for resampling computation. Defaults to ``float32``.
            If None, use the data type of input data.
        keep_size: Should keep original size (pad if needed), default is True.
        kwargs: other arguments for the `np.pad` or `torch.pad` function.
            note that `np.pad` treats channel dimension as the first dimension.

    """

    backend = Zoom.backend

    def __init__(
        self,
        prob: float = 0.1,
        min_zoom: Sequence[float] | float = 0.9,
        max_zoom: Sequence[float] | float = 1.1,
        mode: str = InterpolateMode.AREA,
        padding_mode: str = NumpyPadMode.EDGE,
        align_corners: bool | None = None,
        dtype: DtypeLike | torch.dtype = torch.float32,
        keep_size: bool = True,
        **kwargs,
    ) -> None:
        RandomizableTransform.__init__(self, prob)
        self.min_zoom = ensure_tuple(min_zoom)
        self.max_zoom = ensure_tuple(max_zoom)
        if len(self.min_zoom) != len(self.max_zoom):
            raise ValueError(
                f"min_zoom and max_zoom must have same length, got {len(self.min_zoom)} and {len(self.max_zoom)}."
            )
        self.mode: InterpolateMode = look_up_option(mode, InterpolateMode)
        self.padding_mode = padding_mode
        self.align_corners = align_corners
        self.dtype = dtype
        self.keep_size = keep_size
        self.kwargs = kwargs

        self._zoom: Sequence[float] = [1.0]

    def randomize(self, img: NdarrayOrTensor) -> None:
        super().randomize(None)
        if not self._do_transform:
            return None
        self._zoom = [self.R.uniform(l, h) for l, h in zip(self.min_zoom, self.max_zoom)]
        if len(self._zoom) == 1:
            # to keep the spatial shape ratio, use same random zoom factor for all dims
            self._zoom = ensure_tuple_rep(self._zoom[0], img.ndim - 1)
        elif len(self._zoom) == 2 and img.ndim > 3:
            # if 2 zoom factors provided for 3D data, use the first factor for H and W dims, second factor for D dim
            self._zoom = ensure_tuple_rep(self._zoom[0], img.ndim - 2) + ensure_tuple(self._zoom[-1])

    def __call__(
        self,
        img: torch.Tensor,
        mode: str | None = None,
        padding_mode: str | None = None,
        align_corners: bool | None = None,
        dtype: DtypeLike | torch.dtype = None,
        randomize: bool = True,
    ) -> torch.Tensor:
        """
        Args:
            img: channel first array, must have shape 2D: (nchannels, H, W), or 3D: (nchannels, H, W, D).
            mode: {``"nearest"``, ``"nearest-exact"``, ``"linear"``, ``"bilinear"``, ``"bicubic"``, ``"trilinear"``,
                ``"area"``}, the interpolation mode. Defaults to ``self.mode``.
                See also: https://pytorch.org/docs/stable/generated/torch.nn.functional.interpolate.html
            padding_mode: available modes for numpy array:{``"constant"``, ``"edge"``, ``"linear_ramp"``, ``"maximum"``,
                ``"mean"``, ``"median"``, ``"minimum"``, ``"reflect"``, ``"symmetric"``, ``"wrap"``, ``"empty"``}
                available modes for PyTorch Tensor: {``"constant"``, ``"reflect"``, ``"replicate"``, ``"circular"``}.
                One of the listed string values or a user supplied function. Defaults to ``"constant"``.
                The mode to pad data after zooming.
                See also: https://numpy.org/doc/1.18/reference/generated/numpy.pad.html
                https://pytorch.org/docs/stable/generated/torch.nn.functional.pad.html
            align_corners: This only has an effect when mode is
                'linear', 'bilinear', 'bicubic' or 'trilinear'. Defaults to ``self.align_corners``.
                See also: https://pytorch.org/docs/stable/generated/torch.nn.functional.interpolate.html
            dtype: data type for resampling computation. Defaults to ``self.dtype``.
                If None, use the data type of input data.
            randomize: whether to execute `randomize()` function first, default to True.

        """
        # match the spatial image dim
        if randomize:
            self.randomize(img=img)

        if not self._do_transform:
            out = convert_to_tensor(img, track_meta=get_track_meta(), dtype=torch.float32)
        else:
            xform = Zoom(
                self._zoom,
                keep_size=self.keep_size,
                mode=look_up_option(mode or self.mode, InterpolateMode),
                padding_mode=padding_mode or self.padding_mode,
                align_corners=self.align_corners if align_corners is None else align_corners,
                dtype=dtype or self.dtype,
                **self.kwargs,
            )
            xform.lazy_evaluation = self.lazy_evaluation
            out = xform(img)
        self.push_transform(out, replace=True)
        return out  # type: ignore

    def inverse(self, data: torch.Tensor) -> torch.Tensor:
        xform_info = self.pop_transform(data)
        if not xform_info[TraceKeys.DO_TRANSFORM]:
            return data
        return Zoom(self._zoom).inverse_transform(data, xform_info[TraceKeys.EXTRA_INFO])


class AffineGrid(LazyTransform):
    """
    Affine transforms on the coordinates.

    Args:
        rotate_params: a rotation angle in radians, a scalar for 2D image, a tuple of 3 floats for 3D.
            Defaults to no rotation.
        shear_params: shearing factors for affine matrix, take a 3D affine as example::

            [
                [1.0, params[0], params[1], 0.0],
                [params[2], 1.0, params[3], 0.0],
                [params[4], params[5], 1.0, 0.0],
                [0.0, 0.0, 0.0, 1.0],
            ]

            a tuple of 2 floats for 2D, a tuple of 6 floats for 3D. Defaults to no shearing.
        translate_params: a tuple of 2 floats for 2D, a tuple of 3 floats for 3D. Translation is in
            pixel/voxel relative to the center of the input image. Defaults to no translation.
        scale_params: scale factor for every spatial dims. a tuple of 2 floats for 2D,
            a tuple of 3 floats for 3D. Defaults to `1.0`.
        dtype: data type for the grid computation. Defaults to ``float32``.
            If ``None``, use the data type of input data (if `grid` is provided).
        device: device on which the tensor will be allocated, if a new grid is generated.
        align_corners: Defaults to True.
            See also: https://pytorch.org/docs/stable/generated/torch.nn.functional.grid_sample.html
        affine: If applied, ignore the params (`rotate_params`, etc.) and use the
            supplied matrix. Should be square with each side = num of image spatial
            dimensions + 1.

    """

    backend = [TransformBackends.TORCH]

    def __init__(
        self,
        rotate_params: Sequence[float] | float | None = None,
        shear_params: Sequence[float] | float | None = None,
        translate_params: Sequence[float] | float | None = None,
        scale_params: Sequence[float] | float | None = None,
        device: torch.device | None = None,
        dtype: DtypeLike = np.float32,
        align_corners: bool = True,
        affine: NdarrayOrTensor | None = None,
    ) -> None:
        self.rotate_params = rotate_params
        self.shear_params = shear_params
        self.translate_params = translate_params
        self.scale_params = scale_params
        self.device = device
        _dtype = get_equivalent_dtype(dtype, torch.Tensor)
        self.dtype = _dtype if _dtype in (torch.float16, torch.float64, None) else torch.float32
        self.align_corners = align_corners
        self.affine = affine

    def __call__(
        self, spatial_size: Sequence[int] | None = None, grid: torch.Tensor | None = None
    ) -> tuple[torch.Tensor | None, torch.Tensor]:
        """
        The grid can be initialized with a `spatial_size` parameter, or provided directly as `grid`.
        Therefore, either `spatial_size` or `grid` must be provided.
        When initialising from `spatial_size`, the backend "torch" will be used.

        Args:
            spatial_size: output grid size.
            grid: grid to be transformed. Shape must be (3, H, W) for 2D or (4, H, W, D) for 3D.

        Raises:
            ValueError: When ``grid=None`` and ``spatial_size=None``. Incompatible values.

        """
        if not self.lazy_evaluation:
            if grid is None:  # create grid from spatial_size
                if spatial_size is None:
                    raise ValueError("Incompatible values: grid=None and spatial_size=None.")
                grid_ = create_grid(spatial_size, device=self.device, backend="torch", dtype=self.dtype)
            else:
                grid_ = grid
            _dtype = self.dtype or grid_.dtype
            grid_: torch.Tensor = convert_to_tensor(grid_, dtype=_dtype, track_meta=get_track_meta())  # type: ignore
            _device = grid_.device  # type: ignore
            spatial_dims = len(grid_.shape) - 1
        else:
            _device = self.device
            spatial_dims = len(spatial_size)  # type: ignore
        _b = TransformBackends.TORCH
        affine: torch.Tensor
        if self.affine is None:
            affine = torch.eye(spatial_dims + 1, device=_device)
            if self.rotate_params:
                affine @= create_rotate(spatial_dims, self.rotate_params, device=_device, backend=_b)
            if self.shear_params:
                affine @= create_shear(spatial_dims, self.shear_params, device=_device, backend=_b)
            if self.translate_params:
                affine @= create_translate(spatial_dims, self.translate_params, device=_device, backend=_b)
            if self.scale_params:
                affine @= create_scale(spatial_dims, self.scale_params, device=_device, backend=_b)
        else:
            affine = self.affine  # type: ignore
        if self.lazy_evaluation:
            return None, affine

        affine = to_affine_nd(len(grid_) - 1, affine)
        affine = convert_to_tensor(affine, device=grid_.device, dtype=grid_.dtype, track_meta=False)  # type: ignore
        if not self.align_corners:
            affine @= convert_to_dst_type(
                create_translate(spatial_dims, [-0.5] * spatial_dims, device=_device, backend=_b), affine
            )[0]
        grid_ = (affine @ grid_.view((grid_.shape[0], -1))).view([-1] + list(grid_.shape[1:]))
        return grid_, affine


class RandAffineGrid(Randomizable, LazyTransform):
    """
    Generate randomised affine grid.

    """

    backend = AffineGrid.backend

    def __init__(
        self,
        rotate_range: RandRange = None,
        shear_range: RandRange = None,
        translate_range: RandRange = None,
        scale_range: RandRange = None,
        device: torch.device | None = None,
        dtype: DtypeLike = np.float32,
    ) -> None:
        """
        Args:
            rotate_range: angle range in radians. If element `i` is a pair of (min, max) values, then
                `uniform[-rotate_range[i][0], rotate_range[i][1])` will be used to generate the rotation parameter
                for the `i`th spatial dimension. If not, `uniform[-rotate_range[i], rotate_range[i])` will be used.
                This can be altered on a per-dimension basis. E.g., `((0,3), 1, ...)`: for dim0, rotation will be
                in range `[0, 3]`, and for dim1 `[-1, 1]` will be used. Setting a single value will use `[-x, x]`
                for dim0 and nothing for the remaining dimensions.
            shear_range: shear range with format matching `rotate_range`, it defines the range to randomly select
                shearing factors(a tuple of 2 floats for 2D, a tuple of 6 floats for 3D) for affine matrix,
                take a 3D affine as example::

                    [
                        [1.0, params[0], params[1], 0.0],
                        [params[2], 1.0, params[3], 0.0],
                        [params[4], params[5], 1.0, 0.0],
                        [0.0, 0.0, 0.0, 1.0],
                    ]

            translate_range: translate range with format matching `rotate_range`, it defines the range to randomly
                select voxels to translate for every spatial dims.
            scale_range: scaling range with format matching `rotate_range`. it defines the range to randomly select
                the scale factor to translate for every spatial dims. A value of 1.0 is added to the result.
                This allows 0 to correspond to no change (i.e., a scaling of 1.0).
            device: device to store the output grid data.
            dtype: data type for the grid computation. Defaults to ``np.float32``.
                If ``None``, use the data type of input data (if `grid` is provided).

        See also:
            - :py:meth:`monai.transforms.utils.create_rotate`
            - :py:meth:`monai.transforms.utils.create_shear`
            - :py:meth:`monai.transforms.utils.create_translate`
            - :py:meth:`monai.transforms.utils.create_scale`

        """
        self.rotate_range = ensure_tuple(rotate_range)
        self.shear_range = ensure_tuple(shear_range)
        self.translate_range = ensure_tuple(translate_range)
        self.scale_range = ensure_tuple(scale_range)

        self.rotate_params: list[float] | None = None
        self.shear_params: list[float] | None = None
        self.translate_params: list[float] | None = None
        self.scale_params: list[float] | None = None

        self.device = device
        self.dtype = dtype
        self.affine: torch.Tensor | None = torch.eye(4, dtype=torch.float64)

    def _get_rand_param(self, param_range, add_scalar: float = 0.0):
        out_param = []
        for f in param_range:
            if issequenceiterable(f):
                if len(f) != 2:
                    raise ValueError("If giving range as [min,max], should only have two elements per dim.")
                out_param.append(self.R.uniform(f[0], f[1]) + add_scalar)
            elif f is not None:
                out_param.append(self.R.uniform(-f, f) + add_scalar)
        return out_param

    def randomize(self, data: Any | None = None) -> None:
        self.rotate_params = self._get_rand_param(self.rotate_range)
        self.shear_params = self._get_rand_param(self.shear_range)
        self.translate_params = self._get_rand_param(self.translate_range)
        self.scale_params = self._get_rand_param(self.scale_range, 1.0)

    def __call__(
        self, spatial_size: Sequence[int] | None = None, grid: NdarrayOrTensor | None = None, randomize: bool = True
    ) -> torch.Tensor:
        """
        Args:
            spatial_size: output grid size.
            grid: grid to be transformed. Shape must be (3, H, W) for 2D or (4, H, W, D) for 3D.
            randomize: boolean as to whether the grid parameters governing the grid should be randomized.

        Returns:
            a 2D (3xHxW) or 3D (4xHxWxD) grid.
        """
        if randomize:
            self.randomize()
        affine_grid = AffineGrid(
            rotate_params=self.rotate_params,
            shear_params=self.shear_params,
            translate_params=self.translate_params,
            scale_params=self.scale_params,
            device=self.device,
            dtype=self.dtype,
        )
        affine_grid.lazy_evaluation = self.lazy_evaluation
        if self.lazy_evaluation:  # return the affine only, don't construct the grid
            return affine_grid(spatial_size, grid)[1]  # type: ignore
        _grid: torch.Tensor
        _grid, self.affine = affine_grid(spatial_size, grid)  # type: ignore
        return _grid

    def get_transformation_matrix(self) -> torch.Tensor | None:
        """Get the most recently applied transformation matrix"""
        return self.affine


class RandDeformGrid(Randomizable, Transform):
    """
    Generate random deformation grid.
    """

    backend = [TransformBackends.TORCH]

    def __init__(
        self, spacing: Sequence[float] | float, magnitude_range: tuple[float, float], device: torch.device | None = None
    ) -> None:
        """
        Args:
            spacing: spacing of the grid in 2D or 3D.
                e.g., spacing=(1, 1) indicates pixel-wise deformation in 2D,
                spacing=(1, 1, 1) indicates voxel-wise deformation in 3D,
                spacing=(2, 2) indicates deformation field defined on every other pixel in 2D.
            magnitude_range: the random offsets will be generated from
                `uniform[magnitude[0], magnitude[1])`.
            device: device to store the output grid data.
        """
        self.spacing = spacing
        self.magnitude = magnitude_range

        self.rand_mag = 1.0
        self.random_offset: np.ndarray
        self.device = device

    def randomize(self, grid_size: Sequence[int]) -> None:
        self.random_offset = self.R.normal(size=([len(grid_size)] + list(grid_size))).astype(np.float32, copy=False)
        self.rand_mag = self.R.uniform(self.magnitude[0], self.magnitude[1])

    def __call__(self, spatial_size: Sequence[int]) -> torch.Tensor:
        """
        Args:
            spatial_size: spatial size of the grid.
        """
        self.spacing = fall_back_tuple(self.spacing, (1.0,) * len(spatial_size))
        control_grid = create_control_grid(spatial_size, self.spacing, device=self.device, backend="torch")
        self.randomize(control_grid.shape[1:])
        _offset, *_ = convert_to_dst_type(self.rand_mag * self.random_offset, control_grid)
        control_grid[: len(spatial_size)] += _offset
        return control_grid  # type: ignore


class Resample(Transform):
    backend = [TransformBackends.TORCH, TransformBackends.NUMPY]

    def __init__(
        self,
        mode: str | int = GridSampleMode.BILINEAR,
        padding_mode: str = GridSamplePadMode.BORDER,
        norm_coords: bool = True,
        device: torch.device | None = None,
        align_corners: bool = True,
        dtype: DtypeLike = np.float64,
    ) -> None:
        """
        computes output image using values from `img`, locations from `grid` using pytorch.
        supports spatially 2D or 3D (num_channels, H, W[, D]).

        Args:
            mode: {``"bilinear"``, ``"nearest"``} or spline interpolation order 0-5 (integers).
                Interpolation mode to calculate output values. Defaults to ``"bilinear"``.
                See also: https://pytorch.org/docs/stable/generated/torch.nn.functional.grid_sample.html
                When `USE_COMPILED` is `True`, this argument uses
                ``"nearest"``, ``"bilinear"``, ``"bicubic"`` to indicate 0, 1, 3 order interpolations.
                See also: https://docs.monai.io/en/stable/networks.html#grid-pull (experimental).
                When it's an integer, the numpy (cpu tensor)/cupy (cuda tensor) backends will be used
                and the value represents the order of the spline interpolation.
                See also: https://docs.scipy.org/doc/scipy/reference/generated/scipy.ndimage.map_coordinates.html
            padding_mode: {``"zeros"``, ``"border"``, ``"reflection"``}
                Padding mode for outside grid values. Defaults to ``"border"``.
                See also: https://pytorch.org/docs/stable/generated/torch.nn.functional.grid_sample.html
                When `USE_COMPILED` is `True`, this argument uses an integer to represent the padding mode.
                See also: https://docs.monai.io/en/stable/networks.html#grid-pull (experimental).
                When `mode` is an integer, using numpy/cupy backends, this argument accepts
                {'reflect', 'grid-mirror', 'constant', 'grid-constant', 'nearest', 'mirror', 'grid-wrap', 'wrap'}.
                See also: https://docs.scipy.org/doc/scipy/reference/generated/scipy.ndimage.map_coordinates.html
            norm_coords: whether to normalize the coordinates from `[-(size-1)/2, (size-1)/2]` to
                `[0, size - 1]` (for ``monai/csrc`` implementation) or
                `[-1, 1]` (for torch ``grid_sample`` implementation) to be compatible with the underlying
                resampling API.
            device: device on which the tensor will be allocated.
            align_corners: Defaults to True.
                See also: https://pytorch.org/docs/stable/generated/torch.nn.functional.grid_sample.html
            dtype: data type for resampling computation. Defaults to ``float64`` for best precision.
                If ``None``, use the data type of input data. To be compatible with other modules,
                the output data type is always `float32`.

        """
        self.mode = mode
        self.padding_mode = padding_mode
        self.norm_coords = norm_coords
        self.device = device
        self.align_corners = align_corners
        self.dtype = dtype

    def __call__(
        self,
        img: torch.Tensor,
        grid: torch.Tensor | None = None,
        mode: str | int | None = None,
        padding_mode: str | None = None,
        dtype: DtypeLike = None,
        align_corners: bool | None = None,
    ) -> torch.Tensor:
        """
        Args:
            img: shape must be (num_channels, H, W[, D]).
            grid: shape must be (3, H, W) for 2D or (4, H, W, D) for 3D.
                if ``norm_coords`` is True, the grid values must be in `[-(size-1)/2, (size-1)/2]`.
                if ``USE_COMPILED=True`` and ``norm_coords=False``, grid values must be in `[0, size-1]`.
                if ``USE_COMPILED=False`` and ``norm_coords=False``, grid values must be in `[-1, 1]`.
            mode: {``"bilinear"``, ``"nearest"``} or spline interpolation order 0-5 (integers).
                Interpolation mode to calculate output values. Defaults to ``self.mode``.
                See also: https://pytorch.org/docs/stable/generated/torch.nn.functional.grid_sample.html
                When `USE_COMPILED` is `True`, this argument uses
                ``"nearest"``, ``"bilinear"``, ``"bicubic"`` to indicate 0, 1, 3 order interpolations.
                See also: https://docs.monai.io/en/stable/networks.html#grid-pull (experimental).
                When it's an integer, the numpy (cpu tensor)/cupy (cuda tensor) backends will be used
                and the value represents the order of the spline interpolation.
                See also: https://docs.scipy.org/doc/scipy/reference/generated/scipy.ndimage.map_coordinates.html
            padding_mode: {``"zeros"``, ``"border"``, ``"reflection"``}
                Padding mode for outside grid values. Defaults to ``self.padding_mode``.
                See also: https://pytorch.org/docs/stable/generated/torch.nn.functional.grid_sample.html
                When `USE_COMPILED` is `True`, this argument uses an integer to represent the padding mode.
                See also: https://docs.monai.io/en/stable/networks.html#grid-pull (experimental).
                When `mode` is an integer, using numpy/cupy backends, this argument accepts
                {'reflect', 'grid-mirror', 'constant', 'grid-constant', 'nearest', 'mirror', 'grid-wrap', 'wrap'}.
                See also: https://docs.scipy.org/doc/scipy/reference/generated/scipy.ndimage.map_coordinates.html
            dtype: data type for resampling computation. Defaults to ``self.dtype``.
                To be compatible with other modules, the output data type is always `float32`.
            align_corners: Defaults to ``self.align_corners``.
                See also: https://pytorch.org/docs/stable/generated/torch.nn.functional.grid_sample.html

        See also:
            :py:const:`monai.config.USE_COMPILED`
        """
        img = convert_to_tensor(img, track_meta=get_track_meta())
        if grid is None:
            return img
        _device = img.device if isinstance(img, torch.Tensor) else self.device
        _dtype = dtype or self.dtype or img.dtype
        _align_corners = self.align_corners if align_corners is None else align_corners
        img_t, *_ = convert_data_type(img, torch.Tensor, dtype=_dtype, device=_device)
        grid_t, *_ = convert_to_dst_type(grid, img_t, dtype=grid.dtype, wrap_sequence=True)
        grid_t = grid_t.clone(memory_format=torch.contiguous_format)

        if self.norm_coords:
            grid_t[-1] = where(grid_t[-1] != 0, grid_t[-1], 1.0)  # type: ignore
        sr = min(len(img_t.shape[1:]), 3)

        _interp_mode = self.mode if mode is None else mode
        _padding_mode = self.padding_mode if padding_mode is None else padding_mode
        if look_up_option(str(_interp_mode), SplineMode, default=None) is not None:
            self._backend = TransformBackends.NUMPY
        else:
            self._backend = TransformBackends.TORCH

        if USE_COMPILED or self._backend == TransformBackends.NUMPY:
            if self.norm_coords:
                for i, dim in enumerate(img_t.shape[1 : 1 + sr]):
                    grid_t[i] += max(dim, 2) / 2.0 - 0.5 if _align_corners else max(dim, 2) / 2.0
            grid_t = grid_t[:sr]
            if USE_COMPILED and self._backend == TransformBackends.TORCH:  # compiled is using torch backend param name
                grid_t = moveaxis(grid_t, 0, -1)  # type: ignore
                bound = 1 if _padding_mode == "reflection" else _padding_mode
                if _interp_mode == "bicubic":
                    interp = 3
                elif _interp_mode == "bilinear":
                    interp = 1
                else:
                    interp = GridSampleMode(_interp_mode)  # type: ignore
                out = grid_pull(
                    img_t.unsqueeze(0),
                    grid_t.unsqueeze(0).to(img_t),
                    bound=bound,
                    extrapolate=True,
                    interpolation=interp,
                )[0]
            elif self._backend == TransformBackends.NUMPY:
                is_cuda = img_t.is_cuda
                img_np = (convert_to_cupy if is_cuda else convert_to_numpy)(img_t, wrap_sequence=True)
                grid_np, *_ = convert_to_dst_type(grid_t, img_np, dtype=grid_t.dtype, wrap_sequence=True)
                _map_coord = (cupy_ndi if is_cuda else np_ndi).map_coordinates
                out = (cupy if is_cuda else np).stack(
                    [
                        _map_coord(c, grid_np, order=int(_interp_mode), mode=look_up_option(_padding_mode, NdimageMode))
                        for c in img_np
                    ]
                )
                out = convert_to_dst_type(out, img_t)[0]
        else:
            if self.norm_coords:
                for i, dim in enumerate(img_t.shape[1 : 1 + sr]):
                    if _align_corners:
                        grid_t[i] *= 2.0 / (max(2, dim) - 1.0)
                    else:
                        grid_t[i] = (2.0 / max(2, dim)) * grid_t[i] + (1 / max(2, dim))
            index_ordering: list[int] = list(range(sr - 1, -1, -1))
            grid_t = moveaxis(grid_t[index_ordering], 0, -1)  # type: ignore
            out = torch.nn.functional.grid_sample(
                img_t.unsqueeze(0),
                grid_t.unsqueeze(0).to(img_t),
                mode=GridSampleMode(_interp_mode),
                padding_mode=GridSamplePadMode(_padding_mode),
                align_corners=self.align_corners,
            )[0]
        out_val, *_ = convert_to_dst_type(out, dst=img, dtype=np.float32)
        return out_val


class Affine(InvertibleTransform, LazyTransform):
    """
    Transform ``img`` given the affine parameters.
    A tutorial is available: https://github.com/Project-MONAI/tutorials/blob/0.6.0/modules/transforms_demo_2d.ipynb.

    """

    backend = list(set(AffineGrid.backend) & set(Resample.backend))

    def __init__(
        self,
        rotate_params: Sequence[float] | float | None = None,
        shear_params: Sequence[float] | float | None = None,
        translate_params: Sequence[float] | float | None = None,
        scale_params: Sequence[float] | float | None = None,
        affine: NdarrayOrTensor | None = None,
        spatial_size: Sequence[int] | int | None = None,
        mode: str | int = GridSampleMode.BILINEAR,
        padding_mode: str = GridSamplePadMode.REFLECTION,
        normalized: bool = False,
        device: torch.device | None = None,
        dtype: DtypeLike = np.float32,
        align_corners: bool = True,
        image_only: bool = False,
    ) -> None:
        """
        The affine transformations are applied in rotate, shear, translate, scale order.

        Args:
            rotate_params: a rotation angle in radians, a scalar for 2D image, a tuple of 3 floats for 3D.
                Defaults to no rotation.
            shear_params: shearing factors for affine matrix, take a 3D affine as example::

                [
                    [1.0, params[0], params[1], 0.0],
                    [params[2], 1.0, params[3], 0.0],
                    [params[4], params[5], 1.0, 0.0],
                    [0.0, 0.0, 0.0, 1.0],
                ]

                a tuple of 2 floats for 2D, a tuple of 6 floats for 3D. Defaults to no shearing.
            translate_params: a tuple of 2 floats for 2D, a tuple of 3 floats for 3D. Translation is in
                pixel/voxel relative to the center of the input image. Defaults to no translation.
            scale_params: scale factor for every spatial dims. a tuple of 2 floats for 2D,
                a tuple of 3 floats for 3D. Defaults to `1.0`.
            affine: If applied, ignore the params (`rotate_params`, etc.) and use the
                supplied matrix. Should be square with each side = num of image spatial
                dimensions + 1.
            spatial_size: output image spatial size.
                if `spatial_size` and `self.spatial_size` are not defined, or smaller than 1,
                the transform will use the spatial size of `img`.
                if some components of the `spatial_size` are non-positive values, the transform will use the
                corresponding components of img size. For example, `spatial_size=(32, -1)` will be adapted
                to `(32, 64)` if the second spatial dimension size of img is `64`.
            mode: {``"bilinear"``, ``"nearest"``} or spline interpolation order 0-5 (integers).
                Interpolation mode to calculate output values. Defaults to ``"bilinear"``.
                See also: https://pytorch.org/docs/stable/generated/torch.nn.functional.grid_sample.html
                When it's an integer, the numpy (cpu tensor)/cupy (cuda tensor) backends will be used
                and the value represents the order of the spline interpolation.
                See also: https://docs.scipy.org/doc/scipy/reference/generated/scipy.ndimage.map_coordinates.html
            padding_mode: {``"zeros"``, ``"border"``, ``"reflection"``}
                Padding mode for outside grid values. Defaults to ``"reflection"``.
                See also: https://pytorch.org/docs/stable/generated/torch.nn.functional.grid_sample.html
                When `mode` is an integer, using numpy/cupy backends, this argument accepts
                {'reflect', 'grid-mirror', 'constant', 'grid-constant', 'nearest', 'mirror', 'grid-wrap', 'wrap'}.
                See also: https://docs.scipy.org/doc/scipy/reference/generated/scipy.ndimage.map_coordinates.html
            normalized: indicating whether the provided `affine` is defined to include a normalization
                transform converting the coordinates from `[-(size-1)/2, (size-1)/2]` (defined in ``create_grid``) to
                `[0, size - 1]` or `[-1, 1]` in order to be compatible with the underlying resampling API.
                If `normalized=False`, additional coordinate normalization will be applied before resampling.
                See also: :py:func:`monai.networks.utils.normalize_transform`.
            device: device on which the tensor will be allocated.
            dtype: data type for resampling computation. Defaults to ``float32``.
                If ``None``, use the data type of input data. To be compatible with other modules,
                the output data type is always `float32`.
            align_corners: Defaults to True.
                See also: https://pytorch.org/docs/stable/generated/torch.nn.functional.grid_sample.html
            image_only: if True return only the image volume, otherwise return (image, affine).

        """
        self.affine_grid = AffineGrid(
            rotate_params=rotate_params,
            shear_params=shear_params,
            translate_params=translate_params,
            scale_params=scale_params,
            affine=affine,
            dtype=dtype,
            align_corners=align_corners,
            device=device,
        )
        self.image_only = image_only
        self.norm_coord = not normalized
        self.resampler = Resample(norm_coords=self.norm_coord, device=device, dtype=dtype, align_corners=align_corners)
        self.spatial_size = spatial_size
        self.mode = mode
        self.padding_mode: str = padding_mode

        self._grid = None
        self._affine = None
        self._sp_size = None

    @LazyTransform.lazy_evaluation.setter  # type: ignore
    def lazy_evaluation(self, val: bool) -> None:
        self.affine_grid.lazy_evaluation = val
        self._lazy_evaluation = val

    def __call__(
        self,
        img: torch.Tensor,
        spatial_size: Sequence[int] | int | None = None,
        mode: str | int | None = None,
        padding_mode: str | None = None,
    ) -> torch.Tensor | tuple[torch.Tensor, NdarrayOrTensor]:
        """
        Args:
            img: shape must be (num_channels, H, W[, D]),
            spatial_size: output image spatial size.
                if `spatial_size` and `self.spatial_size` are not defined, or smaller than 1,
                the transform will use the spatial size of `img`.
                if `img` has two spatial dimensions, `spatial_size` should have 2 elements [h, w].
                if `img` has three spatial dimensions, `spatial_size` should have 3 elements [h, w, d].
            mode: {``"bilinear"``, ``"nearest"``} or spline interpolation order 0-5 (integers).
                Interpolation mode to calculate output values. Defaults to ``self.mode``.
                See also: https://pytorch.org/docs/stable/generated/torch.nn.functional.grid_sample.html
                When it's an integer, the numpy (cpu tensor)/cupy (cuda tensor) backends will be used
                and the value represents the order of the spline interpolation.
                See also: https://docs.scipy.org/doc/scipy/reference/generated/scipy.ndimage.map_coordinates.html
            padding_mode: {``"zeros"``, ``"border"``, ``"reflection"``}
                Padding mode for outside grid values. Defaults to ``self.padding_mode``.
                See also: https://pytorch.org/docs/stable/generated/torch.nn.functional.grid_sample.html
                When `mode` is an integer, using numpy/cupy backends, this argument accepts
                {'reflect', 'grid-mirror', 'constant', 'grid-constant', 'nearest', 'mirror', 'grid-wrap', 'wrap'}.
                See also: https://docs.scipy.org/doc/scipy/reference/generated/scipy.ndimage.map_coordinates.html
        """
        img = convert_to_tensor(img, track_meta=get_track_meta())
        img_size = img.peek_pending_shape() if isinstance(img, MetaTensor) else img.shape[1:]
        sp_size = fall_back_tuple(self.spatial_size if spatial_size is None else spatial_size, img_size)
        _mode = mode if mode is not None else self.mode
        _padding_mode = padding_mode if padding_mode is not None else self.padding_mode
        if self._sp_size != sp_size:
            self._grid, self._affine = self.affine_grid(spatial_size=sp_size)  # type: ignore
            self._sp_size = sp_size  # type: ignore
        grid, affine = self._grid, self._affine

        return affine_func(  # type: ignore
            img,
            affine,
            grid,
            self.resampler,
            sp_size,
            _mode,
            _padding_mode,
            True,
            self.image_only,
            self.get_transform_info(),
        )

    @classmethod
    def compute_w_affine(cls, spatial_rank, mat, img_size, sp_size):
        r = int(spatial_rank)
        mat = to_affine_nd(r, mat)
        shift_1 = create_translate(r, [float(d - 1) / 2 for d in img_size[:r]])
        shift_2 = create_translate(r, [-float(d - 1) / 2 for d in sp_size[:r]])
        mat = shift_1 @ convert_data_type(mat, np.ndarray)[0] @ shift_2
        return mat

    def inverse(self, data: torch.Tensor) -> torch.Tensor:
        transform = self.pop_transform(data)
        orig_size = transform[TraceKeys.ORIG_SIZE]
        # Create inverse transform
        fwd_affine = transform[TraceKeys.EXTRA_INFO]["affine"]
        mode = transform[TraceKeys.EXTRA_INFO]["mode"]
        padding_mode = transform[TraceKeys.EXTRA_INFO]["padding_mode"]
        inv_affine = linalg_inv(convert_to_numpy(fwd_affine))
        inv_affine = convert_to_dst_type(inv_affine, data, dtype=inv_affine.dtype)[0]

        affine_grid = AffineGrid(affine=inv_affine)
        grid, _ = affine_grid(orig_size)
        # Apply inverse transform
        out = self.resampler(data, grid, mode, padding_mode)
        if not isinstance(out, MetaTensor):
            out = MetaTensor(out)
        out.meta = data.meta  # type: ignore
        affine = convert_data_type(out.peek_pending_affine(), torch.Tensor)[0]
        xform, *_ = convert_to_dst_type(
            Affine.compute_w_affine(len(affine) - 1, inv_affine, data.shape[1:], orig_size), affine
        )
        out.affine @= xform
        return out


class RandAffine(RandomizableTransform, InvertibleTransform, LazyTransform):
    """
    Random affine transform.
    A tutorial is available: https://github.com/Project-MONAI/tutorials/blob/0.6.0/modules/transforms_demo_2d.ipynb.

    """

    backend = Affine.backend

    def __init__(
        self,
        prob: float = 0.1,
        rotate_range: RandRange = None,
        shear_range: RandRange = None,
        translate_range: RandRange = None,
        scale_range: RandRange = None,
        spatial_size: Sequence[int] | int | None = None,
        mode: str | int = GridSampleMode.BILINEAR,
        padding_mode: str = GridSamplePadMode.REFLECTION,
        cache_grid: bool = False,
        device: torch.device | None = None,
    ) -> None:
        """
        Args:
            prob: probability of returning a randomized affine grid.
                defaults to 0.1, with 10% chance returns a randomized grid.
            rotate_range: angle range in radians. If element `i` is a pair of (min, max) values, then
                `uniform[-rotate_range[i][0], rotate_range[i][1])` will be used to generate the rotation parameter
                for the `i`th spatial dimension. If not, `uniform[-rotate_range[i], rotate_range[i])` will be used.
                This can be altered on a per-dimension basis. E.g., `((0,3), 1, ...)`: for dim0, rotation will be
                in range `[0, 3]`, and for dim1 `[-1, 1]` will be used. Setting a single value will use `[-x, x]`
                for dim0 and nothing for the remaining dimensions.
            shear_range: shear range with format matching `rotate_range`, it defines the range to randomly select
                shearing factors(a tuple of 2 floats for 2D, a tuple of 6 floats for 3D) for affine matrix,
                take a 3D affine as example::

                    [
                        [1.0, params[0], params[1], 0.0],
                        [params[2], 1.0, params[3], 0.0],
                        [params[4], params[5], 1.0, 0.0],
                        [0.0, 0.0, 0.0, 1.0],
                    ]

            translate_range: translate range with format matching `rotate_range`, it defines the range to randomly
                select pixel/voxel to translate for every spatial dims.
            scale_range: scaling range with format matching `rotate_range`. it defines the range to randomly select
                the scale factor to translate for every spatial dims. A value of 1.0 is added to the result.
                This allows 0 to correspond to no change (i.e., a scaling of 1.0).
            spatial_size: output image spatial size.
                if `spatial_size` and `self.spatial_size` are not defined, or smaller than 1,
                the transform will use the spatial size of `img`.
                if some components of the `spatial_size` are non-positive values, the transform will use the
                corresponding components of img size. For example, `spatial_size=(32, -1)` will be adapted
                to `(32, 64)` if the second spatial dimension size of img is `64`.
            mode: {``"bilinear"``, ``"nearest"``} or spline interpolation order 0-5 (integers).
                Interpolation mode to calculate output values. Defaults to ``bilinear``.
                See also: https://pytorch.org/docs/stable/generated/torch.nn.functional.grid_sample.html
                When it's an integer, the numpy (cpu tensor)/cupy (cuda tensor) backends will be used
                and the value represents the order of the spline interpolation.
                See also: https://docs.scipy.org/doc/scipy/reference/generated/scipy.ndimage.map_coordinates.html
            padding_mode: {``"zeros"``, ``"border"``, ``"reflection"``}
                Padding mode for outside grid values. Defaults to ``reflection``.
                See also: https://pytorch.org/docs/stable/generated/torch.nn.functional.grid_sample.html
                When `mode` is an integer, using numpy/cupy backends, this argument accepts
                {'reflect', 'grid-mirror', 'constant', 'grid-constant', 'nearest', 'mirror', 'grid-wrap', 'wrap'}.
                See also: https://docs.scipy.org/doc/scipy/reference/generated/scipy.ndimage.map_coordinates.html
            cache_grid: whether to cache the identity sampling grid.
                If the spatial size is not dynamically defined by input image, enabling this option could
                accelerate the transform.
            device: device on which the tensor will be allocated.

        See also:
            - :py:class:`RandAffineGrid` for the random affine parameters configurations.
            - :py:class:`Affine` for the affine transformation parameters configurations.

        """
        RandomizableTransform.__init__(self, prob)

        self.rand_affine_grid = RandAffineGrid(
            rotate_range=rotate_range,
            shear_range=shear_range,
            translate_range=translate_range,
            scale_range=scale_range,
            device=device,
        )
        self.resampler = Resample(device=device)

        self.spatial_size = spatial_size
        self.cache_grid = cache_grid
        self._cached_grid = self._init_identity_cache()
        self.mode = mode
        self.padding_mode: str = padding_mode

    @LazyTransform.lazy_evaluation.setter  # type: ignore
    def lazy_evaluation(self, val: bool) -> None:
        self._lazy_evaluation = val
        self.rand_affine_grid.lazy_evaluation = val

    def _init_identity_cache(self):
        """
        Create cache of the identity grid if cache_grid=True and spatial_size is known.
        """
        if self.lazy_evaluation:
            return None
        if self.spatial_size is None:
            if self.cache_grid:
                warnings.warn(
                    "cache_grid=True is not compatible with the dynamic spatial_size, please specify 'spatial_size'."
                )
            return None
        _sp_size = ensure_tuple(self.spatial_size)
        _ndim = len(_sp_size)
        if _sp_size != fall_back_tuple(_sp_size, [1] * _ndim) or _sp_size != fall_back_tuple(_sp_size, [2] * _ndim):
            # dynamic shape because it falls back to different outcomes
            if self.cache_grid:
                warnings.warn(
                    "cache_grid=True is not compatible with the dynamic spatial_size "
                    f"'spatial_size={self.spatial_size}', please specify 'spatial_size'."
                )
            return None
        return create_grid(spatial_size=_sp_size, device=self.rand_affine_grid.device, backend="torch")

    def get_identity_grid(self, spatial_size: Sequence[int]):
        """
        Return a cached or new identity grid depends on the availability.

        Args:
            spatial_size: non-dynamic spatial size
        """
        if self.lazy_evaluation:
            return None
        ndim = len(spatial_size)
        if spatial_size != fall_back_tuple(spatial_size, [1] * ndim) or spatial_size != fall_back_tuple(
            spatial_size, [2] * ndim
        ):
            raise RuntimeError(f"spatial_size should not be dynamic, got {spatial_size}.")
        return (
            create_grid(spatial_size=spatial_size, device=self.rand_affine_grid.device, backend="torch")
            if self._cached_grid is None
            else self._cached_grid
        )

    def set_random_state(self, seed: int | None = None, state: np.random.RandomState | None = None) -> RandAffine:
        self.rand_affine_grid.set_random_state(seed, state)
        super().set_random_state(seed, state)
        return self

    def randomize(self, data: Any | None = None) -> None:
        super().randomize(None)
        if not self._do_transform:
            return None
        self.rand_affine_grid.randomize()

    def __call__(
        self,
        img: torch.Tensor,
        spatial_size: Sequence[int] | int | None = None,
        mode: str | int | None = None,
        padding_mode: str | None = None,
        randomize: bool = True,
        grid=None,
    ) -> torch.Tensor:
        """
        Args:
            img: shape must be (num_channels, H, W[, D]),
            spatial_size: output image spatial size.
                if `spatial_size` and `self.spatial_size` are not defined, or smaller than 1,
                the transform will use the spatial size of `img`.
                if `img` has two spatial dimensions, `spatial_size` should have 2 elements [h, w].
                if `img` has three spatial dimensions, `spatial_size` should have 3 elements [h, w, d].
            mode: {``"bilinear"``, ``"nearest"``} or spline interpolation order 0-5 (integers).
                Interpolation mode to calculate output values. Defaults to ``self.mode``.
                See also: https://pytorch.org/docs/stable/generated/torch.nn.functional.grid_sample.html
                When it's an integer, the numpy (cpu tensor)/cupy (cuda tensor) backends will be used
                and the value represents the order of the spline interpolation.
                See also: https://docs.scipy.org/doc/scipy/reference/generated/scipy.ndimage.map_coordinates.html
            padding_mode: {``"zeros"``, ``"border"``, ``"reflection"``}
                Padding mode for outside grid values. Defaults to ``self.padding_mode``.
                See also: https://pytorch.org/docs/stable/generated/torch.nn.functional.grid_sample.html
                When `mode` is an integer, using numpy/cupy backends, this argument accepts
                {'reflect', 'grid-mirror', 'constant', 'grid-constant', 'nearest', 'mirror', 'grid-wrap', 'wrap'}.
                See also: https://docs.scipy.org/doc/scipy/reference/generated/scipy.ndimage.map_coordinates.html
            randomize: whether to execute `randomize()` function first, default to True.
            grid: precomputed grid to be used (mainly to accelerate `RandAffined`).

        """
        if randomize:
            self.randomize()
        # if not doing transform and spatial size doesn't change, nothing to do
        # except convert to float and device
        sp_size = fall_back_tuple(self.spatial_size if spatial_size is None else spatial_size, img.shape[1:])
        do_resampling = self._do_transform or (sp_size != ensure_tuple(img.shape[1:]))
        _mode = mode if mode is not None else self.mode
        _padding_mode = padding_mode if padding_mode is not None else self.padding_mode
        img = convert_to_tensor(img, track_meta=get_track_meta())
        if self.lazy_evaluation:
            if self._do_transform:
                affine = self.rand_affine_grid(sp_size, grid=grid, randomize=randomize)
            else:
                affine = convert_to_dst_type(torch.eye(len(sp_size) + 1), img, dtype=self.rand_affine_grid.dtype)[0]
        else:
            if grid is None:
                grid = self.get_identity_grid(sp_size)
                if self._do_transform:
                    grid = self.rand_affine_grid(grid=grid, randomize=randomize)
            affine = self.rand_affine_grid.get_transformation_matrix()  # type: ignore
        return affine_func(  # type: ignore
            img,
            affine,
            grid,
            self.resampler,
            sp_size,
            _mode,
            _padding_mode,
            do_resampling,
            True,
            self.get_transform_info(),
        )

    def inverse(self, data: torch.Tensor) -> torch.Tensor:
        transform = self.pop_transform(data)
        # if transform was not performed nothing to do.
        if not transform[TraceKeys.EXTRA_INFO]["do_resampling"]:
            return data
        orig_size = transform[TraceKeys.ORIG_SIZE]
        orig_size = fall_back_tuple(orig_size, data.shape[1:])
        # Create inverse transform
        fwd_affine = transform[TraceKeys.EXTRA_INFO]["affine"]
        mode = transform[TraceKeys.EXTRA_INFO]["mode"]
        padding_mode = transform[TraceKeys.EXTRA_INFO]["padding_mode"]
        inv_affine = linalg_inv(convert_to_numpy(fwd_affine))
        inv_affine = convert_to_dst_type(inv_affine, data, dtype=inv_affine.dtype)[0]
        affine_grid = AffineGrid(affine=inv_affine)
        grid, _ = affine_grid(orig_size)

        # Apply inverse transform
        out = self.resampler(data, grid, mode, padding_mode)
        if not isinstance(out, MetaTensor):
            out = MetaTensor(out)
        out.meta = data.meta  # type: ignore
        affine = convert_data_type(out.peek_pending_affine(), torch.Tensor)[0]
        xform, *_ = convert_to_dst_type(
            Affine.compute_w_affine(len(affine) - 1, inv_affine, data.shape[1:], orig_size), affine
        )
        out.affine @= xform
        return out


class Rand2DElastic(RandomizableTransform):
    """
    Random elastic deformation and affine in 2D.
    A tutorial is available: https://github.com/Project-MONAI/tutorials/blob/0.6.0/modules/transforms_demo_2d.ipynb.

    """

    backend = Resample.backend

    def __init__(
        self,
        spacing: tuple[float, float] | float,
        magnitude_range: tuple[float, float],
        prob: float = 0.1,
        rotate_range: RandRange = None,
        shear_range: RandRange = None,
        translate_range: RandRange = None,
        scale_range: RandRange = None,
        spatial_size: tuple[int, int] | int | None = None,
        mode: str | int = GridSampleMode.BILINEAR,
        padding_mode: str = GridSamplePadMode.REFLECTION,
        device: torch.device | None = None,
    ) -> None:
        """
        Args:
            spacing : distance in between the control points.
            magnitude_range: the random offsets will be generated from ``uniform[magnitude[0], magnitude[1])``.
            prob: probability of returning a randomized elastic transform.
                defaults to 0.1, with 10% chance returns a randomized elastic transform,
                otherwise returns a ``spatial_size`` centered area extracted from the input image.
            rotate_range: angle range in radians. If element `i` is a pair of (min, max) values, then
                `uniform[-rotate_range[i][0], rotate_range[i][1])` will be used to generate the rotation parameter
                for the `i`th spatial dimension. If not, `uniform[-rotate_range[i], rotate_range[i])` will be used.
                This can be altered on a per-dimension basis. E.g., `((0,3), 1, ...)`: for dim0, rotation will be
                in range `[0, 3]`, and for dim1 `[-1, 1]` will be used. Setting a single value will use `[-x, x]`
                for dim0 and nothing for the remaining dimensions.
            shear_range: shear range with format matching `rotate_range`, it defines the range to randomly select
                shearing factors(a tuple of 2 floats for 2D) for affine matrix, take a 2D affine as example::

                    [
                        [1.0, params[0], 0.0],
                        [params[1], 1.0, 0.0],
                        [0.0, 0.0, 1.0],
                    ]

            translate_range: translate range with format matching `rotate_range`, it defines the range to randomly
                select pixel to translate for every spatial dims.
            scale_range: scaling range with format matching `rotate_range`. it defines the range to randomly select
                the scale factor to translate for every spatial dims. A value of 1.0 is added to the result.
                This allows 0 to correspond to no change (i.e., a scaling of 1.0).
            spatial_size: specifying output image spatial size [h, w].
                if `spatial_size` and `self.spatial_size` are not defined, or smaller than 1,
                the transform will use the spatial size of `img`.
                if some components of the `spatial_size` are non-positive values, the transform will use the
                corresponding components of img size. For example, `spatial_size=(32, -1)` will be adapted
                to `(32, 64)` if the second spatial dimension size of img is `64`.
            mode: {``"bilinear"``, ``"nearest"``} or spline interpolation order 0-5 (integers).
                Interpolation mode to calculate output values. Defaults to ``"bilinear"``.
                See also: https://pytorch.org/docs/stable/generated/torch.nn.functional.grid_sample.html
                When it's an integer, the numpy (cpu tensor)/cupy (cuda tensor) backends will be used
                and the value represents the order of the spline interpolation.
                See also: https://docs.scipy.org/doc/scipy/reference/generated/scipy.ndimage.map_coordinates.html
            padding_mode: {``"zeros"``, ``"border"``, ``"reflection"``}
                Padding mode for outside grid values. Defaults to ``"reflection"``.
                See also: https://pytorch.org/docs/stable/generated/torch.nn.functional.grid_sample.html
                When `mode` is an integer, using numpy/cupy backends, this argument accepts
                {'reflect', 'grid-mirror', 'constant', 'grid-constant', 'nearest', 'mirror', 'grid-wrap', 'wrap'}.
                See also: https://docs.scipy.org/doc/scipy/reference/generated/scipy.ndimage.map_coordinates.html
            device: device on which the tensor will be allocated.

        See also:
            - :py:class:`RandAffineGrid` for the random affine parameters configurations.
            - :py:class:`Affine` for the affine transformation parameters configurations.

        """
        RandomizableTransform.__init__(self, prob)
        self.deform_grid = RandDeformGrid(spacing=spacing, magnitude_range=magnitude_range, device=device)
        self.rand_affine_grid = RandAffineGrid(
            rotate_range=rotate_range,
            shear_range=shear_range,
            translate_range=translate_range,
            scale_range=scale_range,
            device=device,
        )
        self.resampler = Resample(device=device)

        self.device = device
        self.spatial_size = spatial_size
        self.mode = mode
        self.padding_mode: str = padding_mode

    def set_random_state(self, seed: int | None = None, state: np.random.RandomState | None = None) -> Rand2DElastic:
        self.deform_grid.set_random_state(seed, state)
        self.rand_affine_grid.set_random_state(seed, state)
        super().set_random_state(seed, state)
        return self

    def set_device(self, device):
        self.deform_grid.device = device
        self.rand_affine_grid.device = device
        self.resampler.device = device
        self.device = device

    def randomize(self, spatial_size: Sequence[int]) -> None:
        super().randomize(None)
        if not self._do_transform:
            return None
        self.deform_grid.randomize(spatial_size)
        self.rand_affine_grid.randomize()

    def __call__(
        self,
        img: torch.Tensor,
        spatial_size: tuple[int, int] | int | None = None,
        mode: str | int | None = None,
        padding_mode: str | None = None,
        randomize: bool = True,
    ) -> torch.Tensor:
        """
        Args:
            img: shape must be (num_channels, H, W),
            spatial_size: specifying output image spatial size [h, w].
                if `spatial_size` and `self.spatial_size` are not defined, or smaller than 1,
                the transform will use the spatial size of `img`.
            mode: {``"bilinear"``, ``"nearest"``} or spline interpolation order 0-5 (integers).
                Interpolation mode to calculate output values. Defaults to ``self.mode``.
                See also: https://pytorch.org/docs/stable/generated/torch.nn.functional.grid_sample.html
                When it's an integer, the numpy (cpu tensor)/cupy (cuda tensor) backends will be used
                and the value represents the order of the spline interpolation.
                See also: https://docs.scipy.org/doc/scipy/reference/generated/scipy.ndimage.map_coordinates.html
            padding_mode: {``"zeros"``, ``"border"``, ``"reflection"``}
                Padding mode for outside grid values. Defaults to ``self.padding_mode``.
                See also: https://pytorch.org/docs/stable/generated/torch.nn.functional.grid_sample.html
                When `mode` is an integer, using numpy/cupy backends, this argument accepts
                {'reflect', 'grid-mirror', 'constant', 'grid-constant', 'nearest', 'mirror', 'grid-wrap', 'wrap'}.
                See also: https://docs.scipy.org/doc/scipy/reference/generated/scipy.ndimage.map_coordinates.html
            randomize: whether to execute `randomize()` function first, default to True.
        """
        sp_size = fall_back_tuple(self.spatial_size if spatial_size is None else spatial_size, img.shape[1:])
        if randomize:
            self.randomize(spatial_size=sp_size)

        if self._do_transform:
            grid = self.deform_grid(spatial_size=sp_size)
            grid = self.rand_affine_grid(grid=grid)
            grid = torch.nn.functional.interpolate(
                recompute_scale_factor=True,
                input=grid.unsqueeze(0),
                scale_factor=list(ensure_tuple(self.deform_grid.spacing)),
                mode=InterpolateMode.BICUBIC.value,
                align_corners=False,
            )
            grid = CenterSpatialCrop(roi_size=sp_size)(grid[0])
        else:
            _device = img.device if isinstance(img, torch.Tensor) else self.device
            grid = cast(torch.Tensor, create_grid(spatial_size=sp_size, device=_device, backend="torch"))
        out: torch.Tensor = self.resampler(
            img,
            grid,
            mode=mode if mode is not None else self.mode,
            padding_mode=padding_mode if padding_mode is not None else self.padding_mode,
        )
        return out


class Rand3DElastic(RandomizableTransform):
    """
    Random elastic deformation and affine in 3D.
    A tutorial is available: https://github.com/Project-MONAI/tutorials/blob/0.6.0/modules/transforms_demo_2d.ipynb.

    """

    backend = Resample.backend

    def __init__(
        self,
        sigma_range: tuple[float, float],
        magnitude_range: tuple[float, float],
        prob: float = 0.1,
        rotate_range: RandRange = None,
        shear_range: RandRange = None,
        translate_range: RandRange = None,
        scale_range: RandRange = None,
        spatial_size: tuple[int, int, int] | int | None = None,
        mode: str | int = GridSampleMode.BILINEAR,
        padding_mode: str = GridSamplePadMode.REFLECTION,
        device: torch.device | None = None,
    ) -> None:
        """
        Args:
            sigma_range: a Gaussian kernel with standard deviation sampled from
                ``uniform[sigma_range[0], sigma_range[1])`` will be used to smooth the random offset grid.
            magnitude_range: the random offsets on the grid will be generated from
                ``uniform[magnitude[0], magnitude[1])``.
            prob: probability of returning a randomized elastic transform.
                defaults to 0.1, with 10% chance returns a randomized elastic transform,
                otherwise returns a ``spatial_size`` centered area extracted from the input image.
            rotate_range: angle range in radians. If element `i` is a pair of (min, max) values, then
                `uniform[-rotate_range[i][0], rotate_range[i][1])` will be used to generate the rotation parameter
                for the `i`th spatial dimension. If not, `uniform[-rotate_range[i], rotate_range[i])` will be used.
                This can be altered on a per-dimension basis. E.g., `((0,3), 1, ...)`: for dim0, rotation will be
                in range `[0, 3]`, and for dim1 `[-1, 1]` will be used. Setting a single value will use `[-x, x]`
                for dim0 and nothing for the remaining dimensions.
            shear_range: shear range with format matching `rotate_range`, it defines the range to randomly select
                shearing factors(a tuple of 6 floats for 3D) for affine matrix, take a 3D affine as example::

                    [
                        [1.0, params[0], params[1], 0.0],
                        [params[2], 1.0, params[3], 0.0],
                        [params[4], params[5], 1.0, 0.0],
                        [0.0, 0.0, 0.0, 1.0],
                    ]

            translate_range: translate range with format matching `rotate_range`, it defines the range to randomly
                select voxel to translate for every spatial dims.
            scale_range: scaling range with format matching `rotate_range`. it defines the range to randomly select
                the scale factor to translate for every spatial dims. A value of 1.0 is added to the result.
                This allows 0 to correspond to no change (i.e., a scaling of 1.0).
            spatial_size: specifying output image spatial size [h, w, d].
                if `spatial_size` and `self.spatial_size` are not defined, or smaller than 1,
                the transform will use the spatial size of `img`.
                if some components of the `spatial_size` are non-positive values, the transform will use the
                corresponding components of img size. For example, `spatial_size=(32, 32, -1)` will be adapted
                to `(32, 32, 64)` if the third spatial dimension size of img is `64`.
            mode: {``"bilinear"``, ``"nearest"``} or spline interpolation order 0-5 (integers).
                Interpolation mode to calculate output values. Defaults to ``"bilinear"``.
                See also: https://pytorch.org/docs/stable/generated/torch.nn.functional.grid_sample.html
                When it's an integer, the numpy (cpu tensor)/cupy (cuda tensor) backends will be used
                and the value represents the order of the spline interpolation.
                See also: https://docs.scipy.org/doc/scipy/reference/generated/scipy.ndimage.map_coordinates.html
            padding_mode: {``"zeros"``, ``"border"``, ``"reflection"``}
                Padding mode for outside grid values. Defaults to ``"reflection"``.
                See also: https://pytorch.org/docs/stable/generated/torch.nn.functional.grid_sample.html
                When `mode` is an integer, using numpy/cupy backends, this argument accepts
                {'reflect', 'grid-mirror', 'constant', 'grid-constant', 'nearest', 'mirror', 'grid-wrap', 'wrap'}.
                See also: https://docs.scipy.org/doc/scipy/reference/generated/scipy.ndimage.map_coordinates.html
            device: device on which the tensor will be allocated.

        See also:
            - :py:class:`RandAffineGrid` for the random affine parameters configurations.
            - :py:class:`Affine` for the affine transformation parameters configurations.

        """
        RandomizableTransform.__init__(self, prob)
        self.rand_affine_grid = RandAffineGrid(
            rotate_range=rotate_range,
            shear_range=shear_range,
            translate_range=translate_range,
            scale_range=scale_range,
            device=device,
        )
        self.resampler = Resample(device=device)

        self.sigma_range = sigma_range
        self.magnitude_range = magnitude_range
        self.spatial_size = spatial_size
        self.mode = mode
        self.padding_mode: str = padding_mode
        self.device = device

        self.rand_offset: np.ndarray
        self.magnitude = 1.0
        self.sigma = 1.0

    def set_random_state(self, seed: int | None = None, state: np.random.RandomState | None = None) -> Rand3DElastic:
        self.rand_affine_grid.set_random_state(seed, state)
        super().set_random_state(seed, state)
        return self

    def set_device(self, device):
        self.rand_affine_grid.device = device
        self.resampler.device = device
        self.device = device

    def randomize(self, grid_size: Sequence[int]) -> None:
        super().randomize(None)
        if not self._do_transform:
            return None
        self.rand_offset = self.R.uniform(-1.0, 1.0, [3] + list(grid_size)).astype(np.float32, copy=False)
        self.magnitude = self.R.uniform(self.magnitude_range[0], self.magnitude_range[1])
        self.sigma = self.R.uniform(self.sigma_range[0], self.sigma_range[1])
        self.rand_affine_grid.randomize()

    def __call__(
        self,
        img: torch.Tensor,
        spatial_size: tuple[int, int, int] | int | None = None,
        mode: str | int | None = None,
        padding_mode: str | None = None,
        randomize: bool = True,
    ) -> torch.Tensor:
        """
        Args:
            img: shape must be (num_channels, H, W, D),
            spatial_size: specifying spatial 3D output image spatial size [h, w, d].
                if `spatial_size` and `self.spatial_size` are not defined, or smaller than 1,
                the transform will use the spatial size of `img`.
            mode: {``"bilinear"``, ``"nearest"``} or spline interpolation order 0-5 (integers).
                Interpolation mode to calculate output values. Defaults to ``self.mode``.
                See also: https://pytorch.org/docs/stable/generated/torch.nn.functional.grid_sample.html
                When it's an integer, the numpy (cpu tensor)/cupy (cuda tensor) backends will be used
                and the value represents the order of the spline interpolation.
                See also: https://docs.scipy.org/doc/scipy/reference/generated/scipy.ndimage.map_coordinates.html
            padding_mode: {``"zeros"``, ``"border"``, ``"reflection"``}
                Padding mode for outside grid values. Defaults to ``self.padding_mode``.
                See also: https://pytorch.org/docs/stable/generated/torch.nn.functional.grid_sample.html
                When `mode` is an integer, using numpy/cupy backends, this argument accepts
                {'reflect', 'grid-mirror', 'constant', 'grid-constant', 'nearest', 'mirror', 'grid-wrap', 'wrap'}.
                See also: https://docs.scipy.org/doc/scipy/reference/generated/scipy.ndimage.map_coordinates.html
            randomize: whether to execute `randomize()` function first, default to True.
        """
        sp_size = fall_back_tuple(self.spatial_size if spatial_size is None else spatial_size, img.shape[1:])
        if randomize:
            self.randomize(grid_size=sp_size)

        _device = img.device if isinstance(img, torch.Tensor) else self.device
        grid = create_grid(spatial_size=sp_size, device=_device, backend="torch")
        if self._do_transform:
            if self.rand_offset is None:
                raise RuntimeError("rand_offset is not initialized.")
            gaussian = GaussianFilter(3, self.sigma, 3.0).to(device=_device)
            offset = torch.as_tensor(self.rand_offset, device=_device).unsqueeze(0)
            grid[:3] += gaussian(offset)[0] * self.magnitude
            grid = self.rand_affine_grid(grid=grid)
        out: torch.Tensor = self.resampler(
            img,
            grid,  # type: ignore
            mode=mode if mode is not None else self.mode,
            padding_mode=padding_mode if padding_mode is not None else self.padding_mode,
        )
        return out


class GridDistortion(Transform):
    backend = [TransformBackends.TORCH]

    def __init__(
        self,
        num_cells: tuple[int] | int,
        distort_steps: Sequence[Sequence[float]],
        mode: str | int = GridSampleMode.BILINEAR,
        padding_mode: str = GridSamplePadMode.BORDER,
        device: torch.device | None = None,
    ) -> None:
        """
        Grid distortion transform. Refer to:
        https://github.com/albumentations-team/albumentations/blob/master/albumentations/augmentations/transforms.py

        Args:
            num_cells: number of grid cells on each dimension.
            distort_steps: This argument is a list of tuples, where each tuple contains the distort steps of the
                corresponding dimensions (in the order of H, W[, D]). The length of each tuple equals to `num_cells + 1`.
                Each value in the tuple represents the distort step of the related cell.
            mode: {``"bilinear"``, ``"nearest"``} or spline interpolation order 0-5 (integers).
                Interpolation mode to calculate output values. Defaults to ``"bilinear"``.
                See also: https://pytorch.org/docs/stable/generated/torch.nn.functional.grid_sample.html
                When it's an integer, the numpy (cpu tensor)/cupy (cuda tensor) backends will be used
                and the value represents the order of the spline interpolation.
                See also: https://docs.scipy.org/doc/scipy/reference/generated/scipy.ndimage.map_coordinates.html
            padding_mode: {``"zeros"``, ``"border"``, ``"reflection"``}
                Padding mode for outside grid values. Defaults to ``"border"``.
                See also: https://pytorch.org/docs/stable/generated/torch.nn.functional.grid_sample.html
                When `mode` is an integer, using numpy/cupy backends, this argument accepts
                {'reflect', 'grid-mirror', 'constant', 'grid-constant', 'nearest', 'mirror', 'grid-wrap', 'wrap'}.
                See also: https://docs.scipy.org/doc/scipy/reference/generated/scipy.ndimage.map_coordinates.html
            device: device on which the tensor will be allocated.

        """
        self.resampler = Resample(mode=mode, padding_mode=padding_mode, device=device)
        self.num_cells = num_cells
        self.distort_steps = distort_steps
        self.device = device

    def __call__(
        self,
        img: torch.Tensor,
        distort_steps: Sequence[Sequence] | None = None,
        mode: str | None = None,
        padding_mode: str | None = None,
    ) -> torch.Tensor:
        """
        Args:
            img: shape must be (num_channels, H, W[, D]).
            distort_steps: This argument is a list of tuples, where each tuple contains the distort steps of the
                corresponding dimensions (in the order of H, W[, D]). The length of each tuple equals to `num_cells + 1`.
                Each value in the tuple represents the distort step of the related cell.
            mode: {``"bilinear"``, ``"nearest"``} or spline interpolation order 0-5 (integers).
                Interpolation mode to calculate output values. Defaults to ``self.mode``.
                See also: https://pytorch.org/docs/stable/generated/torch.nn.functional.grid_sample.html
                When it's an integer, the numpy (cpu tensor)/cupy (cuda tensor) backends will be used
                and the value represents the order of the spline interpolation.
                See also: https://docs.scipy.org/doc/scipy/reference/generated/scipy.ndimage.map_coordinates.html
            padding_mode: {``"zeros"``, ``"border"``, ``"reflection"``}
                Padding mode for outside grid values. Defaults to ``self.padding_mode``.
                See also: https://pytorch.org/docs/stable/generated/torch.nn.functional.grid_sample.html
                When `mode` is an integer, using numpy/cupy backends, this argument accepts
                {'reflect', 'grid-mirror', 'constant', 'grid-constant', 'nearest', 'mirror', 'grid-wrap', 'wrap'}.
                See also: https://docs.scipy.org/doc/scipy/reference/generated/scipy.ndimage.map_coordinates.html

        """
        distort_steps = self.distort_steps if distort_steps is None else distort_steps
        if len(img.shape) != len(distort_steps) + 1:
            raise ValueError("the spatial size of `img` does not match with the length of `distort_steps`")

        all_ranges = []
        num_cells = ensure_tuple_rep(self.num_cells, len(img.shape) - 1)
        for dim_idx, dim_size in enumerate(img.shape[1:]):
            dim_distort_steps = distort_steps[dim_idx]
            ranges = torch.zeros(dim_size, dtype=torch.float32)
            cell_size = dim_size // num_cells[dim_idx]
            prev = 0
            for idx in range(num_cells[dim_idx] + 1):
                start = int(idx * cell_size)
                end = start + cell_size
                if end > dim_size:
                    end = dim_size
                    cur = dim_size
                else:
                    cur = prev + cell_size * dim_distort_steps[idx]
                ranges[start:end] = torch.linspace(prev, cur, end - start)
                prev = cur
            ranges = ranges - (dim_size - 1.0) / 2.0
            all_ranges.append(ranges)

        coords = meshgrid_ij(*all_ranges)
        grid = torch.stack([*coords, torch.ones_like(coords[0])])

        return self.resampler(img, grid=grid, mode=mode, padding_mode=padding_mode)


class RandGridDistortion(RandomizableTransform):
    backend = [TransformBackends.TORCH]

    def __init__(
        self,
        num_cells: tuple[int] | int = 5,
        prob: float = 0.1,
        distort_limit: tuple[float, float] | float = (-0.03, 0.03),
        mode: str | int = GridSampleMode.BILINEAR,
        padding_mode: str = GridSamplePadMode.BORDER,
        device: torch.device | None = None,
    ) -> None:
        """
        Random grid distortion transform. Refer to:
        https://github.com/albumentations-team/albumentations/blob/master/albumentations/augmentations/transforms.py

        Args:
            num_cells: number of grid cells on each dimension.
            prob: probability of returning a randomized grid distortion transform. Defaults to 0.1.
            distort_limit: range to randomly distort.
                If single number, distort_limit is picked from (-distort_limit, distort_limit).
                Defaults to (-0.03, 0.03).
            mode: {``"bilinear"``, ``"nearest"``} or spline interpolation order 0-5 (integers).
                Interpolation mode to calculate output values. Defaults to ``"bilinear"``.
                See also: https://pytorch.org/docs/stable/generated/torch.nn.functional.grid_sample.html
                When it's an integer, the numpy (cpu tensor)/cupy (cuda tensor) backends will be used
                and the value represents the order of the spline interpolation.
                See also: https://docs.scipy.org/doc/scipy/reference/generated/scipy.ndimage.map_coordinates.html
            padding_mode: {``"zeros"``, ``"border"``, ``"reflection"``}
                Padding mode for outside grid values. Defaults to ``"border"``.
                See also: https://pytorch.org/docs/stable/generated/torch.nn.functional.grid_sample.html
                When `mode` is an integer, using numpy/cupy backends, this argument accepts
                {'reflect', 'grid-mirror', 'constant', 'grid-constant', 'nearest', 'mirror', 'grid-wrap', 'wrap'}.
                See also: https://docs.scipy.org/doc/scipy/reference/generated/scipy.ndimage.map_coordinates.html
            device: device on which the tensor will be allocated.

        """
        RandomizableTransform.__init__(self, prob)
        self.num_cells = num_cells
        if isinstance(distort_limit, (int, float)):
            self.distort_limit = (min(-distort_limit, distort_limit), max(-distort_limit, distort_limit))
        else:
            self.distort_limit = (min(distort_limit), max(distort_limit))
        self.distort_steps: Sequence[Sequence[float]] = ((1.0,),)
        self.grid_distortion = GridDistortion(
            num_cells=num_cells, distort_steps=self.distort_steps, mode=mode, padding_mode=padding_mode, device=device
        )

    def randomize(self, spatial_shape: Sequence[int]) -> None:
        super().randomize(None)
        if not self._do_transform:
            return
        self.distort_steps = tuple(
            tuple(1.0 + self.R.uniform(low=self.distort_limit[0], high=self.distort_limit[1], size=n_cells + 1))
            for n_cells in ensure_tuple_rep(self.num_cells, len(spatial_shape))
        )

    def __call__(
        self, img: torch.Tensor, mode: str | None = None, padding_mode: str | None = None, randomize: bool = True
    ) -> torch.Tensor:
        """
        Args:
            img: shape must be (num_channels, H, W[, D]).
            mode: {``"bilinear"``, ``"nearest"``} or spline interpolation order 0-5 (integers).
                Interpolation mode to calculate output values. Defaults to ``self.mode``.
                See also: https://pytorch.org/docs/stable/generated/torch.nn.functional.grid_sample.html
                When it's an integer, the numpy (cpu tensor)/cupy (cuda tensor) backends will be used
                and the value represents the order of the spline interpolation.
                See also: https://docs.scipy.org/doc/scipy/reference/generated/scipy.ndimage.map_coordinates.html
            padding_mode: {``"zeros"``, ``"border"``, ``"reflection"``}
                Padding mode for outside grid values. Defaults to ``self.padding_mode``.
                See also: https://pytorch.org/docs/stable/generated/torch.nn.functional.grid_sample.html
                When `mode` is an integer, using numpy/cupy backends, this argument accepts
                {'reflect', 'grid-mirror', 'constant', 'grid-constant', 'nearest', 'mirror', 'grid-wrap', 'wrap'}.
                See also: https://docs.scipy.org/doc/scipy/reference/generated/scipy.ndimage.map_coordinates.html
            randomize: whether to shuffle the random factors using `randomize()`, default to True.
        """
        if randomize:
            self.randomize(img.shape[1:])
        if not self._do_transform:
            return convert_to_tensor(img, track_meta=get_track_meta())  # type: ignore
        return self.grid_distortion(img, distort_steps=self.distort_steps, mode=mode, padding_mode=padding_mode)


class GridSplit(Transform):
    """
    Split the image into patches based on the provided grid in 2D.

    Args:
        grid: a tuple define the shape of the grid upon which the image is split. Defaults to (2, 2)
        size: a tuple or an integer that defines the output patch sizes.
            If it's an integer, the value will be repeated for each dimension.
            The default is None, where the patch size will be inferred from the grid shape.

    Example:
        Given an image (torch.Tensor or numpy.ndarray) with size of (3, 10, 10) and a grid of (2, 2),
        it will return a Tensor or array with the size of (4, 3, 5, 5).
        Here, if the `size` is provided, the returned shape will be (4, 3, size, size)

    Note: This transform currently support only image with two spatial dimensions.
    """

    backend = [TransformBackends.TORCH, TransformBackends.NUMPY]

    def __init__(self, grid: tuple[int, int] = (2, 2), size: int | tuple[int, int] | None = None):
        # Grid size
        self.grid = grid

        # Patch size
        self.size = None if size is None else ensure_tuple_rep(size, len(self.grid))

    def __call__(
        self, image: NdarrayOrTensor, size: int | tuple[int, int] | np.ndarray | None = None
    ) -> list[NdarrayOrTensor]:
        input_size = self.size if size is None else ensure_tuple_rep(size, len(self.grid))

        if self.grid == (1, 1) and input_size is None:
            return [image]

        split_size, steps = self._get_params(image.shape[1:], input_size)
        patches: list[NdarrayOrTensor]
        as_strided_func: Callable
        if isinstance(image, torch.Tensor):
            as_strided_func = torch.as_strided
            c_stride, x_stride, y_stride = image.stride()  # type: ignore
        elif isinstance(image, np.ndarray):
            as_strided_func = np.lib.stride_tricks.as_strided
            c_stride, x_stride, y_stride = image.strides
        else:
            raise ValueError(f"Input type [{type(image)}] is not supported.")

        x_step, y_step = steps
        n_channels = image.shape[0]
        strided_image = as_strided_func(
            image,
            (*self.grid, n_channels, split_size[0], split_size[1]),
            (x_stride * x_step, y_stride * y_step, c_stride, x_stride, y_stride),
        )
        # Flatten the first two dimensions
        strided_image = strided_image.reshape(-1, *strided_image.shape[2:])
        # Make a list of contiguous patches
        if isinstance(image, torch.Tensor):
            patches = [p.contiguous() for p in strided_image]
        elif isinstance(image, np.ndarray):
            patches = [np.ascontiguousarray(p) for p in strided_image]

        return patches

    def _get_params(self, image_size: Sequence[int] | np.ndarray, size: Sequence[int] | np.ndarray | None = None):
        """
        Calculate the size and step required for splitting the image
        Args:
            The size of the input image
        """
        if size is None:
            # infer each sub-image size from the image size and the grid
            size = tuple(image_size[i] // self.grid[i] for i in range(len(self.grid)))

        if any(size[i] > image_size[i] for i in range(len(self.grid))):
            raise ValueError(f"The image size ({image_size})is smaller than the requested split size ({size})")

        steps = tuple(
            (image_size[i] - size[i]) // (self.grid[i] - 1) if self.grid[i] > 1 else image_size[i]
            for i in range(len(self.grid))
        )

        return size, steps


class GridPatch(Transform):
    """
    Extract all the patches sweeping the entire image in a row-major sliding-window manner with possible overlaps.
    It can sort the patches and return all or a subset of them.

    Args:
        patch_size: size of patches to generate slices for, 0 or None selects whole dimension
        offset: offset of starting position in the array, default is 0 for each dimension.
        num_patches: number of patches to return. Defaults to None, which returns all the available patches.
            If the required patches are more than the available patches, padding will be applied.
        overlap: the amount of overlap of neighboring patches in each dimension (a value between 0.0 and 1.0).
            If only one float number is given, it will be applied to all dimensions. Defaults to 0.0.
        sort_fn: when `num_patches` is provided, it determines if keep patches with highest values (`"max"`),
            lowest values (`"min"`), or in their default order (`None`). Default to None.
        threshold: a value to keep only the patches whose sum of intensities are less than the threshold.
            Defaults to no filtering.
        pad_mode: refer to NumpyPadMode and PytorchPadMode. If None, no padding will be applied. Defaults to ``"constant"``.
        pad_kwargs: other arguments for the `np.pad` or `torch.pad` function.

    Returns:
        MetaTensor: A MetaTensor consisting of a batch of all the patches with associated metadata

    """

    backend = [TransformBackends.TORCH, TransformBackends.NUMPY]

    def __init__(
        self,
        patch_size: Sequence[int],
        offset: Sequence[int] | None = None,
        num_patches: int | None = None,
        overlap: Sequence[float] | float = 0.0,
        sort_fn: str | None = None,
        threshold: float | None = None,
        pad_mode: str = PytorchPadMode.CONSTANT,
        **pad_kwargs,
    ):
        self.patch_size = ensure_tuple(patch_size)
        self.offset = ensure_tuple(offset) if offset else (0,) * len(self.patch_size)
        self.pad_mode: NumpyPadMode | None = convert_pad_mode(dst=np.zeros(1), mode=pad_mode) if pad_mode else None
        self.pad_kwargs = pad_kwargs
        self.overlap = overlap
        self.num_patches = num_patches
        self.sort_fn = sort_fn.lower() if sort_fn else None
        self.threshold = threshold

    def filter_threshold(self, image_np: np.ndarray, locations: np.ndarray):
        """
        Filter the patches and their locations according to a threshold
        Args:
            image_np: a numpy.ndarray representing a stack of patches
            locations: a numpy.ndarray representing the stack of location of each patch
        """
        if self.threshold is not None:
            n_dims = len(image_np.shape)
            idx = np.argwhere(image_np.sum(axis=tuple(range(1, n_dims))) < self.threshold).reshape(-1)
            image_np = image_np[idx]
            locations = locations[idx]
        return image_np, locations

    def filter_count(self, image_np: np.ndarray, locations: np.ndarray):
        """
        Sort the patches based on the sum of their intensity, and just keep `self.num_patches` of them.
        Args:
            image_np: a numpy.ndarray representing a stack of patches
            locations: a numpy.ndarray representing the stack of location of each patch
        """
        if self.sort_fn is None:
            image_np = image_np[: self.num_patches]
            locations = locations[: self.num_patches]
        elif self.num_patches is not None:
            n_dims = len(image_np.shape)
            if self.sort_fn == GridPatchSort.MIN:
                idx = np.argsort(image_np.sum(axis=tuple(range(1, n_dims))))
            elif self.sort_fn == GridPatchSort.MAX:
                idx = np.argsort(-image_np.sum(axis=tuple(range(1, n_dims))))
            else:
                raise ValueError(f'`sort_fn` should be either "min", "max" or None! {self.sort_fn} provided!')
            idx = idx[: self.num_patches]
            image_np = image_np[idx]
            locations = locations[idx]
        return image_np, locations

    def __call__(self, array: NdarrayOrTensor):
        # create the patch iterator which sweeps the image row-by-row
        array_np, *_ = convert_data_type(array, np.ndarray)
        patch_iterator = iter_patch(
            array_np,
            patch_size=(None,) + self.patch_size,  # expand to have the channel dim
            start_pos=(0,) + self.offset,  # expand to have the channel dim
            overlap=self.overlap,
            copy_back=False,
            mode=self.pad_mode,
            **self.pad_kwargs,
        )
        patches = list(zip(*patch_iterator))
        patched_image = np.array(patches[0])
        locations = np.array(patches[1])[:, 1:, 0]  # only keep the starting location

        # Filter patches
        if self.num_patches:
            patched_image, locations = self.filter_count(patched_image, locations)
        elif self.threshold:
            patched_image, locations = self.filter_threshold(patched_image, locations)

        # Pad the patch list to have the requested number of patches
        if self.num_patches:
            padding = self.num_patches - len(patched_image)
            if padding > 0:
                patched_image = np.pad(
                    patched_image,
                    [[0, padding], [0, 0]] + [[0, 0]] * len(self.patch_size),
                    constant_values=self.pad_kwargs.get("constant_values", 0),
                )
                locations = np.pad(locations, [[0, padding], [0, 0]], constant_values=0)

        # Convert to MetaTensor
        metadata = array.meta if isinstance(array, MetaTensor) else MetaTensor.get_default_meta()
        metadata[WSIPatchKeys.LOCATION] = locations.T
        metadata[WSIPatchKeys.COUNT] = len(locations)
        metadata["spatial_shape"] = np.tile(np.array(self.patch_size), (len(locations), 1)).T
        output = MetaTensor(x=patched_image, meta=metadata)
        output.is_batch = True

        return output


class RandGridPatch(GridPatch, RandomizableTransform):
    """
    Extract all the patches sweeping the entire image in a row-major sliding-window manner with possible overlaps,
    and with random offset for the minimal corner of the image, (0,0) for 2D and (0,0,0) for 3D.
    It can sort the patches and return all or a subset of them.

    Args:
        patch_size: size of patches to generate slices for, 0 or None selects whole dimension
        min_offset: the minimum range of offset to be selected randomly. Defaults to 0.
        max_offset: the maximum range of offset to be selected randomly.
            Defaults to image size modulo patch size.
        num_patches: number of patches to return. Defaults to None, which returns all the available patches.
        overlap: the amount of overlap of neighboring patches in each dimension (a value between 0.0 and 1.0).
            If only one float number is given, it will be applied to all dimensions. Defaults to 0.0.
        sort_fn: when `num_patches` is provided, it determines if keep patches with highest values (`"max"`),
            lowest values (`"min"`), or in their default order (`None`). Default to None.
        threshold: a value to keep only the patches whose sum of intensities are less than the threshold.
            Defaults to no filtering.
        pad_mode: refer to NumpyPadMode and PytorchPadMode. If None, no padding will be applied. Defaults to ``"constant"``.
        pad_kwargs: other arguments for the `np.pad` or `torch.pad` function.

    Returns:
        MetaTensor: A MetaTensor consisting of a batch of all the patches with associated metadata

    """

    backend = [TransformBackends.TORCH, TransformBackends.NUMPY]

    def __init__(
        self,
        patch_size: Sequence[int],
        min_offset: Sequence[int] | int | None = None,
        max_offset: Sequence[int] | int | None = None,
        num_patches: int | None = None,
        overlap: Sequence[float] | float = 0.0,
        sort_fn: str | None = None,
        threshold: float | None = None,
        pad_mode: str = PytorchPadMode.CONSTANT,
        **pad_kwargs,
    ):
        super().__init__(
            patch_size=patch_size,
            offset=(),
            num_patches=num_patches,
            overlap=overlap,
            sort_fn=sort_fn,
            threshold=threshold,
            pad_mode=pad_mode,
            **pad_kwargs,
        )
        self.min_offset = min_offset
        self.max_offset = max_offset

    def randomize(self, array):
        if self.min_offset is None:
            min_offset = (0,) * len(self.patch_size)
        else:
            min_offset = ensure_tuple_rep(self.min_offset, len(self.patch_size))
        if self.max_offset is None:
            max_offset = tuple(s % p for s, p in zip(array.shape[1:], self.patch_size))
        else:
            max_offset = ensure_tuple_rep(self.max_offset, len(self.patch_size))

        self.offset = tuple(self.R.randint(low=low, high=high + 1) for low, high in zip(min_offset, max_offset))

    def __call__(self, array: NdarrayOrTensor, randomize: bool = True):
        if randomize:
            self.randomize(array)
        return super().__call__(array)<|MERGE_RESOLUTION|>--- conflicted
+++ resolved
@@ -211,87 +211,8 @@
         align_corners = self.align_corners if align_corners is None else align_corners
         mode = mode if mode is not None else self.mode
         padding_mode = padding_mode if padding_mode is not None else self.padding_mode
-<<<<<<< HEAD
         return spatial_resample(
             img, dst_affine, spatial_size, mode, padding_mode, align_corners, dtype_pt, self.get_transform_info()
-=======
-        original_spatial_shape = img.shape[1:]
-
-        src_affine_: torch.Tensor = img.affine if isinstance(img, MetaTensor) else torch.eye(4)
-        img = convert_to_tensor(data=img, track_meta=get_track_meta(), dtype=_dtype)
-        spatial_rank = min(len(img.shape) - 1, src_affine_.shape[0] - 1, 3)
-        if (not isinstance(spatial_size, int) or spatial_size != -1) and spatial_size is not None:
-            spatial_rank = min(len(ensure_tuple(spatial_size)), 3)  # infer spatial rank based on spatial_size
-        src_affine_ = to_affine_nd(spatial_rank, src_affine_).to(_dtype)
-        dst_affine = to_affine_nd(spatial_rank, dst_affine) if dst_affine is not None else src_affine_
-        dst_affine = convert_to_dst_type(dst_affine, src_affine_)[0]
-        if not isinstance(dst_affine, torch.Tensor):
-            raise ValueError(f"dst_affine should be a torch.Tensor, got {type(dst_affine)}")
-
-        in_spatial_size = torch.tensor(img.shape[1 : spatial_rank + 1])
-        if isinstance(spatial_size, int) and (spatial_size == -1):  # using the input spatial size
-            spatial_size = in_spatial_size
-        elif spatial_size is None and spatial_rank > 1:  # auto spatial size
-            spatial_size, _ = compute_shape_offset(in_spatial_size, src_affine_, dst_affine)  # type: ignore
-        spatial_size = torch.tensor(fall_back_tuple(ensure_tuple(spatial_size)[:spatial_rank], in_spatial_size))
-
-        if (
-            allclose(src_affine_, dst_affine, atol=AFFINE_TOL)
-            and allclose(spatial_size, in_spatial_size)
-            or spatial_rank == 1
-        ):
-            # no significant change, return original image
-            return self._post_process(
-                img, src_affine_, src_affine_, mode, padding_mode, align_corners, original_spatial_shape
-            )
-
-        try:
-            _s = convert_to_numpy(src_affine_)
-            _d = convert_to_numpy(dst_affine)
-            xform = np.linalg.solve(_s, _d)
-        except (np.linalg.LinAlgError, RuntimeError) as e:
-            raise ValueError(f"src affine is not invertible {_s}, {_d}.") from e
-        xform = convert_to_tensor(to_affine_nd(spatial_rank, xform)).to(device=img.device, dtype=_dtype)
-        # no resampling if it's identity transform
-        if allclose(xform, torch.eye(len(xform)), atol=AFFINE_TOL) and allclose(spatial_size, in_spatial_size):
-            return self._post_process(
-                img, src_affine_, src_affine_, mode, padding_mode, align_corners, original_spatial_shape
-            )
-
-        in_spatial_size = in_spatial_size.tolist()  # type: ignore
-        chns, additional_dims = img.shape[0], img.shape[spatial_rank + 1 :]  # beyond three spatial dims
-
-        if additional_dims:
-            xform_shape = [-1] + in_spatial_size
-            img = img.reshape(xform_shape)  # type: ignore
-        if isinstance(mode, int):
-            dst_xform_1 = normalize_transform(spatial_size, "cpu", xform.dtype, True, True)[0].numpy()  # to (-1, 1)
-            if not align_corners:
-                norm = create_scale(spatial_rank, [(max(d, 2) - 1) / d for d in spatial_size])
-                dst_xform_1 = norm.astype(float) @ dst_xform_1  # type: ignore  # scaling (num_step - 1) / num_step
-            dst_xform_d = normalize_transform(spatial_size, "cpu", xform.dtype, align_corners, False)[0].numpy()
-            xform @= convert_to_dst_type(np.linalg.solve(dst_xform_d, dst_xform_1), xform)[0]
-            affine_xform = Affine(
-                affine=xform, spatial_size=spatial_size, normalized=True, image_only=True, dtype=_dtype  # type: ignore
-            )
-            with affine_xform.trace_transform(False):
-                img = affine_xform(img, mode=mode, padding_mode=padding_mode)  # type: ignore
-        else:
-            affine_xform = AffineTransform(  # type: ignore
-                normalized=False,
-                mode=mode,
-                padding_mode=padding_mode,
-                align_corners=align_corners,
-                reverse_indexing=True,
-            )
-            img = affine_xform(img.unsqueeze(0), theta=xform, spatial_size=spatial_size).squeeze(0)  # type: ignore
-        if additional_dims:
-            full_shape = (chns, *spatial_size, *additional_dims)
-            img = img.reshape(full_shape)
-
-        return self._post_process(
-            img, src_affine_, dst_affine, mode, padding_mode, align_corners, original_spatial_shape
->>>>>>> c72d5378
         )
 
     def inverse(self, data: torch.Tensor) -> torch.Tensor:
