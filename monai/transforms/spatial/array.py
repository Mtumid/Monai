--- conflicted
+++ resolved
@@ -46,12 +46,9 @@
     issequenceiterable,
     optional_import,
 )
-<<<<<<< HEAD
 from monai.utils.enums import DataObjects
 from monai.utils.misc import convert_data_type
-=======
 from monai.utils.module import look_up_option
->>>>>>> 0266743a
 
 nib, _ = optional_import("nibabel")
 
@@ -206,25 +203,6 @@
             output_data, *_ = convert_data_type(deepcopy(data_array), dtype=_dtype)
             new_affine = to_affine_nd(affine, new_affine)
 
-<<<<<<< HEAD
-        else:
-            # resample
-            affine_xform = AffineTransform(
-                normalized=False,
-                mode=mode or self.mode,
-                padding_mode=padding_mode or self.padding_mode,
-                align_corners=self.align_corners if align_corners is None else align_corners,
-                reverse_indexing=True,
-            )
-            output_data = affine_xform(
-                # AffineTransform requires a batch dim
-                data_array_torch.unsqueeze(0),
-                convert_data_type(transform, torch.Tensor, data_array_torch.device, dtype=_dtype)[0],
-                spatial_size=output_shape if output_spatial_shape is None else output_spatial_shape,
-            ).squeeze(0)
-            output_data, *_ = convert_data_type(output_data, orig_type, dtype=np.float32)  # type: ignore
-            new_affine = to_affine_nd(affine, new_affine)
-=======
         # resample
         affine_xform = AffineTransform(
             normalized=False,
@@ -241,7 +219,6 @@
         )
         output_data = np.asarray(output_data.squeeze(0).detach().cpu().numpy(), dtype=np.float32)  # type: ignore
         new_affine = to_affine_nd(affine, new_affine)
->>>>>>> 0266743a
 
         return output_data, affine, new_affine
 
@@ -629,7 +606,6 @@
             mode=look_up_option(self.mode if mode is None else mode, InterpolateMode).value,
             align_corners=self.align_corners if align_corners is None else align_corners,
         )
-<<<<<<< HEAD
         zoomed = zoomed.squeeze(0)
 
         if self.keep_size and not np.allclose(img_t.shape, zoomed.shape):
@@ -644,7 +620,8 @@
                 elif diff < 0:  # need slicing
                     slice_vec[idx] = slice(half, half + od)
 
-            padder = Pad(pad_vec, padding_mode or self.padding_mode)
+            padding_mode = look_up_option(padding_mode or self.padding_mode, NumpyPadMode)
+            padder = Pad(pad_vec, padding_mode)
             zoomed = padder(zoomed)
             zoomed = zoomed[tuple(slice_vec)]
 
@@ -653,28 +630,6 @@
 
 
 class Rotate90(TorchTransform, NumpyTransform):
-=======
-        zoomed = zoomed.squeeze(0).detach().cpu().numpy()
-        if not self.keep_size or np.allclose(img.shape, zoomed.shape):
-            return zoomed
-
-        pad_vec = [[0, 0]] * len(img.shape)
-        slice_vec = [slice(None)] * len(img.shape)
-        for idx, (od, zd) in enumerate(zip(img.shape, zoomed.shape)):
-            diff = od - zd
-            half = abs(diff) // 2
-            if diff > 0:  # need padding
-                pad_vec[idx] = [half, diff - half]
-            elif diff < 0:  # need slicing
-                slice_vec[idx] = slice(half, half + od)
-
-        padding_mode = look_up_option(self.padding_mode if padding_mode is None else padding_mode, NumpyPadMode)
-        zoomed = np.pad(zoomed, pad_vec, mode=padding_mode.value)  # type: ignore
-        return zoomed[tuple(slice_vec)]
-
-
-class Rotate90(Transform):
->>>>>>> 0266743a
     """
     Rotate an array by 90 degrees in the plane specified by `axes`.
     See np.rot90 for additional details:
@@ -992,24 +947,12 @@
         elif len(self._zoom) == 2 and img.ndim > 3:
             # if 2 zoom factors provided for 3D data, use the first factor for H and W dims, second factor for D dim
             self._zoom = ensure_tuple_rep(self._zoom[0], img.ndim - 2) + ensure_tuple(self._zoom[-1])
-<<<<<<< HEAD
         zoomer = Zoom(
             self._zoom,
             keep_size=self.keep_size,
-            mode=mode or self.mode,
-            padding_mode=padding_mode or self.padding_mode,
+            mode=look_up_option(mode or self.mode, InterpolateMode),
+            padding_mode=look_up_option(padding_mode or self.padding_mode, NumpyPadMode),
             align_corners=align_corners or self.align_corners,
-=======
-        zoomer = Zoom(self._zoom, keep_size=self.keep_size)
-        return np.asarray(
-            zoomer(
-                img,
-                mode=look_up_option(mode or self.mode, InterpolateMode),
-                padding_mode=look_up_option(padding_mode or self.padding_mode, NumpyPadMode),
-                align_corners=self.align_corners if align_corners is None else align_corners,
-            ),
-            dtype=_dtype,
->>>>>>> 0266743a
         )
         return zoomer(img)
 
@@ -1266,14 +1209,9 @@
                 See also: https://pytorch.org/docs/stable/nn.functional.html#grid-sample
             device: device on which the tensor will be allocated.
         """
-<<<<<<< HEAD
-        self.mode: GridSampleMode = GridSampleMode(mode)
-        self.padding_mode: GridSamplePadMode = GridSamplePadMode(padding_mode)
-=======
         self.mode: GridSampleMode = look_up_option(mode, GridSampleMode)
         self.padding_mode: GridSamplePadMode = look_up_option(padding_mode, GridSamplePadMode)
         self.as_tensor_output = as_tensor_output
->>>>>>> 0266743a
         self.device = device
 
     def __call__(
