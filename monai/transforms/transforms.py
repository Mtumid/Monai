# Copyright 2020 MONAI Consortium
# Licensed under the Apache License, Version 2.0 (the "License");
# you may not use this file except in compliance with the License.
# You may obtain a copy of the License at
#     http://www.apache.org/licenses/LICENSE-2.0
# Unless required by applicable law or agreed to in writing, software
# distributed under the License is distributed on an "AS IS" BASIS,
# WITHOUT WARRANTIES OR CONDITIONS OF ANY KIND, either express or implied.
# See the License for the specific language governing permissions and
# limitations under the License.
"""
A collection of "vanilla" transforms
https://github.com/Project-MONAI/MONAI/wiki/MONAI_Design
"""

import numpy as np
import nibabel as nib
import torch
<<<<<<< HEAD
from torch.utils.data._utils.collate import np_str_obj_array_pattern
=======
from skimage.transform import resize
import scipy.ndimage

>>>>>>> 7f294775
import monai
from monai.data.utils import get_random_patch, get_valid_patch_size
from monai.transforms.compose import Randomizable
from monai.transforms.utils import rescale_array

export = monai.utils.export("monai.transforms")


@export
class LoadNifti:
    """
    Load Nifti format file from provided path.
    """

    def __init__(self, as_closest_canonical=False, image_only=False, dtype=None):
        """
        Args:
            as_closest_canonical (bool): if True, load the image as closest to canonical axis format.
            image_only (bool): if True return only the image volume, other return image volume and header dict.
            dtype (np.dtype, optional): if not None convert the loaded image to this data type.
        """
        self.as_closest_canonical = as_closest_canonical
        self.image_only = image_only
        self.dtype = dtype

    def __call__(self, img):
        """
        Args:
            img (str or file): path to file or file-like object.

        Returns:
            The loaded image volume if `image_only` is True, or a tuple containing the volume and the Nifti
            header in dict format otherwise.

        Note:
            header['original_affine'] stores the original affine loaded from `filename_or_obj`.
            header['affine'] stores the affine after the optional `as_closest_canonical` transform.
        """
        data = nib.load(img)

        header = dict(data.header)
        header['filename_or_obj'] = img
        header['original_affine'] = data.affine
        header['affine'] = data.affine
        header['as_closest_canonical'] = self.as_closest_canonical

        if self.as_closest_canonical:
            data = nib.as_closest_canonical(data)
            header['affine'] = data.affine

        if self.dtype is not None:
            data = data.get_fdata(dtype=self.dtype)
        else:
            data = np.asanyarray(data.dataobj)

        if self.image_only:
            return data
        compatible_meta = dict()
        for meta_key in header:
            meta_datum = header[meta_key]
            if type(meta_datum).__name__ == 'ndarray' \
                    and np_str_obj_array_pattern.search(meta_datum.dtype.str) is not None:
                continue
            compatible_meta[meta_key] = meta_datum
        return data, compatible_meta


@export
class AddChannel:
    """
    Adds a 1-length channel dimension to the input image.
    """

    def __call__(self, img):
        return img[None]


@export
class Transpose:
    """
    Transposes the input image based on the given `indices` dimension ordering.
    """

    def __init__(self, indices):
        self.indices = indices

    def __call__(self, img):
        return img.transpose(self.indices)


@export
class Rescale:
    """
    Rescales the input image to the given value range.
    """

    def __init__(self, minv=0.0, maxv=1.0, dtype=np.float32):
        self.minv = minv
        self.maxv = maxv
        self.dtype = dtype

    def __call__(self, img):
        return rescale_array(img, self.minv, self.maxv, self.dtype)


@export
class GaussianNoise(Randomizable):
    """Add gaussian noise to image.

    Args:
        mean (float or array of floats): Mean or “centre” of the distribution.
        scale (float): Standard deviation (spread) of distribution.
        size (int or tuple of ints): Output shape. Default: None (single value is returned).
    """

    def __init__(self, mean=0.0, std=0.1):
        self.mean = mean
        self.std = std

    def __call__(self, img):
        return img + self.R.normal(self.mean, self.R.uniform(0, self.std), size=img.shape)


@export
class Flip:
    """Reverses the order of elements along the given axis. Preserves shape.
    Uses np.flip in practice. See numpy.flip for additional details.

    Args:
        axes (None, int or tuple of ints): Axes along which to flip over. Default is None.
    """

    def __init__(self, axis=None):
        assert axis is None or isinstance(axis, (int, list, tuple)), \
            "axis must be None, int or tuple of ints."
        self.axis = axis

    def __call__(self, img):
        return np.flip(img, self.axis)


@export
class Resize:
    """
    Resize the input image to given resolution. Uses skimage.transform.resize underneath.
    For additional details, see https://scikit-image.org/docs/dev/api/skimage.transform.html#skimage.transform.resize.

    Args:
        order (int): Order of spline interpolation. Default=1.
        mode (str): Points outside boundaries are filled according to given mode. 
            Options are 'constant', 'edge', 'symmetric', 'reflect', 'wrap'.
        cval (float): Used with mode 'constant', the value outside image boundaries.
        clip (bool): Wheter to clip range of output values after interpolation. Default: True.
        preserve_range (bool): Whether to keep original range of values. Default is True.
            If False, input is converted according to conventions of img_as_float. See 
            https://scikit-image.org/docs/dev/user_guide/data_types.html.
        anti_aliasing (bool): Whether to apply a gaussian filter to image before down-scaling.
            Default is True.
        anti_aliasing_sigma (float, tuple of floats): Standard deviation for gaussian filtering.
    """

    def __init__(self, output_shape, order=1, mode='reflect', cval=0,
                 clip=True, preserve_range=True, 
                 anti_aliasing=True, anti_aliasing_sigma=None):
        assert isinstance(order, int), "order must be integer."
        self.output_shape = output_shape
        self.order = order
        self.mode = mode
        self.cval = cval
        self.clip = clip
        self.preserve_range = preserve_range
        self.anti_aliasing = anti_aliasing
        self.anti_aliasing_sigma = anti_aliasing_sigma

    def __call__(self, img):
        return resize(img, self.output_shape, order=self.order,
                      mode=self.mode, cval=self.cval,
                      clip=self.clip, preserve_range=self.preserve_range,
                      anti_aliasing=self.anti_aliasing, 
                      anti_aliasing_sigma=self.anti_aliasing_sigma)


@export
class Rotate:
    """
    Rotates an input image by given angle. Uses scipy.ndimage.rotate. For more details, see
    http://lagrange.univ-lyon1.fr/docs/scipy/0.17.1/generated/scipy.ndimage.rotate.html.

    Args:
        angle (float): Rotation angle in degrees.
        axes (tuple of 2 ints): Axes of rotation. Default: (1, 2). This is the first two
            axis in spatial dimensions according to MONAI channel first shape assumption.
        reshape (bool): If true, output shape is made same as input. Default: True.
        order (int): Order of spline interpolation. Range 0-5. Default: 1. This is
            different from scipy where default interpolation is 3.
        mode (str): Points outside boundary filled according to this mode. Options are 
            'constant', 'nearest', 'reflect', 'wrap'. Default: 'constant'.
        cval (scalar): Values to fill outside boundary. Default: 0.
        prefiter (bool): Apply spline_filter before interpolation. Default: True.
    """

    def __init__(self, angle, axes=(1, 2), reshape=True, order=1, 
                 mode='constant', cval=0, prefilter=True):
        self.angle = angle
        self.reshape = reshape
        self.order = order
        self.mode = mode
        self.cval = cval
        self.prefilter = prefilter
        self.axes = axes

    def __call__(self, img):
        return scipy.ndimage.rotate(img, self.angle, self.axes,
                                    reshape=self.reshape, order=self.order, 
                                    mode=self.mode, cval=self.cval, 
                                    prefilter=self.prefilter)


@export
class ToTensor:
    """
    Converts the input image to a tensor without applying any other transformations.
    """

    def __call__(self, img):
        return torch.from_numpy(img)


@export
class UniformRandomPatch(Randomizable):
    """
    Selects a patch of the given size chosen at a uniformly random position in the image.
    """

    def __init__(self, patch_size):
        self.patch_size = (None,) + tuple(patch_size)

        self._slices = None

    def randomize(self, image_shape, patch_shape):
        self._slices = get_random_patch(image_shape, patch_shape, self.R)

    def __call__(self, img):
        patch_size = get_valid_patch_size(img.shape, self.patch_size)
        self.randomize(img.shape, patch_size)
        return img[self._slices]


@export
class IntensityNormalizer:
    """Normalize input based on provided args, using calculated mean and std if not provided
    (shape of subtrahend and divisor must match. if 0, entire volume uses same subtrahend and
     divisor, otherwise the shape can have dimension 1 for channels).
     Current implementation can only support 'channel_last' format data.

    Args:
        subtrahend (ndarray): the amount to subtract by (usually the mean)
        divisor (ndarray): the amount to divide by (usually the standard deviation)
        dtype: output data format
    """

    def __init__(self, subtrahend=None, divisor=None, dtype=np.float32):
        if subtrahend is not None or divisor is not None:
            assert isinstance(subtrahend, np.ndarray) and isinstance(divisor, np.ndarray), \
                'subtrahend and divisor must be set in pair and in numpy array.'
        self.subtrahend = subtrahend
        self.divisor = divisor
        self.dtype = dtype

    def __call__(self, img):
        if self.subtrahend is not None and self.divisor is not None:
            img -= self.subtrahend
            img /= self.divisor
        else:
            img -= np.mean(img)
            img /= np.std(img)

        if self.dtype != img.dtype:
            img = img.astype(self.dtype)
        return img


@export
class ImageEndPadder:
    """Performs padding by appending to the end of the data all on one side for each dimension.
     Uses np.pad so in practice, a mode needs to be provided. See numpy.lib.arraypad.pad
     for additional details.

    Args:
        out_size (list): the size of region of interest at the end of the operation.
        mode (string): a portion from numpy.lib.arraypad.pad is copied below.
        dtype: output data format.
    """

    def __init__(self, out_size, mode, dtype=np.float32):
        assert out_size is not None and isinstance(out_size, (list, tuple)), 'out_size must be list or tuple'
        self.out_size = out_size
        assert isinstance(mode, str), 'mode must be str'
        self.mode = mode
        self.dtype = dtype

    def _determine_data_pad_width(self, data_shape):
        return [(0, max(self.out_size[i] - data_shape[i], 0)) for i in range(len(self.out_size))]

    def __call__(self, img):
        data_pad_width = self._determine_data_pad_width(img.shape[2:])
        all_pad_width = [(0, 0), (0, 0)] + data_pad_width
        img = np.pad(img, all_pad_width, self.mode)
        return img


@export
class Rotate90:
    """
    Rotate an array by 90 degrees in the plane specified by `axes`.
    """

    def __init__(self, k=1, axes=(1, 2)):
        """
        Args:
            k (int): number of times to rotate by 90 degrees.
            axes (2 ints): defines the plane to rotate with 2 axes.
        """
        self.k = k
        self.plane_axes = axes

    def __call__(self, img):
        return np.ascontiguousarray(np.rot90(img, self.k, self.plane_axes))


@export
class RandRotate90(Randomizable):
    """
    With probability `prob`, input arrays are rotated by 90 degrees
    in the plane specified by `axes`.
    """

    def __init__(self, prob=0.1, max_k=3, axes=(1, 2)):
        """
        Args:
            prob (float): probability of rotating.
                (Default 0.1, with 10% probability it returns a rotated array)
            max_k (int): number of rotations will be sampled from `np.random.randint(max_k) + 1`.
                (Default 3)
            axes (2 ints): defines the plane to rotate with 2 axes.
                (Default (1, 2))
        """
        self.prob = min(max(prob, 0.0), 1.0)
        self.max_k = max_k
        self.axes = axes

        self._do_transform = False
        self._rand_k = 0

    def randomize(self):
        self._rand_k = self.R.randint(self.max_k) + 1
        self._do_transform = self.R.random() < self.prob

    def __call__(self, img):
        self.randomize()
        if not self._do_transform:
            return img
        rotator = Rotate90(self._rand_k, self.axes)
        return rotator(img)


@export
class SpatialCrop:
    """General purpose cropper to produce sub-volume region of interest (ROI).
    It can support to crop 1, 2 or 3 dimensions spatial data.
    Either a center and size must be provided, or alternatively if center and size
    are not provided, the start and end coordinates of the ROI must be provided.
    The sub-volume must sit the within original image.

    Note: This transform will not work if the crop region is larger than the image itself.
    """

    def __init__(self, roi_center=None, roi_size=None, roi_start=None, roi_end=None):
        """
        Args:
            roi_center (list or tuple): voxel coordinates for center of the crop ROI.
            roi_size (list or tuple): size of the crop ROI.
            roi_start (list or tuple): voxel coordinates for start of the crop ROI.
            roi_end (list or tuple): voxel coordinates for end of the crop ROI.
        """
        if roi_center is not None and roi_size is not None:
            assert isinstance(roi_center, (list, tuple)), 'roi_center must be list or tuple.'
            assert isinstance(roi_size, (list, tuple)), 'roi_size must be list or tuple.'
            assert all(x > 0 for x in roi_center), 'all elements of roi_center must be positive.'
            assert all(x > 0 for x in roi_size), 'all elements of roi_size must be positive.'
            roi_center = np.asarray(roi_center, dtype=np.uint16)
            roi_size = np.asarray(roi_size, dtype=np.uint16)
            self.roi_start = np.subtract(roi_center, np.floor_divide(roi_size, 2))
            self.roi_end = np.add(self.roi_start, roi_size)
        else:
            assert roi_start is not None and roi_end is not None, 'roi_start and roi_end must be provided.'
            assert isinstance(roi_start, (list, tuple)), 'roi_start must be list or tuple.'
            assert isinstance(roi_end, (list, tuple)), 'roi_end must be list or tuple.'
            assert all(x >= 0 for x in roi_start), 'all elements of roi_start must be greater than or equal to 0.'
            assert all(x > 0 for x in roi_end), 'all elements of roi_end must be positive.'
            self.roi_start = roi_start
            self.roi_end = roi_end

    def __call__(self, img):
        max_end = img.shape[1:]
        assert (np.subtract(max_end, self.roi_start) >= 0).all(), 'roi start out of image space.'
        assert (np.subtract(max_end, self.roi_end) >= 0).all(), 'roi end out of image space.'
        assert (np.subtract(self.roi_end, self.roi_start) >= 0).all(), 'invalid roi range.'
        if len(self.roi_start) == 1:
            data = img[:, self.roi_start[0]:self.roi_end[0]].copy()
        elif len(self.roi_start) == 2:
            data = img[:, self.roi_start[0]:self.roi_end[0], self.roi_start[1]:self.roi_end[1]].copy()
        elif len(self.roi_start) == 3:
            data = img[:, self.roi_start[0]:self.roi_end[0], self.roi_start[1]:self.roi_end[1],
                       self.roi_start[2]:self.roi_end[2]].copy()
        else:
            raise ValueError('unsupported image shape.')
        return data


# if __name__ == "__main__":
#     img = np.array((1, 2, 3, 4)).reshape((1, 2, 2))
#     rotator = RandRotate90(prob=0.0, max_k=3, axes=(1, 2))
#     # rotator.set_random_state(1234)
#     img_result = rotator(img)
#     print(type(img))
#     print(img_result)<|MERGE_RESOLUTION|>--- conflicted
+++ resolved
@@ -16,13 +16,10 @@
 import numpy as np
 import nibabel as nib
 import torch
-<<<<<<< HEAD
 from torch.utils.data._utils.collate import np_str_obj_array_pattern
-=======
 from skimage.transform import resize
 import scipy.ndimage
 
->>>>>>> 7f294775
 import monai
 from monai.data.utils import get_random_patch, get_valid_patch_size
 from monai.transforms.compose import Randomizable
