# Copyright 2020 MONAI Consortium
# Licensed under the Apache License, Version 2.0 (the "License");
# you may not use this file except in compliance with the License.
# You may obtain a copy of the License at
#     http://www.apache.org/licenses/LICENSE-2.0
# Unless required by applicable law or agreed to in writing, software
# distributed under the License is distributed on an "AS IS" BASIS,
# WITHOUT WARRANTIES OR CONDITIONS OF ANY KIND, either express or implied.
# See the License for the specific language governing permissions and
# limitations under the License.
"""
A collection of "vanilla" transforms
https://github.com/Project-MONAI/MONAI/wiki/MONAI_Design
"""

import warnings
import numpy as np
import scipy.ndimage
import nibabel as nib
from PIL import Image
import torch
from torch.utils.data._utils.collate import np_str_obj_array_pattern
from skimage.transform import resize

from monai.data.utils import (get_random_patch, get_valid_patch_size, correct_nifti_header_if_necessary, zoom_affine,
                              compute_shape_offset, to_affine_nd)
from monai.networks.layers.simplelayers import GaussianFilter
from monai.transforms.compose import Transform, Randomizable
from monai.transforms.utils import (create_control_grid, create_grid, create_rotate, create_scale, create_shear,
                                    create_translate, rescale_array)
from monai.utils.misc import ensure_tuple


class Spacing(Transform):
    """
    Resample input image into the specified `pixdim`.
    """

    def __init__(self, pixdim, diagonal=False, mode='constant', cval=0, dtype=None):
        """
        Args:
            pixdim (sequence of floats): output voxel spacing.
            diagonal (bool): whether to resample the input to have a diagonal affine matrix.
                If True, the input data is resampled to the following affine::

                    np.diag((pixdim_0, pixdim_1, ..., pixdim_n, 1))

                This effectively resets the volume to the world coordinate system (RAS+ in nibabel).
                The original orientation, rotation, shearing are not preserved.

                If False, this transform preserves the axes orientation, orthogonal rotation and
                translation components from the original affine. This option will not flip/swap axes
                of the original data.
            mode (`reflect|constant|nearest|mirror|wrap`):
                The mode parameter determines how the input array is extended beyond its boundaries.
            cval (scalar): Value to fill past edges of input if mode is "constant". Default is 0.0.
            dtype (None or np.dtype): output array data type, defaults to None to use input data's dtype.
        """
        self.pixdim = np.array(ensure_tuple(pixdim), dtype=np.float64)
        self.diagonal = diagonal
        self.mode = mode
        self.cval = cval
        self.dtype = dtype

    def __call__(self, data_array, affine=None, interp_order=3):
        """
        Args:
            data_array (ndarray): in shape (num_channels, H[, W, ...]).
            affine (matrix): (N+1)x(N+1) original affine matrix for spatially ND `data_array`. Defaults to identity.
            interp_order (int): The order of the spline interpolation, default is 3.
                The order has to be in the range 0-5.
                https://docs.scipy.org/doc/scipy/reference/generated/scipy.ndimage.zoom.html
        Returns:
            data_array (resampled into `self.pixdim`), original pixdim, current pixdim.
        """
        sr = data_array.ndim - 1
        if sr <= 0:
            raise ValueError('the array should have at least one spatial dimension.')
        if affine is None:
            # default to identity
            affine = np.eye(sr + 1, dtype=np.float64)
            affine_ = np.eye(sr + 1, dtype=np.float64)
        else:
            affine_ = to_affine_nd(sr, affine)
        out_d = self.pixdim[:sr]
        if out_d.size < sr:
            out_d = np.append(out_d, [1.] * (out_d.size - sr))
        if np.any(out_d <= 0):
            raise ValueError('pixdim must be positive, got {}'.format(out_d))
        # compute output affine, shape and offset
        new_affine = zoom_affine(affine_, out_d, diagonal=self.diagonal)
        output_shape, offset = compute_shape_offset(data_array.shape[1:], affine_, new_affine)
        new_affine[:sr, -1] = offset[:sr]
        transform = np.linalg.inv(affine_) @ new_affine
        # adapt to the actual rank
        transform_ = to_affine_nd(sr, transform)
        # resample
        dtype = data_array.dtype if self.dtype is None else self.dtype
        output_data = []
        for data in data_array:
            data_ = scipy.ndimage.affine_transform(
                data.astype(dtype), matrix=transform_, output_shape=output_shape,
                order=interp_order, mode=self.mode, cval=self.cval)
            output_data.append(data_)
        output_data = np.stack(output_data)
        new_affine = to_affine_nd(affine, new_affine)
        return output_data, affine, new_affine


class Orientation(Transform):
    """
    Change the input image's orientation into the specified based on `axcodes`.
    """

    def __init__(self, axcodes=None, as_closest_canonical=False, labels=tuple(zip('LPI', 'RAS'))):
        """
        Args:
            axcodes (N elements sequence): for spatial ND input's orientation.
                e.g. axcodes='RAS' represents 3D orientation:
                (Left, Right), (Posterior, Anterior), (Inferior, Superior).
                default orientation labels options are: 'L' and 'R' for the first dimension,
                'P' and 'A' for the second, 'I' and 'S' for the third.
            as_closest_canonical (boo): if True, load the image as closest to canonical axis format.
            labels : optional, None or sequence of (2,) sequences
                (2,) sequences are labels for (beginning, end) of output axis.
                Defaults to ``(('L', 'R'), ('P', 'A'), ('I', 'S'))``.

        See Also: `nibabel.orientations.ornt2axcodes`.
        """
        if axcodes is None and not as_closest_canonical:
            raise ValueError('provide either `axcodes` or `as_closest_canonical=True`.')
        if axcodes is not None and as_closest_canonical:
            warnings.warn('using as_closest_canonical=True, axcodes ignored.')
        self.axcodes = axcodes
        self.as_closest_canonical = as_closest_canonical
        self.labels = labels

    def __call__(self, data_array, affine=None):
        """
        original orientation of `data_array` is defined by `affine`.

        Args:
            data_array (ndarray): in shape (num_channels, H[, W, ...]).
            affine (matrix): (N+1)x(N+1) original affine matrix for spatially ND `data_array`. Defaults to identity.
        Returns:
            data_array (reoriented in `self.axcodes`), original axcodes, current axcodes.
        """
        sr = data_array.ndim - 1
        if sr <= 0:
            raise ValueError('the array should have at least one spatial dimension.')
        if affine is None:
            affine = np.eye(sr + 1, dtype=np.float64)
            affine_ = np.eye(sr + 1, dtype=np.float64)
        else:
            affine_ = to_affine_nd(sr, affine)
        src = nib.io_orientation(affine_)
        if self.as_closest_canonical:
            spatial_ornt = src
        else:
            dst = nib.orientations.axcodes2ornt(self.axcodes[:sr], labels=self.labels)
            if len(dst) < sr:
                raise ValueError('`self.axcodes` should have at least {0} elements'
                                 ' given the data array is in spatial {0}D, got "{1}"'.format(sr, self.axcodes))
            spatial_ornt = nib.orientations.ornt_transform(src, dst)
        ornt = spatial_ornt.copy()
        ornt[:, 0] += 1  # skip channel dim
        ornt = np.concatenate([np.array([[0, 1]]), ornt])
        shape = data_array.shape[1:]
        data_array = nib.orientations.apply_orientation(data_array, ornt)
        new_affine = affine_ @ nib.orientations.inv_ornt_aff(spatial_ornt, shape)
        new_affine = to_affine_nd(affine, new_affine)
        return data_array, affine, new_affine


class LoadNifti(Transform):
    """
    Load Nifti format file or files from provided path. If loading a list of
    files, stack them together and add a new dimension as first dimension, and
    use the meta data of the first image to represent the stacked result. Note
    that the affine transform of all the images should be same if ``image_only=False``.
    """

    def __init__(self, as_closest_canonical=False, image_only=False, dtype=np.float32):
        """
        Args:
            as_closest_canonical (bool): if True, load the image as closest to canonical axis format.
            image_only (bool): if True return only the image volume, otherwise return image data array and header dict.
            dtype (np.dtype, optional): if not None convert the loaded image to this data type.

        Note:
            The transform returns image data array if `image_only` is True,
            or a tuple of two elements containing the data array, and the Nifti
            header in a dict format otherwise.
            if a dictionary header is returned:

            - header['affine'] stores the affine of the image.
            - header['original_affine'] will be additionally created to store the original affine.
        """
        self.as_closest_canonical = as_closest_canonical
        self.image_only = image_only
        self.dtype = dtype

    def __call__(self, filename):
        """
        Args:
            filename (str, list, tuple, file): path file or file-like object or a list of files.
        """
        filename = ensure_tuple(filename)
        img_array = list()
        compatible_meta = dict()
        for name in filename:
            img = nib.load(name)
            img = correct_nifti_header_if_necessary(img)
            header = dict(img.header)
            header['filename_or_obj'] = name
            header['affine'] = img.affine
            header['original_affine'] = img.affine.copy()
            header['as_closest_canonical'] = self.as_closest_canonical
            ndim = img.header['dim'][0]
            spatial_rank = min(ndim, 3)
            header['spatial_shape'] = img.header['dim'][1:spatial_rank + 1]

            if self.as_closest_canonical:
                img = nib.as_closest_canonical(img)
                header['affine'] = img.affine

            img_array.append(np.array(img.get_fdata(dtype=self.dtype)))
            img.uncache()

            if self.image_only:
                continue

            if not compatible_meta:
                for meta_key in header:
                    meta_datum = header[meta_key]
                    if type(meta_datum).__name__ == 'ndarray' \
                            and np_str_obj_array_pattern.search(meta_datum.dtype.str) is not None:
                        continue
                    compatible_meta[meta_key] = meta_datum
            else:
                assert np.allclose(header['affine'], compatible_meta['affine']), \
                    'affine data of all images should be same.'

        img_array = np.stack(img_array, axis=0) if len(img_array) > 1 else img_array[0]
        if self.image_only:
            return img_array
        return img_array, compatible_meta


class LoadPNG(Transform):
    """
    Load common 2D image format (PNG, JPG, etc. using PIL) file or files from provided path.
    It's based on the Image module in PIL library.
    """

    def __init__(self, dtype=np.float32):
        """Args:
            dtype (np.dtype, optional): if not None convert the loaded image to this data type.

        """
        self.dtype = dtype

    def __call__(self, filename):
        """
        Args:
            filename (str, list, tuple, file): path file or file-like object or a list of files.
        """
        filename = ensure_tuple(filename)
        img_array = list()
        for name in filename:
            img = np.asarray(Image.open(name))
            if self.dtype:
                img = img.astype(self.dtype)
            img_array.append(img)

        return np.stack(img_array, axis=0) if len(img_array) > 1 else img_array[0]


class AsChannelFirst(Transform):
    """
    Change the channel dimension of the image to the first dimension.

    Most of the image transformations in ``monai.transforms``
    assume the input image is in the channel-first format, which has the shape
    (num_channels, spatial_dim_1[, spatial_dim_2, ...]).

    This transform could be used to convert, for example, a channel-last image array in shape
    (spatial_dim_1[, spatial_dim_2, ...], num_channels) into the channel-first format,
    so that the multidimensional image array can be correctly interpreted by the other transforms.

    Args:
        channel_dim (int): which dimension of input image is the channel, default is the last dimension.
    """

    def __init__(self, channel_dim=-1):
        assert isinstance(channel_dim, int) and channel_dim >= -1, 'invalid channel dimension.'
        self.channel_dim = channel_dim

    def __call__(self, img):
        return np.moveaxis(img, self.channel_dim, 0)


class AsChannelLast(Transform):
    """
    Change the channel dimension of the image to the last dimension.

    Some of other 3rd party transforms assume the input image is in the channel-last format with shape
    (spatial_dim_1[, spatial_dim_2, ...], num_channels).

    This transform could be used to convert, for example, a channel-first image array in shape
    (num_channels, spatial_dim_1[, spatial_dim_2, ...]) into the channel-last format,
    so that MONAI transforms can construct a chain with other 3rd party transforms together.

    Args:
        channel_dim (int): which dimension of input image is the channel, default is the first dimension.
    """

    def __init__(self, channel_dim=0):
        assert isinstance(channel_dim, int) and channel_dim >= -1, 'invalid channel dimension.'
        self.channel_dim = channel_dim

    def __call__(self, img):
        return np.moveaxis(img, self.channel_dim, -1)


class AddChannel(Transform):
    """
    Adds a 1-length channel dimension to the input image.

    Most of the image transformations in ``monai.transforms``
    assumes the input image is in the channel-first format, which has the shape
    (num_channels, spatial_dim_1[, spatial_dim_2, ...]).

    This transform could be used, for example, to convert a (spatial_dim_1[, spatial_dim_2, ...])
    spatial image into the channel-first format so that the
    multidimensional image array can be correctly interpreted by the other
    transforms.
    """

    def __call__(self, img):
        return img[None]


<<<<<<< HEAD
class CastToType:
    """
    Cast the image data to specified numpy data type.
    """

    def __init__(self, dtype=np.float32):
        """
        Args:
            dtype (np.dtype): convert image to this data type, default is `np.float32`.
        """
        self.dtype = dtype

    def __call__(self, img):
        assert isinstance(img, np.ndarray), 'image must be numpy array.'
        return img.astype(self.dtype)


class Transpose:
=======
class Transpose(Transform):
>>>>>>> 983c25fd
    """
    Transposes the input image based on the given `indices` dimension ordering.
    """

    def __init__(self, indices):
        self.indices = indices

    def __call__(self, img):
        return img.transpose(self.indices)


class Rescale(Transform):
    """
    Rescales the input image to the given value range.
    """

    def __init__(self, minv=0.0, maxv=1.0, dtype=np.float32):
        self.minv = minv
        self.maxv = maxv
        self.dtype = dtype

    def __call__(self, img):
        return rescale_array(img, self.minv, self.maxv, self.dtype)


class RandGaussianNoise(Randomizable, Transform):
    """Add gaussian noise to image.

    Args:
        prob (float): Probability to add gaussian noise.
        mean (float or array of floats): Mean or “centre” of the distribution.
        std (float): Standard deviation (spread) of distribution.
    """

    def __init__(self, prob=0.1, mean=0.0, std=0.1):
        self.prob = prob
        self.mean = mean
        self.std = std
        self._do_transform = False
        self._noise = None

    def randomize(self, im_shape):
        self._do_transform = self.R.random() < self.prob
        self._noise = self.R.normal(self.mean, self.R.uniform(0, self.std), size=im_shape)

    def __call__(self, img):
        self.randomize(img.shape)
        return img + self._noise if self._do_transform else img


class Flip(Transform):
    """Reverses the order of elements along the given spatial axis. Preserves shape.
    Uses ``np.flip`` in practice. See numpy.flip for additional details.
    https://docs.scipy.org/doc/numpy/reference/generated/numpy.flip.html

    Args:
        spatial_axis (None, int or tuple of ints): spatial axes along which to flip over. Default is None.
    """

    def __init__(self, spatial_axis=None):
        self.spatial_axis = spatial_axis

    def __call__(self, img):
        """
        Args:
            img (ndarray): channel first array, must have shape: (num_channels, H[, W, ..., ]),
        """
        flipped = list()
        for channel in img:
            flipped.append(
                np.flip(channel, self.spatial_axis)
            )
        return np.stack(flipped)


class Resize(Transform):
    """
    Resize the input image to given resolution. Uses skimage.transform.resize underneath.
    For additional details, see https://scikit-image.org/docs/dev/api/skimage.transform.html#skimage.transform.resize.

    Args:
        output_spatial_shape (tuple or list): expected shape of spatial dimensions after resize operation.
        order (int): Order of spline interpolation. Default=1.
        mode (str): Points outside boundaries are filled according to given mode.
            Options are 'constant', 'edge', 'symmetric', 'reflect', 'wrap'.
        cval (float): Used with mode 'constant', the value outside image boundaries.
        clip (bool): Whether to clip range of output values after interpolation. Default: True.
        preserve_range (bool): Whether to keep original range of values. Default is True.
            If False, input is converted according to conventions of img_as_float. See
            https://scikit-image.org/docs/dev/user_guide/data_types.html.
        anti_aliasing (bool): Whether to apply a gaussian filter to image before down-scaling.
            Default is True.
        anti_aliasing_sigma (float, tuple of floats): Standard deviation for gaussian filtering.
    """

    def __init__(self, output_spatial_shape, order=1, mode='reflect', cval=0,
                 clip=True, preserve_range=True, anti_aliasing=True, anti_aliasing_sigma=None):
        assert isinstance(order, int), "order must be integer."
        self.output_spatial_shape = output_spatial_shape
        self.order = order
        self.mode = mode
        self.cval = cval
        self.clip = clip
        self.preserve_range = preserve_range
        self.anti_aliasing = anti_aliasing
        self.anti_aliasing_sigma = anti_aliasing_sigma

    def __call__(self, img):
        """
        Args:
            img (ndarray): channel first array, must have shape: (num_channels, H[, W, ..., ]),
        """
        resized = list()
        for channel in img:
            resized.append(
                resize(channel, self.output_spatial_shape, order=self.order,
                       mode=self.mode, cval=self.cval,
                       clip=self.clip, preserve_range=self.preserve_range,
                       anti_aliasing=self.anti_aliasing,
                       anti_aliasing_sigma=self.anti_aliasing_sigma)
            )
        return np.stack(resized).astype(np.float32)


class Rotate(Transform):
    """
    Rotates an input image by given angle. Uses scipy.ndimage.rotate. For more details, see
    https://docs.scipy.org/doc/scipy/reference/generated/scipy.ndimage.rotate.html

    Args:
        angle (float): Rotation angle in degrees.
        spatial_axes (tuple of 2 ints): Spatial axes of rotation. Default: (0, 1).
            This is the first two axis in spatial dimensions.
        reshape (bool): If reshape is true, the output shape is adapted so that the
            input array is contained completely in the output. Default is True.
        order (int): Order of spline interpolation. Range 0-5. Default: 1. This is
            different from scipy where default interpolation is 3.
        mode (str): Points outside boundary filled according to this mode. Options are
            'constant', 'nearest', 'reflect', 'wrap'. Default: 'constant'.
        cval (scalar): Values to fill outside boundary. Default: 0.
        prefilter (bool): Apply spline_filter before interpolation. Default: True.
    """

    def __init__(self, angle, spatial_axes=(0, 1), reshape=True, order=1, mode='constant', cval=0, prefilter=True):
        self.angle = angle
        self.reshape = reshape
        self.order = order
        self.mode = mode
        self.cval = cval
        self.prefilter = prefilter
        self.spatial_axes = spatial_axes

    def __call__(self, img):
        """
        Args:
            img (ndarray): channel first array, must have shape: (num_channels, H[, W, ..., ]),
        """
        rotated = list()
        for channel in img:
            rotated.append(
                scipy.ndimage.rotate(channel, self.angle, self.spatial_axes, reshape=self.reshape,
                                     order=self.order, mode=self.mode, cval=self.cval, prefilter=self.prefilter)
            )
        return np.stack(rotated).astype(np.float32)


class Zoom(Transform):
    """ Zooms a nd image. Uses scipy.ndimage.zoom or cupyx.scipy.ndimage.zoom in case of gpu.
    For details, please see https://docs.scipy.org/doc/scipy/reference/generated/scipy.ndimage.zoom.html.

    Args:
        zoom (float or sequence): The zoom factor along the spatial axes.
            If a float, zoom is the same for each spatial axis.
            If a sequence, zoom should contain one value for each spatial axis.
        order (int): order of interpolation. Default=3.
        mode (str): Determines how input is extended beyond boundaries. Default is 'constant'.
        cval (scalar, optional): Value to fill past edges. Default is 0.
        use_gpu (bool): Should use cpu or gpu. Uses cupyx which doesn't support order > 1 and modes
            'wrap' and 'reflect'. Defaults to cpu for these cases or if cupyx not found.
        keep_size (bool): Should keep original size (pad if needed).
    """

    def __init__(self, zoom, order=3, mode='constant', cval=0, prefilter=True, use_gpu=False, keep_size=False):
        assert isinstance(order, int), "Order must be integer."
        self.zoom = zoom
        self.order = order
        self.mode = mode
        self.cval = cval
        self.prefilter = prefilter
        self.use_gpu = use_gpu
        self.keep_size = keep_size

        if self.use_gpu:
            try:
                from cupyx.scipy.ndimage import zoom as zoom_gpu

                self._zoom = zoom_gpu
            except ImportError:
                print('For GPU zoom, please install cupy. Defaulting to cpu.')
                self._zoom = scipy.ndimage.zoom
                self.use_gpu = False
        else:
            self._zoom = scipy.ndimage.zoom

    def __call__(self, img):
        """
        Args:
            img (ndarray): channel first array, must have shape: (num_channels, H[, W, ..., ]),
        """
        zoomed = list()
        if self.use_gpu:
            import cupy
            for channel in cupy.array(img):
                zoom_channel = self._zoom(channel,
                                          zoom=self.zoom,
                                          order=self.order,
                                          mode=self.mode,
                                          cval=self.cval,
                                          prefilter=self.prefilter)
                zoomed.append(cupy.asnumpy(zoom_channel))
        else:
            for channel in img:
                zoomed.append(
                    self._zoom(channel,
                               zoom=self.zoom,
                               order=self.order,
                               mode=self.mode,
                               cval=self.cval,
                               prefilter=self.prefilter))
        zoomed = np.stack(zoomed).astype(np.float32)

        if not self.keep_size or np.allclose(img.shape, zoomed.shape):
            return zoomed

        pad_vec = [[0, 0]] * len(img.shape)
        slice_vec = [slice(None)] * len(img.shape)
        for idx, (od, zd) in enumerate(zip(img.shape, zoomed.shape)):
            diff = od - zd
            half = abs(diff) // 2
            if diff > 0:  # need padding
                pad_vec[idx] = [half, diff - half]
            elif diff < 0:  # need slicing
                slice_vec[idx] = slice(half, half + od)
        zoomed = np.pad(zoomed, pad_vec, mode='constant')
        return zoomed[tuple(slice_vec)]


class ToTensor(Transform):
    """
    Converts the input image to a tensor without applying any other transformations.
    """

    def __call__(self, img):
        if torch.is_tensor(img):
            return img.contiguous()
        return torch.as_tensor(np.ascontiguousarray(img))


<<<<<<< HEAD
class NormalizeIntensity:
=======
class RandUniformPatch(Randomizable, Transform):
    """
    Selects a patch of the given size chosen at a uniformly random position in the image.

    Args:
        patch_spatial_size (tuple or list): Expected patch size of spatial dimensions.
    """

    def __init__(self, patch_spatial_size):
        self.patch_spatial_size = (None,) + tuple(patch_spatial_size)

        self._slices = None

    def randomize(self, image_shape, patch_shape):
        self._slices = get_random_patch(image_shape, patch_shape, self.R)

    def __call__(self, img):
        patch_spatial_size = get_valid_patch_size(img.shape, self.patch_spatial_size)
        self.randomize(img.shape, patch_spatial_size)
        return img[self._slices]


class NormalizeIntensity(Transform):
>>>>>>> 983c25fd
    """Normalize input based on provided args, using calculated mean and std if not provided
    (shape of subtrahend and divisor must match. if 0, entire volume uses same subtrahend and
    divisor, otherwise the shape can have dimension 1 for channels).

    Args:
        subtrahend (ndarray): the amount to subtract by (usually the mean).
        divisor (ndarray): the amount to divide by (usually the standard deviation).
    """

    def __init__(self, subtrahend=None, divisor=None):
        if subtrahend is not None or divisor is not None:
            assert isinstance(subtrahend, np.ndarray) and isinstance(divisor, np.ndarray), \
                'subtrahend and divisor must be set in pair and in numpy array.'
        self.subtrahend = subtrahend
        self.divisor = divisor

    def __call__(self, img):
        if self.subtrahend is not None and self.divisor is not None:
            img -= self.subtrahend
            img /= self.divisor
        else:
            img -= np.mean(img)
            img /= np.std(img)

        return img


class ThresholdIntensity(Transform):
    """Filter the intensity values of whole image to below threshold or above threshold.
    And fill the remaining parts of the image to the `cval` value.

    Args:
        threshold (float or int): the threshold to filter intensity values.
        above (bool): filter values above the threshold or below the threshold, default is True.
        cval (float or int): value to fill the remaining parts of the image, default is 0.
    """

    def __init__(self, threshold, above=True, cval=0):
        assert isinstance(threshold, (float, int)), 'must set the threshold to filter intensity.'
        self.threshold = threshold
        self.above = above
        self.cval = cval

    def __call__(self, img):
        return np.where(img > self.threshold if self.above else img < self.threshold, img, self.cval)


class ScaleIntensityRange(Transform):
    """Apply specific intensity scaling to the whole numpy array.
    Scaling from [a_min, a_max] to [b_min, b_max] with clip option.

    Args:
        a_min (int or float): intensity original range min.
        a_max (int or float): intensity original range max.
        b_min (int or float): intensity target range min.
        b_max (int or float): intensity target range max.
        clip (bool): whether to perform clip after scaling.
    """

    def __init__(self, a_min, a_max, b_min, b_max, clip=False):
        self.a_min = a_min
        self.a_max = a_max
        self.b_min = b_min
        self.b_max = b_max
        self.clip = clip

    def __call__(self, img):
        img = (img - self.a_min) / (self.a_max - self.a_min)
        img = img * (self.b_max - self.b_min) + self.b_min
        if self.clip:
            img = np.clip(img, self.b_min, self.b_max)

        return img


class AdjustContrast(Transform):
    """Changes image intensity by gamma. Each pixel/voxel intensity is updated as:
        `x = ((x - min) / intensity_range) ^ gamma * intensity_range + min`

    Args:
        gamma (float): gamma value to adjust the contrast as function.
    """

    def __init__(self, gamma):
        assert isinstance(gamma, (float, int)), 'gamma must be a float or int number.'
        self.gamma = gamma

    def __call__(self, img):
        epsilon = 1e-7
        img_min = img.min()
        img_range = img.max() - img_min
        return np.power(((img - img_min) / float(img_range + epsilon)), self.gamma) * img_range + img_min


class RandAdjustContrast(Randomizable, Transform):
    """Randomly changes image intensity by gamma. Each pixel/voxel intensity is updated as:
        `x = ((x - min) / intensity_range) ^ gamma * intensity_range + min`

    Args:
        prob (float): Probability of adjustment.
        gamma (tuple of float or float): Range of gamma values.
            If single number, value is picked from (0.5, gamma), default is (0.5, 4.5).
    """

    def __init__(self, prob=0.1, gamma=(0.5, 4.5)):
        self.prob = prob
        if not isinstance(gamma, (tuple, list)):
            assert gamma > 0.5, \
                'if gamma is single number, must greater than 0.5 and value is picked from (0.5, gamma)'
            self.gamma = (0.5, gamma)
        else:
            self.gamma = gamma
        assert len(self.gamma) == 2, 'gamma should be a number or pair of numbers.'

        self._do_transform = False
        self.gamma_value = None

    def randomize(self):
        self._do_transform = self.R.random_sample() < self.prob
        self.gamma_value = self.R.uniform(low=self.gamma[0], high=self.gamma[1])

    def __call__(self, img):
        self.randomize()
        if not self._do_transform:
            return img
        adjuster = AdjustContrast(self.gamma_value)
        return adjuster(img)


class PadImageEnd(Transform):
    """Performs padding by appending to the end of the data all on one side for each dimension.
     Uses np.pad so in practice, a mode needs to be provided. See numpy.lib.arraypad.pad
     for additional details.

    Args:
        out_size (list): the size of region of interest at the end of the operation.
        mode (string): a portion from numpy.lib.arraypad.pad is copied below.
    """

    def __init__(self, out_size, mode):
        assert isinstance(out_size, (list, tuple)), 'out_size must be list or tuple.'
        self.out_size = out_size
        assert isinstance(mode, str), 'mode must be str.'
        self.mode = mode

    def _determine_data_pad_width(self, data_shape):
        return [(0, max(self.out_size[i] - data_shape[i], 0)) for i in range(len(self.out_size))]

    def __call__(self, img):
        data_pad_width = self._determine_data_pad_width(img.shape[2:])
        all_pad_width = [(0, 0), (0, 0)] + data_pad_width
        img = np.pad(img, all_pad_width, self.mode)
        return img


class Rotate90(Transform):
    """
    Rotate an array by 90 degrees in the plane specified by `axes`.
    """

    def __init__(self, k=1, spatial_axes=(0, 1)):
        """
        Args:
            k (int): number of times to rotate by 90 degrees.
            spatial_axes (2 ints): defines the plane to rotate with 2 spatial axes.
                Default: (0, 1), this is the first two axis in spatial dimensions.
        """
        self.k = k
        self.spatial_axes = spatial_axes

    def __call__(self, img):
        """
        Args:
            img (ndarray): channel first array, must have shape: (num_channels, H[, W, ..., ]),
        """
        rotated = list()
        for channel in img:
            rotated.append(
                np.rot90(channel, self.k, self.spatial_axes)
            )
        return np.stack(rotated)


class RandRotate90(Randomizable, Transform):
    """
    With probability `prob`, input arrays are rotated by 90 degrees
    in the plane specified by `spatial_axes`.
    """

    def __init__(self, prob=0.1, max_k=3, spatial_axes=(0, 1)):
        """
        Args:
            prob (float): probability of rotating.
                (Default 0.1, with 10% probability it returns a rotated array)
            max_k (int): number of rotations will be sampled from `np.random.randint(max_k) + 1`.
                (Default 3)
            spatial_axes (2 ints): defines the plane to rotate with 2 spatial axes.
                Default: (0, 1), this is the first two axis in spatial dimensions.
        """
        self.prob = min(max(prob, 0.0), 1.0)
        self.max_k = max_k
        self.spatial_axes = spatial_axes

        self._do_transform = False
        self._rand_k = 0

    def randomize(self):
        self._rand_k = self.R.randint(self.max_k) + 1
        self._do_transform = self.R.random() < self.prob

    def __call__(self, img):
        self.randomize()
        if not self._do_transform:
            return img
        rotator = Rotate90(self._rand_k, self.spatial_axes)
        return rotator(img)


class SpatialCrop(Transform):
    """General purpose cropper to produce sub-volume region of interest (ROI).
    It can support to crop ND spatial (channel-first) data.
    Either a spatial center and size must be provided, or alternatively if center and size
    are not provided, the start and end coordinates of the ROI must be provided.
    The sub-volume must sit the within original image.

    Note: This transform will not work if the crop region is larger than the image itself.
    """

    def __init__(self, roi_center=None, roi_size=None, roi_start=None, roi_end=None, copy=False):
        """
        Args:
            roi_center (list or tuple): voxel coordinates for center of the crop ROI.
            roi_size (list or tuple): size of the crop ROI.
            roi_start (list or tuple): voxel coordinates for start of the crop ROI.
            roi_end (list or tuple): voxel coordinates for end of the crop ROI.
            copy (bool): whether copy the cropped slices to a new array, default is False.
        """
        if roi_center is not None and roi_size is not None:
            roi_center = np.asarray(roi_center, dtype=np.uint16)
            roi_size = np.asarray(roi_size, dtype=np.uint16)
            self.roi_start = np.subtract(roi_center, np.floor_divide(roi_size, 2))
            self.roi_end = np.add(self.roi_start, roi_size)
        else:
            assert roi_start is not None and roi_end is not None, 'roi_start and roi_end must be provided.'
            self.roi_start = np.asarray(roi_start, dtype=np.uint16)
            self.roi_end = np.asarray(roi_end, dtype=np.uint16)
        self.copy = copy

        assert np.all(self.roi_start >= 0), 'all elements of roi_start must be greater than or equal to 0.'
        assert np.all(self.roi_end > 0), 'all elements of roi_end must be positive.'
        assert np.all(self.roi_end >= self.roi_start), 'invalid roi range.'

    def __call__(self, img):
        max_end = img.shape[1:]
        sd = min(len(self.roi_start), len(max_end))
        assert np.all(max_end[:sd] >= self.roi_start[:sd]), 'roi start out of image space.'
        assert np.all(max_end[:sd] >= self.roi_end[:sd]), 'roi end out of image space.'

        slices = [slice(None)] + [slice(s, e) for s, e in zip(self.roi_start[:sd], self.roi_end[:sd])]
        data = img[tuple(slices)]
        return data.copy() if self.copy else data


class CenterSpatialCrop:
    """
    Crop at the center of image with specified ROI size.

    Args:
        roi_size (list, tuple): the spatial size of the crop region e.g. [224,224,128]
    """

    def __init__(self, roi_size):
        self.roi_size = roi_size

    def __call__(self, img):
        center = [i // 2 for i in img.shape[1:]]
        cropper = SpatialCrop(roi_center=center, roi_size=self.roi_size, copy=False)
        return cropper(img)


class RandCenterSpatialCrop(Randomizable):
    """
    Crop at a random position in the image with the specified ROI size.

    Args:
        roi_size (list, tuple): the spatial size of the crop region e.g. [224,224,128]
    """

    def __init__(self, roi_size):
        self.roi_size = (None,) + tuple(roi_size)

        self._slices = None

    def randomize(self, image_shape, roi_size):
        self._slices = get_random_patch(image_shape, roi_size, self.R)

    def __call__(self, img):
        roi_size = get_valid_patch_size(img.shape, self.roi_size)
        self.randomize(img.shape, roi_size)
        return img[self._slices]


class RandSizeSpatialCrop(Randomizable):
    """
    Crop image with random size ROI. It can crop at a random position as center
    or at the image center. And allows to set the minimum size to limit the randomly
    generated ROI. Suppose all the expected fields specified by `keys` have same shape.

    Args:
        min_roi_size (list, tuple): the spatial size of the minimum crop region e.g. [224,224,128]
        random_center (bool): crop at random position as center or the image center.
    """

    def __init__(self, min_roi_size, random_center=True):
        self.min_size = min_roi_size
        self.random_center = random_center

    def randomize(self, img_size):
        min_size = [self.min_size] * len(img_size) if not isinstance(self.min_size, (list, tuple)) else self.min_size
        self.roi_size = [self.R.randint(low=min_size[i], high=img_size[i] + 1) for i in range(len(img_size))]

    def __call__(self, img):
        self.randomize(img.shape[1:])
        if self.random_center:
            cropper = RandCenterSpatialCrop(self.roi_size)
        else:
            cropper = CenterSpatialCrop(self.roi_size)
        return cropper(img)


class RandRotate(Randomizable, Transform):
    """Randomly rotates the input arrays.

    Args:
        prob (float): Probability of rotation.
        degrees (tuple of float or float): Range of rotation in degrees. If single number,
            angle is picked from (-degrees, degrees).
        spatial_axes (tuple of 2 ints): Spatial axes of rotation. Default: (0, 1).
            This is the first two axis in spatial dimensions.
        reshape (bool): If reshape is true, the output shape is adapted so that the
            input array is contained completely in the output. Default is True.
        order (int): Order of spline interpolation. Range 0-5. Default: 1. This is
            different from scipy where default interpolation is 3.
        mode (str): Points outside boundary filled according to this mode. Options are
            'constant', 'nearest', 'reflect', 'wrap'. Default: 'constant'.
        cval (scalar): Value to fill outside boundary. Default: 0.
        prefilter (bool): Apply spline_filter before interpolation. Default: True.
    """

    def __init__(self, degrees, prob=0.1, spatial_axes=(0, 1), reshape=True, order=1,
                 mode='constant', cval=0, prefilter=True):
        self.prob = prob
        self.degrees = degrees
        self.reshape = reshape
        self.order = order
        self.mode = mode
        self.cval = cval
        self.prefilter = prefilter
        self.spatial_axes = spatial_axes

        if not hasattr(self.degrees, '__iter__'):
            self.degrees = (-self.degrees, self.degrees)
        assert len(self.degrees) == 2, 'degrees should be a number or pair of numbers.'

        self._do_transform = False
        self.angle = None

    def randomize(self):
        self._do_transform = self.R.random_sample() < self.prob
        self.angle = self.R.uniform(low=self.degrees[0], high=self.degrees[1])

    def __call__(self, img):
        self.randomize()
        if not self._do_transform:
            return img
        rotator = Rotate(self.angle, self.spatial_axes, self.reshape, self.order,
                         self.mode, self.cval, self.prefilter)
        return rotator(img)


class RandFlip(Randomizable, Transform):
    """Randomly flips the image along axes. Preserves shape.
    See numpy.flip for additional details.
    https://docs.scipy.org/doc/numpy/reference/generated/numpy.flip.html

    Args:
        prob (float): Probability of flipping.
        spatial_axis (None, int or tuple of ints): Spatial axes along which to flip over. Default is None.
    """

    def __init__(self, prob=0.1, spatial_axis=None):
        self.prob = prob
        self.flipper = Flip(spatial_axis=spatial_axis)
        self._do_transform = False

    def randomize(self):
        self._do_transform = self.R.random_sample() < self.prob

    def __call__(self, img):
        self.randomize()
        if not self._do_transform:
            return img
        return self.flipper(img)


class RandZoom(Randomizable, Transform):
    """Randomly zooms input arrays with given probability within given zoom range.

    Args:
        prob (float): Probability of zooming.
        min_zoom (float or sequence): Min zoom factor. Can be float or sequence same size as image.
            If a float, min_zoom is the same for each spatial axis.
            If a sequence, min_zoom should contain one value for each spatial axis.
        max_zoom (float or sequence): Max zoom factor. Can be float or sequence same size as image.
            If a float, max_zoom is the same for each spatial axis.
            If a sequence, max_zoom should contain one value for each spatial axis.
        order (int): order of interpolation. Default=3.
        mode ('reflect', 'constant', 'nearest', 'mirror', 'wrap'): Determines how input is
            extended beyond boundaries. Default: 'constant'.
        cval (scalar, optional): Value to fill past edges. Default is 0.
        use_gpu (bool): Should use cpu or gpu. Uses cupyx which doesn't support order > 1 and modes
            'wrap' and 'reflect'. Defaults to cpu for these cases or if cupyx not found.
        keep_size (bool): Should keep original size (pad if needed).
    """

    def __init__(self, prob=0.1, min_zoom=0.9, max_zoom=1.1, order=3,
                 mode='constant', cval=0, prefilter=True,
                 use_gpu=False, keep_size=False):
        if hasattr(min_zoom, '__iter__') and hasattr(max_zoom, '__iter__'):
            assert len(min_zoom) == len(max_zoom), 'min_zoom and max_zoom must have same length.'
        self.min_zoom = min_zoom
        self.max_zoom = max_zoom
        self.prob = prob
        self.order = order
        self.mode = mode
        self.cval = cval
        self.prefilter = prefilter
        self.use_gpu = use_gpu
        self.keep_size = keep_size

        self._do_transform = False
        self._zoom = None

    def randomize(self):
        self._do_transform = self.R.random_sample() < self.prob
        if hasattr(self.min_zoom, '__iter__'):
            self._zoom = (self.R.uniform(l, h) for l, h in zip(self.min_zoom, self.max_zoom))
        else:
            self._zoom = self.R.uniform(self.min_zoom, self.max_zoom)

    def __call__(self, img):
        self.randomize()
        if not self._do_transform:
            return img
        zoomer = Zoom(self._zoom, self.order, self.mode, self.cval, self.prefilter, self.use_gpu, self.keep_size)
        return zoomer(img)


class AffineGrid(Transform):
    """
    Affine transforms on the coordinates.
    """

    def __init__(self,
                 rotate_params=None,
                 shear_params=None,
                 translate_params=None,
                 scale_params=None,
                 as_tensor_output=True,
                 device=None):
        self.rotate_params = rotate_params
        self.shear_params = shear_params
        self.translate_params = translate_params
        self.scale_params = scale_params

        self.as_tensor_output = as_tensor_output
        self.device = device

    def __call__(self, spatial_size=None, grid=None):
        """
        Args:
            spatial_size (list or tuple of int): output grid size.
            grid (ndarray): grid to be transformed. Shape must be (3, H, W) for 2D or (4, H, W, D) for 3D.
        """
        if grid is None:
            if spatial_size is not None:
                grid = create_grid(spatial_size)
            else:
                raise ValueError('Either specify a grid or a spatial size to create a grid from.')

        spatial_dims = len(grid.shape) - 1
        affine = np.eye(spatial_dims + 1)
        if self.rotate_params:
            affine = affine @ create_rotate(spatial_dims, self.rotate_params)
        if self.shear_params:
            affine = affine @ create_shear(spatial_dims, self.shear_params)
        if self.translate_params:
            affine = affine @ create_translate(spatial_dims, self.translate_params)
        if self.scale_params:
            affine = affine @ create_scale(spatial_dims, self.scale_params)
        affine = torch.as_tensor(np.ascontiguousarray(affine), device=self.device)

        grid = torch.as_tensor(np.ascontiguousarray(grid)) if not torch.is_tensor(grid) else grid.detach().clone()
        if self.device:
            grid = grid.to(self.device)
        grid = (affine.float() @ grid.reshape((grid.shape[0], -1)).float()).reshape([-1] + list(grid.shape[1:]))
        if self.as_tensor_output:
            return grid
        return grid.cpu().numpy()


class RandAffineGrid(Randomizable, Transform):
    """
    generate randomised affine grid
    """

    def __init__(self,
                 rotate_range=None,
                 shear_range=None,
                 translate_range=None,
                 scale_range=None,
                 as_tensor_output=True,
                 device=None):
        """
        Args:
            rotate_range (a sequence of positive floats): rotate_range[0] with be used to generate the 1st rotation
                parameter from `uniform[-rotate_range[0], rotate_range[0])`. Similarly, `rotate_range[2]` and
                `rotate_range[3]` are used in 3D affine for the range of 2nd and 3rd axes.
            shear_range (a sequence of positive floats): shear_range[0] with be used to generate the 1st shearing
                parameter from `uniform[-shear_range[0], shear_range[0])`. Similarly, `shear_range[1]` to
                `shear_range[N]` controls the range of the uniform distribution used to generate the 2nd to
                N-th parameter.
            translate_range (a sequence of positive floats): translate_range[0] with be used to generate the 1st
                shift parameter from `uniform[-translate_range[0], translate_range[0])`. Similarly, `translate_range[1]`
                to `translate_range[N]` controls the range of the uniform distribution used to generate
                the 2nd to N-th parameter.
            scale_range (a sequence of positive floats): scaling_range[0] with be used to generate the 1st scaling
                factor from `uniform[-scale_range[0], scale_range[0]) + 1.0`. Similarly, `scale_range[1]` to
                `scale_range[N]` controls the range of the uniform distribution used to generate the 2nd to
                N-th parameter.

        See also:
            - :py:meth:`monai.transforms.utils.create_rotate`
            - :py:meth:`monai.transforms.utils.create_shear`
            - :py:meth:`monai.transforms.utils.create_translate`
            - :py:meth:`monai.transforms.utils.create_scale`
        """
        self.rotate_range = ensure_tuple(rotate_range)
        self.shear_range = ensure_tuple(shear_range)
        self.translate_range = ensure_tuple(translate_range)
        self.scale_range = ensure_tuple(scale_range)

        self.rotate_params = None
        self.shear_params = None
        self.translate_params = None
        self.scale_params = None

        self.as_tensor_output = as_tensor_output
        self.device = device

    def randomize(self):
        if self.rotate_range:
            self.rotate_params = [self.R.uniform(-f, f) for f in self.rotate_range if f is not None]
        if self.shear_range:
            self.shear_params = [self.R.uniform(-f, f) for f in self.shear_range if f is not None]
        if self.translate_range:
            self.translate_params = [self.R.uniform(-f, f) for f in self.translate_range if f is not None]
        if self.scale_range:
            self.scale_params = [self.R.uniform(-f, f) + 1.0 for f in self.scale_range if f is not None]

    def __call__(self, spatial_size=None, grid=None):
        """
        Returns:
            a 2D (3xHxW) or 3D (4xHxWxD) grid.
        """
        self.randomize()
        affine_grid = AffineGrid(rotate_params=self.rotate_params, shear_params=self.shear_params,
                                 translate_params=self.translate_params, scale_params=self.scale_params,
                                 as_tensor_output=self.as_tensor_output, device=self.device)
        return affine_grid(spatial_size, grid)


class RandDeformGrid(Randomizable, Transform):
    """
    generate random deformation grid
    """

    def __init__(self, spacing, magnitude_range, as_tensor_output=True, device=None):
        """
        Args:
            spacing (2 or 3 ints): spacing of the grid in 2D or 3D.
                e.g., spacing=(1, 1) indicates pixel-wise deformation in 2D,
                spacing=(1, 1, 1) indicates voxel-wise deformation in 3D,
                spacing=(2, 2) indicates deformation field defined on every other pixel in 2D.
            magnitude_range (2 ints): the random offsets will be generated from
                `uniform[magnitude[0], magnitude[1])`.
            as_tensor_output (bool): whether to output tensor instead of numpy array.
                defaults to True.
            device (torch device): device to store the output grid data.
        """
        self.spacing = spacing
        self.magnitude = magnitude_range

        self.rand_mag = 1.0
        self.as_tensor_output = as_tensor_output
        self.random_offset = 0.0
        self.device = device

    def randomize(self, grid_size):
        self.random_offset = self.R.normal(size=([len(grid_size)] + list(grid_size)))
        self.rand_mag = self.R.uniform(self.magnitude[0], self.magnitude[1])

    def __call__(self, spatial_size):
        control_grid = create_control_grid(spatial_size, self.spacing)
        self.randomize(control_grid.shape[1:])
        control_grid[:len(spatial_size)] += self.rand_mag * self.random_offset
        if self.as_tensor_output:
            control_grid = torch.as_tensor(np.ascontiguousarray(control_grid), device=self.device)
        return control_grid


class Resample(Transform):

    def __init__(self, padding_mode='zeros', as_tensor_output=False, device=None):
        """
        computes output image using values from `img`, locations from `grid` using pytorch.
        supports spatially 2D or 3D (num_channels, H, W[, D]).

        Args:
            padding_mode ('zeros'|'border'|'reflection'): mode of handling out of range indices. Defaults to 'zeros'.
            as_tensor_output(bool): whether to return a torch tensor. Defaults to False.
            device (torch.device): device on which the tensor will be allocated.
        """
        self.padding_mode = padding_mode
        self.as_tensor_output = as_tensor_output
        self.device = device

    def __call__(self, img, grid, mode='bilinear'):
        """
        Args:
            img (ndarray or tensor): shape must be (num_channels, H, W[, D]).
            grid (ndarray or tensor): shape must be (3, H, W) for 2D or (4, H, W, D) for 3D.
            mode ('nearest'|'bilinear'): interpolation order. Defaults to 'bilinear'.
        """
        if not torch.is_tensor(img):
            img = torch.as_tensor(np.ascontiguousarray(img))
        grid = torch.as_tensor(np.ascontiguousarray(grid)) if not torch.is_tensor(grid) else grid.detach().clone()
        if self.device:
            img = img.to(self.device)
            grid = grid.to(self.device)

        for i, dim in enumerate(img.shape[1:]):
            grid[i] = 2. * grid[i] / (dim - 1.)
        grid = grid[:-1] / grid[-1:]
        grid = grid[range(img.ndim - 2, -1, -1)]
        grid = grid.permute(list(range(grid.ndim))[1:] + [0])
        out = torch.nn.functional.grid_sample(img[None].float(),
                                              grid[None].float(),
                                              mode=mode,
                                              padding_mode=self.padding_mode,
                                              align_corners=False)[0]
        if self.as_tensor_output:
            return out
        return out.cpu().numpy()


class Affine(Transform):
    """
    transform ``img`` given the affine parameters.
    """

    def __init__(self,
                 rotate_params=None,
                 shear_params=None,
                 translate_params=None,
                 scale_params=None,
                 spatial_size=None,
                 mode='bilinear',
                 padding_mode='zeros',
                 as_tensor_output=False,
                 device=None):
        """
        The affine transformations are applied in rotate, shear, translate, scale order.

        Args:
            rotate_params (float, list of floats): a rotation angle in radians,
                a scalar for 2D image, a tuple of 3 floats for 3D. Defaults to no rotation.
            shear_params (list of floats):
                a tuple of 2 floats for 2D, a tuple of 6 floats for 3D. Defaults to no shearing.
            translate_params (list of floats):
                a tuple of 2 floats for 2D, a tuple of 3 floats for 3D. Translation is in pixel/voxel
                relative to the center of the input image. Defaults to no translation.
            scale_params (list of floats):
                a tuple of 2 floats for 2D, a tuple of 3 floats for 3D. Defaults to no scaling.
            spatial_size (list or tuple of int): output image spatial size.
                if `img` has two spatial dimensions, `spatial_size` should have 2 elements [h, w].
                if `img` has three spatial dimensions, `spatial_size` should have 3 elements [h, w, d].
            mode ('nearest'|'bilinear'): interpolation order. Defaults to 'bilinear'.
            padding_mode ('zeros'|'border'|'reflection'): mode of handling out of range indices. Defaults to 'zeros'.
            as_tensor_output (bool): the computation is implemented using pytorch tensors, this option specifies
                whether to convert it back to numpy arrays.
            device (torch.device): device on which the tensor will be allocated.
        """
        self.affine_grid = AffineGrid(rotate_params=rotate_params,
                                      shear_params=shear_params,
                                      translate_params=translate_params,
                                      scale_params=scale_params,
                                      as_tensor_output=True,
                                      device=device)
        self.resampler = Resample(padding_mode=padding_mode, as_tensor_output=as_tensor_output, device=device)
        self.spatial_size = spatial_size
        self.mode = mode

    def __call__(self, img, spatial_size=None, mode=None):
        """
        Args:
            img (ndarray or tensor): shape must be (num_channels, H, W[, D]),
            spatial_size (list or tuple of int): output image spatial size.
                if `img` has two spatial dimensions, `spatial_size` should have 2 elements [h, w].
                if `img` has three spatial dimensions, `spatial_size` should have 3 elements [h, w, d].
            mode ('nearest'|'bilinear'): interpolation order. Defaults to 'bilinear'.
        """
        spatial_size = spatial_size or self.spatial_size
        mode = mode or self.mode
        grid = self.affine_grid(spatial_size=spatial_size)
        return self.resampler(img=img, grid=grid, mode=mode)


class RandAffine(Randomizable, Transform):
    """
    Random affine transform.
    """

    def __init__(self,
                 prob=0.1,
                 rotate_range=None,
                 shear_range=None,
                 translate_range=None,
                 scale_range=None,
                 spatial_size=None,
                 mode='bilinear',
                 padding_mode='zeros',
                 as_tensor_output=True,
                 device=None):
        """
        Args:
            prob (float): probability of returning a randomized affine grid.
                defaults to 0.1, with 10% chance returns a randomized grid.
            spatial_size (list or tuple of int): output image spatial size.
                if `img` has two spatial dimensions, `spatial_size` should have 2 elements [h, w].
                if `img` has three spatial dimensions, `spatial_size` should have 3 elements [h, w, d].
            mode ('nearest'|'bilinear'): interpolation order. Defaults to 'bilinear'.
            padding_mode ('zeros'|'border'|'reflection'): mode of handling out of range indices. Defaults to 'zeros'.
            as_tensor_output (bool): the computation is implemented using pytorch tensors, this option specifies
                whether to convert it back to numpy arrays.
            device (torch.device): device on which the tensor will be allocated.

        See also:
            - :py:class:`RandAffineGrid` for the random affine parameters configurations.
            - :py:class:`Affine` for the affine transformation parameters configurations.
        """

        self.rand_affine_grid = RandAffineGrid(rotate_range=rotate_range, shear_range=shear_range,
                                               translate_range=translate_range, scale_range=scale_range,
                                               as_tensor_output=True, device=device)
        self.resampler = Resample(padding_mode=padding_mode, as_tensor_output=as_tensor_output, device=device)

        self.spatial_size = spatial_size
        self.mode = mode

        self.do_transform = False
        self.prob = prob

    def set_random_state(self, seed=None, state=None):
        self.rand_affine_grid.set_random_state(seed, state)
        super().set_random_state(seed, state)
        return self

    def randomize(self):
        self.do_transform = self.R.rand() < self.prob
        self.rand_affine_grid.randomize()

    def __call__(self, img, spatial_size=None, mode=None):
        """
        Args:
            img (ndarray or tensor): shape must be (num_channels, H, W[, D]),
            spatial_size (list or tuple of int): output image spatial size.
                if `img` has two spatial dimensions, `spatial_size` should have 2 elements [h, w].
                if `img` has three spatial dimensions, `spatial_size` should have 3 elements [h, w, d].
            mode ('nearest'|'bilinear'): interpolation order. Defaults to 'bilinear'.
        """
        self.randomize()
        spatial_size = spatial_size or self.spatial_size
        mode = mode or self.mode
        if self.do_transform:
            grid = self.rand_affine_grid(spatial_size=spatial_size)
        else:
            grid = create_grid(spatial_size)
        return self.resampler(img=img, grid=grid, mode=mode)


class Rand2DElastic(Randomizable, Transform):
    """
    Random elastic deformation and affine in 2D
    """

    def __init__(self,
                 spacing,
                 magnitude_range,
                 prob=0.1,
                 rotate_range=None,
                 shear_range=None,
                 translate_range=None,
                 scale_range=None,
                 spatial_size=None,
                 mode='bilinear',
                 padding_mode='zeros',
                 as_tensor_output=False,
                 device=None):
        """
        Args:
            spacing (2 ints): distance in between the control points.
            magnitude_range (2 ints): the random offsets will be generated from
                ``uniform[magnitude[0], magnitude[1])``.
            prob (float): probability of returning a randomized affine grid.
                defaults to 0.1, with 10% chance returns a randomized grid,
                otherwise returns a ``spatial_size`` centered area extracted from the input image.
            spatial_size (2 ints): specifying output image spatial size [h, w].
            mode ('nearest'|'bilinear'): interpolation order. Defaults to ``'bilinear'``.
            padding_mode ('zeros'|'border'|'reflection'): mode of handling out of range indices.
                Defaults to ``'zeros'``.
            as_tensor_output (bool): the computation is implemented using pytorch tensors, this option specifies
                whether to convert it back to numpy arrays.
            device (torch.device): device on which the tensor will be allocated.

        See also:
            - :py:class:`RandAffineGrid` for the random affine parameters configurations.
            - :py:class:`Affine` for the affine transformation parameters configurations.
        """
        self.deform_grid = RandDeformGrid(spacing=spacing, magnitude_range=magnitude_range,
                                          as_tensor_output=True, device=device)
        self.rand_affine_grid = RandAffineGrid(rotate_range=rotate_range, shear_range=shear_range,
                                               translate_range=translate_range, scale_range=scale_range,
                                               as_tensor_output=True, device=device)
        self.resampler = Resample(padding_mode=padding_mode, as_tensor_output=as_tensor_output, device=device)

        self.spatial_size = spatial_size
        self.mode = mode
        self.prob = prob
        self.do_transform = False

    def set_random_state(self, seed=None, state=None):
        self.deform_grid.set_random_state(seed, state)
        self.rand_affine_grid.set_random_state(seed, state)
        super().set_random_state(seed, state)
        return self

    def randomize(self, spatial_size):
        self.do_transform = self.R.rand() < self.prob
        self.deform_grid.randomize(spatial_size)
        self.rand_affine_grid.randomize()

    def __call__(self, img, spatial_size=None, mode=None):
        """
        Args:
            img (ndarray or tensor): shape must be (num_channels, H, W),
            spatial_size (2 ints): specifying output image spatial size [h, w].
            mode ('nearest'|'bilinear'): interpolation order. Defaults to ``self.mode``.
        """
        spatial_size = spatial_size or self.spatial_size
        self.randomize(spatial_size)
        mode = mode or self.mode
        if self.do_transform:
            grid = self.deform_grid(spatial_size=spatial_size)
            grid = self.rand_affine_grid(grid=grid)
            grid = torch.nn.functional.interpolate(grid[None], spatial_size, mode='bicubic', align_corners=False)[0]
        else:
            grid = create_grid(spatial_size)
        return self.resampler(img, grid, mode)


class Rand3DElastic(Randomizable, Transform):
    """
    Random elastic deformation and affine in 3D
    """

    def __init__(self,
                 sigma_range,
                 magnitude_range,
                 prob=0.1,
                 rotate_range=None,
                 shear_range=None,
                 translate_range=None,
                 scale_range=None,
                 spatial_size=None,
                 mode='bilinear',
                 padding_mode='zeros',
                 as_tensor_output=False,
                 device=None):
        """
        Args:
            sigma_range (2 ints): a Gaussian kernel with standard deviation sampled
                 from ``uniform[sigma_range[0], sigma_range[1])`` will be used to smooth the random offset grid.
            magnitude_range (2 ints): the random offsets on the grid will be generated from
                ``uniform[magnitude[0], magnitude[1])``.
            prob (float): probability of returning a randomized affine grid.
                defaults to 0.1, with 10% chance returns a randomized grid,
                otherwise returns a ``spatial_size`` centered area extracted from the input image.
            spatial_size (3 ints): specifying output image spatial size [h, w, d].
            mode ('nearest'|'bilinear'): interpolation order. Defaults to ``'bilinear'``.
            padding_mode ('zeros'|'border'|'reflection'): mode of handling out of range indices.
                Defaults to ``'zeros'``.
            as_tensor_output (bool): the computation is implemented using pytorch tensors, this option specifies
                whether to convert it back to numpy arrays.
            device (torch.device): device on which the tensor will be allocated.

        See also:
            - :py:class:`RandAffineGrid` for the random affine parameters configurations.
            - :py:class:`Affine` for the affine transformation parameters configurations.
        """
        self.rand_affine_grid = RandAffineGrid(rotate_range, shear_range, translate_range, scale_range, True, device)
        self.resampler = Resample(padding_mode=padding_mode, as_tensor_output=as_tensor_output, device=device)

        self.sigma_range = sigma_range
        self.magnitude_range = magnitude_range
        self.spatial_size = spatial_size
        self.mode = mode
        self.device = device

        self.prob = prob
        self.do_transform = False
        self.rand_offset = None
        self.magnitude = 1.0
        self.sigma = 1.0

    def set_random_state(self, seed=None, state=None):
        self.rand_affine_grid.set_random_state(seed, state)
        super().set_random_state(seed, state)
        return self

    def randomize(self, grid_size):
        self.do_transform = self.R.rand() < self.prob
        if self.do_transform:
            self.rand_offset = self.R.uniform(-1., 1., [3] + list(grid_size))
        self.magnitude = self.R.uniform(self.magnitude_range[0], self.magnitude_range[1])
        self.sigma = self.R.uniform(self.sigma_range[0], self.sigma_range[1])
        self.rand_affine_grid.randomize()

    def __call__(self, img, spatial_size=None, mode=None):
        """
        Args:
            img (ndarray or tensor): shape must be (num_channels, H, W, D),
            spatial_size (3 ints): specifying spatial 3D output image spatial size [h, w, d].
            mode ('nearest'|'bilinear'): interpolation order. Defaults to 'self.mode'.
        """
        spatial_size = spatial_size or self.spatial_size
        mode = mode or self.mode
        self.randomize(spatial_size)
        grid = create_grid(spatial_size)
        if self.do_transform:
            grid = torch.as_tensor(np.ascontiguousarray(grid), device=self.device)
            gaussian = GaussianFilter(3, self.sigma, 3., device=self.device)
            grid[:3] += gaussian(self.rand_offset[None])[0] * self.magnitude
            grid = self.rand_affine_grid(grid=grid)
        return self.resampler(img, grid, mode)<|MERGE_RESOLUTION|>--- conflicted
+++ resolved
@@ -341,8 +341,7 @@
         return img[None]
 
 
-<<<<<<< HEAD
-class CastToType:
+class CastToType(Transform):
     """
     Cast the image data to specified numpy data type.
     """
@@ -359,10 +358,7 @@
         return img.astype(self.dtype)
 
 
-class Transpose:
-=======
 class Transpose(Transform):
->>>>>>> 983c25fd
     """
     Transposes the input image based on the given `indices` dimension ordering.
     """
@@ -621,33 +617,7 @@
         return torch.as_tensor(np.ascontiguousarray(img))
 
 
-<<<<<<< HEAD
-class NormalizeIntensity:
-=======
-class RandUniformPatch(Randomizable, Transform):
-    """
-    Selects a patch of the given size chosen at a uniformly random position in the image.
-
-    Args:
-        patch_spatial_size (tuple or list): Expected patch size of spatial dimensions.
-    """
-
-    def __init__(self, patch_spatial_size):
-        self.patch_spatial_size = (None,) + tuple(patch_spatial_size)
-
-        self._slices = None
-
-    def randomize(self, image_shape, patch_shape):
-        self._slices = get_random_patch(image_shape, patch_shape, self.R)
-
-    def __call__(self, img):
-        patch_spatial_size = get_valid_patch_size(img.shape, self.patch_spatial_size)
-        self.randomize(img.shape, patch_spatial_size)
-        return img[self._slices]
-
-
 class NormalizeIntensity(Transform):
->>>>>>> 983c25fd
     """Normalize input based on provided args, using calculated mean and std if not provided
     (shape of subtrahend and divisor must match. if 0, entire volume uses same subtrahend and
     divisor, otherwise the shape can have dimension 1 for channels).
@@ -911,7 +881,7 @@
         return data.copy() if self.copy else data
 
 
-class CenterSpatialCrop:
+class CenterSpatialCrop(Transform):
     """
     Crop at the center of image with specified ROI size.
 
@@ -928,7 +898,7 @@
         return cropper(img)
 
 
-class RandCenterSpatialCrop(Randomizable):
+class RandCenterSpatialCrop(Randomizable, Transform):
     """
     Crop at a random position in the image with the specified ROI size.
 
@@ -950,7 +920,7 @@
         return img[self._slices]
 
 
-class RandSizeSpatialCrop(Randomizable):
+class RandSizeSpatialCrop(Randomizable, Transform):
     """
     Crop image with random size ROI. It can crop at a random position as center
     or at the image center. And allows to set the minimum size to limit the randomly
