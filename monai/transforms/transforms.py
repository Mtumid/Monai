--- conflicted
+++ resolved
@@ -65,7 +65,6 @@
 
 
 @export
-<<<<<<< HEAD
 class GaussianNoise(Randomizable):
     """Add gaussian noise to image.
 
@@ -81,7 +80,9 @@
 
     def __call__(self, img):
         return img + self.R.normal(self.mean, self.R.uniform(0, self.std), size=img.shape)
-=======
+
+
+@export
 class Flip:
     """Reverses the order of elements along the given axis. Preserves shape.
     Uses np.flip in practice. See numpy.flip for additional details.
@@ -174,7 +175,6 @@
                                     reshape=self.reshape, order=self.order, 
                                     mode=self.mode, cval=self.cval, 
                                     prefilter=self.prefilter)
->>>>>>> f39e8c1c
 
 
 @export
