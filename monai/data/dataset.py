--- conflicted
+++ resolved
@@ -9,11 +9,7 @@
 # See the License for the specific language governing permissions and
 # limitations under the License.
 
-<<<<<<< HEAD
 from typing import Callable, Optional, Sequence, Union, Tuple, Any
-=======
-from typing import Callable, Optional, Sequence, Union, Any
->>>>>>> 89f8a39a
 
 import hashlib
 import json
