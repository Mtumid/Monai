--- conflicted
+++ resolved
@@ -553,34 +553,20 @@
     return seed
 
 
-<<<<<<< HEAD
-def affine_to_spacing(affine: NdarrayTensor, dims: int = 3, dtype=float, suppress_zeros: bool = True) -> NdarrayTensor:
-=======
 def affine_to_spacing(affine: NdarrayTensor, r: int = 3, dtype=float, suppress_zeros: bool = True) -> NdarrayTensor:
->>>>>>> afcf5937
     """
     Computing the current spacing from the affine matrix.
 
     Args:
         affine: a d x d affine matrix.
-<<<<<<< HEAD
-        dims: indexing of the spatial dimensions `affine[:dims, :dims]`.
-=======
         r: indexing based on the spatial rank, spacing is computed from `affine[:r, :r]`.
->>>>>>> afcf5937
         dtype: data type of the output.
         suppress_zeros: whether to surpress the zeros with ones.
 
     Returns:
-<<<<<<< HEAD
-        a `dims` dimensional vector of spacing.
-    """
-    _affine, *_ = convert_to_dst_type(affine[:dims, :dims], dst=affine, dtype=dtype)
-=======
         an `r` dimensional vector of spacing.
     """
     _affine, *_ = convert_to_dst_type(affine[:r, :r], dst=affine, dtype=dtype)
->>>>>>> afcf5937
     if isinstance(_affine, torch.Tensor):
         spacing = torch.sqrt(torch.sum(_affine * _affine, dim=0))
     else:
@@ -606,11 +592,7 @@
         return img_nii  # do nothing for high-dimensional array
     # check that affine matches zooms
     pixdim = np.asarray(img_nii.header.get_zooms())[:dim]
-<<<<<<< HEAD
-    norm_affine = affine_to_spacing(img_nii.affine, dims=dim)
-=======
     norm_affine = affine_to_spacing(img_nii.affine, r=dim)
->>>>>>> afcf5937
     if np.allclose(pixdim, norm_affine):
         return img_nii
     if hasattr(img_nii, "get_sform"):
@@ -631,13 +613,8 @@
     d = img_nii.header["dim"][0]
     pixdim = np.asarray(img_nii.header.get_zooms())[:d]
     sform, qform = img_nii.get_sform(), img_nii.get_qform()
-<<<<<<< HEAD
-    norm_sform = affine_to_spacing(sform, dims=d)
-    norm_qform = affine_to_spacing(qform, dims=d)
-=======
     norm_sform = affine_to_spacing(sform, r=d)
     norm_qform = affine_to_spacing(qform, r=d)
->>>>>>> afcf5937
     sform_mismatch = not np.allclose(norm_sform, pixdim)
     qform_mismatch = not np.allclose(norm_qform, pixdim)
 
@@ -654,11 +631,7 @@
             img_nii.set_qform(img_nii.get_sform())
             return img_nii
 
-<<<<<<< HEAD
-    norm = affine_to_spacing(img_nii.affine, dims=d)
-=======
     norm = affine_to_spacing(img_nii.affine, r=d)
->>>>>>> afcf5937
     warnings.warn(f"Modifying image pixdim from {pixdim} to {norm}")
 
     img_nii.header.set_zooms(norm)
@@ -698,11 +671,7 @@
 
     d = len(affine) - 1
     # compute original pixdim
-<<<<<<< HEAD
-    norm = affine_to_spacing(affine, dims=d)
-=======
     norm = affine_to_spacing(affine, r=d)
->>>>>>> afcf5937
     if len(scale_np) < d:  # defaults based on affine
         scale_np = np.append(scale_np, norm[len(scale_np) :])
     scale_np = scale_np[:d]
