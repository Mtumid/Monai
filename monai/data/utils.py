# Copyright (c) MONAI Consortium
# Licensed under the Apache License, Version 2.0 (the "License");
# you may not use this file except in compliance with the License.
# You may obtain a copy of the License at
#     http://www.apache.org/licenses/LICENSE-2.0
# Unless required by applicable law or agreed to in writing, software
# distributed under the License is distributed on an "AS IS" BASIS,
# WITHOUT WARRANTIES OR CONDITIONS OF ANY KIND, either express or implied.
# See the License for the specific language governing permissions and
# limitations under the License.

import hashlib
import json
import logging
import math
import os
import pickle
import warnings
from collections import abc, defaultdict
from copy import deepcopy
from functools import reduce
from itertools import product, starmap, zip_longest
from pathlib import PurePath
from typing import Any, Dict, Generator, Iterable, List, Mapping, Optional, Sequence, Tuple, Union

import numpy as np
import torch
from torch.utils.data._utils.collate import default_collate

from monai.config.type_definitions import NdarrayOrTensor, PathLike
from monai.networks.layers.simplelayers import GaussianFilter
from monai.utils import (
    MAX_SEED,
    BlendMode,
    Method,
    NumpyPadMode,
    convert_data_type,
    ensure_tuple,
    ensure_tuple_rep,
    ensure_tuple_size,
    fall_back_tuple,
    first,
    issequenceiterable,
    look_up_option,
    optional_import,
)

pd, _ = optional_import("pandas")
DataFrame, _ = optional_import("pandas", name="DataFrame")
nib, _ = optional_import("nibabel")


__all__ = [
    "get_random_patch",
    "iter_patch_slices",
    "dense_patch_slices",
    "iter_patch",
    "get_valid_patch_size",
    "list_data_collate",
    "worker_init_fn",
    "set_rnd",
    "correct_nifti_header_if_necessary",
    "rectify_header_sform_qform",
    "zoom_affine",
    "compute_shape_offset",
    "to_affine_nd",
    "create_file_basename",
    "compute_importance_map",
    "is_supported_format",
    "partition_dataset",
    "partition_dataset_classes",
    "resample_datalist",
    "select_cross_validation_folds",
    "json_hashing",
    "pickle_hashing",
    "sorted_dict",
    "decollate_batch",
    "pad_list_data_collate",
    "no_collation",
    "convert_tables_to_dicts",
    "SUPPORTED_PICKLE_MOD",
    "reorient_spatial_axes",
]

# module to be used by `torch.save`
SUPPORTED_PICKLE_MOD = {"pickle": pickle}


def get_random_patch(
    dims: Sequence[int], patch_size: Sequence[int], rand_state: Optional[np.random.RandomState] = None
) -> Tuple[slice, ...]:
    """
    Returns a tuple of slices to define a random patch in an array of shape `dims` with size `patch_size` or the as
    close to it as possible within the given dimension. It is expected that `patch_size` is a valid patch for a source
    of shape `dims` as returned by `get_valid_patch_size`.

    Args:
        dims: shape of source array
        patch_size: shape of patch size to generate
        rand_state: a random state object to generate random numbers from

    Returns:
        (tuple of slice): a tuple of slice objects defining the patch
    """

    # choose the minimal corner of the patch
    rand_int = np.random.randint if rand_state is None else rand_state.randint
    min_corner = tuple(rand_int(0, ms - ps + 1) if ms > ps else 0 for ms, ps in zip(dims, patch_size))

    # create the slices for each dimension which define the patch in the source array
    return tuple(slice(mc, mc + ps) for mc, ps in zip(min_corner, patch_size))


def iter_patch_slices(
    dims: Sequence[int], patch_size: Union[Sequence[int], int], start_pos: Sequence[int] = ()
) -> Generator[Tuple[slice, ...], None, None]:
    """
    Yield successive tuples of slices defining patches of size `patch_size` from an array of dimensions `dims`. The
    iteration starts from position `start_pos` in the array, or starting at the origin if this isn't provided. Each
    patch is chosen in a contiguous grid using a first dimension as least significant ordering.

    Args:
        dims: dimensions of array to iterate over
        patch_size: size of patches to generate slices for, 0 or None selects whole dimension
        start_pos: starting position in the array, default is 0 for each dimension

    Yields:
        Tuples of slice objects defining each patch
    """

    # ensure patchSize and startPos are the right length
    ndim = len(dims)
    patch_size_ = get_valid_patch_size(dims, patch_size)
    start_pos = ensure_tuple_size(start_pos, ndim)

    # collect the ranges to step over each dimension
    ranges = tuple(starmap(range, zip(start_pos, dims, patch_size_)))

    # choose patches by applying product to the ranges
    for position in product(*ranges[::-1]):  # reverse ranges order to iterate in index order
        yield tuple(slice(s, s + p) for s, p in zip(position[::-1], patch_size_))


def dense_patch_slices(
    image_size: Sequence[int], patch_size: Sequence[int], scan_interval: Sequence[int]
) -> List[Tuple[slice, ...]]:
    """
    Enumerate all slices defining ND patches of size `patch_size` from an `image_size` input image.

    Args:
        image_size: dimensions of image to iterate over
        patch_size: size of patches to generate slices
        scan_interval: dense patch sampling interval

    Returns:
        a list of slice objects defining each patch

    """
    num_spatial_dims = len(image_size)
    patch_size = get_valid_patch_size(image_size, patch_size)
    scan_interval = ensure_tuple_size(scan_interval, num_spatial_dims)

    scan_num = []
    for i in range(num_spatial_dims):
        if scan_interval[i] == 0:
            scan_num.append(1)
        else:
            num = int(math.ceil(float(image_size[i]) / scan_interval[i]))
            scan_dim = first(d for d in range(num) if d * scan_interval[i] + patch_size[i] >= image_size[i])
            scan_num.append(scan_dim + 1 if scan_dim is not None else 1)

    starts = []
    for dim in range(num_spatial_dims):
        dim_starts = []
        for idx in range(scan_num[dim]):
            start_idx = idx * scan_interval[dim]
            start_idx -= max(start_idx + patch_size[dim] - image_size[dim], 0)
            dim_starts.append(start_idx)
        starts.append(dim_starts)
    out = np.asarray([x.flatten() for x in np.meshgrid(*starts, indexing="ij")]).T
    return [tuple(slice(s, s + patch_size[d]) for d, s in enumerate(x)) for x in out]


def iter_patch(
    arr: np.ndarray,
    patch_size: Union[Sequence[int], int] = 0,
    start_pos: Sequence[int] = (),
    copy_back: bool = True,
    mode: Union[NumpyPadMode, str] = NumpyPadMode.WRAP,
    **pad_opts: Dict,
):
    """
    Yield successive patches from `arr` of size `patch_size`. The iteration can start from position `start_pos` in `arr`
    but drawing from a padded array extended by the `patch_size` in each dimension (so these coordinates can be negative
    to start in the padded region). If `copy_back` is True the values from each patch are written back to `arr`.

    Args:
        arr: array to iterate over
        patch_size: size of patches to generate slices for, 0 or None selects whole dimension
        start_pos: starting position in the array, default is 0 for each dimension
        copy_back: if True data from the yielded patches is copied back to `arr` once the generator completes
        mode: {``"constant"``, ``"edge"``, ``"linear_ramp"``, ``"maximum"``, ``"mean"``,
            ``"median"``, ``"minimum"``, ``"reflect"``, ``"symmetric"``, ``"wrap"``, ``"empty"``}
            One of the listed string values or a user supplied function. Defaults to ``"wrap"``.
            See also: https://numpy.org/doc/1.18/reference/generated/numpy.pad.html
        pad_opts: padding options, see `numpy.pad`

    Yields:
        Patches of array data from `arr` which are views into a padded array which can be modified, if `copy_back` is
        True these changes will be reflected in `arr` once the iteration completes.

    Note:
        coordinate format is:

            [1st_dim_start, 1st_dim_end,
             2nd_dim_start, 2nd_dim_end,
             ...,
             Nth_dim_start, Nth_dim_end]]

    """
    # ensure patchSize and startPos are the right length
    patch_size_ = get_valid_patch_size(arr.shape, patch_size)
    start_pos = ensure_tuple_size(start_pos, arr.ndim)

    # pad image by maximum values needed to ensure patches are taken from inside an image
    arrpad = np.pad(arr, tuple((p, p) for p in patch_size_), look_up_option(mode, NumpyPadMode).value, **pad_opts)

    # choose a start position in the padded image
    start_pos_padded = tuple(s + p for s, p in zip(start_pos, patch_size_))

    # choose a size to iterate over which is smaller than the actual padded image to prevent producing
    # patches which are only in the padded regions
    iter_size = tuple(s + p for s, p in zip(arr.shape, patch_size_))

    for slices in iter_patch_slices(iter_size, patch_size_, start_pos_padded):
        # compensate original image padding
        coords_no_pad = tuple((coord.start - p, coord.stop - p) for coord, p in zip(slices, patch_size_))
        yield arrpad[slices], np.asarray(coords_no_pad)  # data and coords (in numpy; works with torch loader)

    # copy back data from the padded image if required
    if copy_back:
        slices = tuple(slice(p, p + s) for p, s in zip(patch_size_, arr.shape))
        arr[...] = arrpad[slices]


def get_valid_patch_size(image_size: Sequence[int], patch_size: Union[Sequence[int], int]) -> Tuple[int, ...]:
    """
    Given an image of dimensions `image_size`, return a patch size tuple taking the dimension from `patch_size` if this is
    not 0/None. Otherwise, or if `patch_size` is shorter than `image_size`, the dimension from `image_size` is taken. This ensures
    the returned patch size is within the bounds of `image_size`. If `patch_size` is a single number this is interpreted as a
    patch of the same dimensionality of `image_size` with that size in each dimension.
    """
    ndim = len(image_size)
    patch_size_ = ensure_tuple_size(patch_size, ndim)

    # ensure patch size dimensions are not larger than image dimension, if a dimension is None or 0 use whole dimension
    return tuple(min(ms, ps or ms) for ms, ps in zip(image_size, patch_size_))


def dev_collate(batch, level: int = 1, logger_name: str = "dev_collate"):
    """
    Recursively run collate logic and provide detailed loggings for debugging purposes.
    It reports results at the 'critical' level, is therefore suitable in the context of exception handling.

    Args:
        batch: batch input to collate
        level: current level of recursion for logging purposes
        logger_name: name of logger to use for logging

    See also: https://pytorch.org/docs/stable/data.html#working-with-collate-fn
    """
    elem = batch[0]
    elem_type = type(elem)
    l_str = ">" * level
    batch_str = f"{batch[:10]}{' ... ' if len(batch) > 10 else ''}"
    if isinstance(elem, torch.Tensor):
        try:
            logging.getLogger(logger_name).critical(f"{l_str} collate/stack a list of tensors")
            return torch.stack(batch, 0)
        except TypeError as e:
            logging.getLogger(logger_name).critical(
                f"{l_str} E: {e}, type {[type(elem).__name__ for elem in batch]} in collate({batch_str})"
            )
            return
        except RuntimeError as e:
            logging.getLogger(logger_name).critical(
                f"{l_str} E: {e}, shape {[elem.shape for elem in batch]} in collate({batch_str})"
            )
            return
    elif elem_type.__module__ == "numpy" and elem_type.__name__ != "str_" and elem_type.__name__ != "string_":
        if elem_type.__name__ in ["ndarray", "memmap"]:
            logging.getLogger(logger_name).critical(f"{l_str} collate/stack a list of numpy arrays")
            return dev_collate([torch.as_tensor(b) for b in batch], level=level, logger_name=logger_name)
        elif elem.shape == ():  # scalars
            return batch
    elif isinstance(elem, (float, int, str, bytes)):
        return batch
    elif isinstance(elem, abc.Mapping):
        out = {}
        for key in elem:
            logging.getLogger(logger_name).critical(f'{l_str} collate dict key "{key}" out of {len(elem)} keys')
            out[key] = dev_collate([d[key] for d in batch], level=level + 1, logger_name=logger_name)
        return out
    elif isinstance(elem, abc.Sequence):
        it = iter(batch)
        els = list(it)
        try:
            sizes = [len(elem) for elem in els]  # may not have `len`
        except TypeError:
            types = [type(elem).__name__ for elem in els]
            logging.getLogger(logger_name).critical(f"{l_str} E: type {types} in collate({batch_str})")
            return
        logging.getLogger(logger_name).critical(f"{l_str} collate list of sizes: {sizes}.")
        if any(s != sizes[0] for s in sizes):
            logging.getLogger(logger_name).critical(
                f"{l_str} collate list inconsistent sizes, got size: {sizes}, in collate({batch_str})"
            )
        transposed = zip(*batch)
        return [dev_collate(samples, level=level + 1, logger_name=logger_name) for samples in transposed]
    logging.getLogger(logger_name).critical(f"{l_str} E: unsupported type in collate {batch_str}.")
    return


def list_data_collate(batch: Sequence):
    """
    Enhancement for PyTorch DataLoader default collate.
    If dataset already returns a list of batch data that generated in transforms, need to merge all data to 1 list.
    Then it's same as the default collate behavior.

    Note:
        Need to use this collate if apply some transforms that can generate batch data.

    """
    elem = batch[0]
    data = [i for k in batch for i in k] if isinstance(elem, list) else batch
    key = None
    try:
        if isinstance(elem, Mapping):
            ret = {}
            for k in elem:
                key = k
                ret[key] = default_collate([d[key] for d in data])
            return ret
        return default_collate(data)
    except RuntimeError as re:
        re_str = str(re)
        if "equal size" in re_str:
            if key is not None:
                re_str += f"\nCollate error on the key '{key}' of dictionary data."
            re_str += (
                "\n\nMONAI hint: if your transforms intentionally create images of different shapes, creating your "
                + "`DataLoader` with `collate_fn=pad_list_data_collate` might solve this problem (check its "
                + "documentation)."
            )
        _ = dev_collate(data)
        raise RuntimeError(re_str) from re
    except TypeError as re:
        re_str = str(re)
        if "numpy" in re_str and "Tensor" in re_str:
            if key is not None:
                re_str += f"\nCollate error on the key '{key}' of dictionary data."
            re_str += (
                "\n\nMONAI hint: if your transforms intentionally create mixtures of torch Tensor and numpy ndarray, "
                + "creating your `DataLoader` with `collate_fn=pad_list_data_collate` might solve this problem "
                + "(check its documentation)."
            )
        _ = dev_collate(data)
        raise TypeError(re_str) from re


def _non_zipping_check(batch_data, detach, pad, fill_value):
    """
    Utility function based on `decollate_batch`, to identify the largest batch size from the collated data.
    returns batch_size, the list of non-iterable items, and the dictionary or list with their items decollated.

    See `decollate_batch` for more details.
    """
    if isinstance(batch_data, Mapping):
        _deco = {key: decollate_batch(batch_data[key], detach, pad=pad, fill_value=fill_value) for key in batch_data}
    elif isinstance(batch_data, Iterable):
        _deco = [decollate_batch(b, detach, pad=pad, fill_value=fill_value) for b in batch_data]
    else:
        raise NotImplementedError(f"Unable to de-collate: {batch_data}, type: {type(batch_data)}.")
    batch_size, non_iterable = 0, []
    for k, v in _deco.items() if isinstance(_deco, Mapping) else enumerate(_deco):
        if not isinstance(v, Iterable) or isinstance(v, (str, bytes)) or (isinstance(v, torch.Tensor) and v.ndim == 0):
            # Not running the usual list decollate here:
            # don't decollate ['test', 'test'] into [['t', 't'], ['e', 'e'], ['s', 's'], ['t', 't']]
            # torch.tensor(0) is iterable but iter(torch.tensor(0)) raises TypeError: iteration over a 0-d tensor
            non_iterable.append(k)
        elif hasattr(v, "__len__"):
            batch_size = max(batch_size, len(v))
    return batch_size, non_iterable, _deco


def decollate_batch(batch, detach: bool = True, pad=True, fill_value=None):
    """De-collate a batch of data (for example, as produced by a `DataLoader`).

    Returns a list of structures with the original tensor's 0-th dimension sliced into elements using `torch.unbind`.

    Images originally stored as (B,C,H,W,[D]) will be returned as (C,H,W,[D]). Other information,
    such as metadata, may have been stored in a list (or a list inside nested dictionaries). In
    this case we return the element of the list corresponding to the batch idx.

    Return types aren't guaranteed to be the same as the original, since numpy arrays will have been
    converted to torch.Tensor, sequences may be converted to lists of tensors,
    mappings may be converted into dictionaries.

    For example:

    .. code-block:: python

        batch_data = {
            "image": torch.rand((2,1,10,10)),
            DictPostFix.meta("image"): {"scl_slope": torch.Tensor([0.0, 0.0])}
        }
        out = decollate_batch(batch_data)
        print(len(out))
        >>> 2

        print(out[0])
        >>> {'image': tensor([[[4.3549e-01...43e-01]]]), DictPostFix.meta("image"): {'scl_slope': 0.0}}

        batch_data = [torch.rand((2,1,10,10)), torch.rand((2,3,5,5))]
        out = decollate_batch(batch_data)
        print(out[0])
        >>> [tensor([[[4.3549e-01...43e-01]]], tensor([[[5.3435e-01...45e-01]]])]

        batch_data = torch.rand((2,1,10,10))
        out = decollate_batch(batch_data)
        print(out[0])
        >>> tensor([[[4.3549e-01...43e-01]]])

        batch_data = {
            "image": [1, 2, 3], "meta": [4, 5],  # undetermined batch size
        }
        out = decollate_batch(batch_data, pad=True, fill_value=0)
        print(out)
        >>> [{'image': 1, 'meta': 4}, {'image': 2, 'meta': 5}, {'image': 3, 'meta': 0}]
        out = decollate_batch(batch_data, pad=False)
        print(out)
        >>> [{'image': 1, 'meta': 4}, {'image': 2, 'meta': 5}]

    Args:
        batch: data to be de-collated.
        detach: whether to detach the tensors. Scalars tensors will be detached into number types
            instead of torch tensors.
        pad: when the items in a batch indicate different batch size, whether to pad all the sequences to the longest.
            If False, the batch size will be the length of the shortest sequence.
        fill_value: when `pad` is True, the `fillvalue` to use when padding, defaults to `None`.
    """
    if batch is None:
        return batch
    if isinstance(batch, (float, int, str, bytes)):
        return batch
    if isinstance(batch, torch.Tensor):
        if detach:
            batch = batch.detach()
        if batch.ndim == 0:
            return batch.item() if detach else batch
        out_list = torch.unbind(batch, dim=0)
        if out_list[0].ndim == 0 and detach:
            return [t.item() for t in out_list]
        return list(out_list)

    b, non_iterable, deco = _non_zipping_check(batch, detach, pad, fill_value)
    if b <= 0:  # all non-iterable, single item "batch"? {"image": 1, "label": 1}
        return deco
    if pad:  # duplicate non-iterable items to the longest batch
        for k in non_iterable:
            deco[k] = [deepcopy(deco[k]) for _ in range(b)]
    if isinstance(deco, Mapping):
        _gen = zip_longest(*deco.values(), fillvalue=fill_value) if pad else zip(*deco.values())
        return [dict(zip(deco, item)) for item in _gen]
    if isinstance(deco, Iterable):
        _gen = zip_longest(*deco, fillvalue=fill_value) if pad else zip(*deco)
        return [list(item) for item in _gen]
    raise NotImplementedError(f"Unable to de-collate: {batch}, type: {type(batch)}.")


def pad_list_data_collate(
    batch: Sequence,
    method: Union[Method, str] = Method.SYMMETRIC,
    mode: Union[NumpyPadMode, str] = NumpyPadMode.CONSTANT,
    **np_kwargs,
):
    """
    Function version of :py:class:`monai.transforms.croppad.batch.PadListDataCollate`.

    Same as MONAI's ``list_data_collate``, except any tensors are centrally padded to match the shape of the biggest
    tensor in each dimension. This transform is useful if some of the applied transforms generate batch data of
    different sizes.

    This can be used on both list and dictionary data. In the case of the dictionary data, this transform will be added
    to the list of invertible transforms.

    The inverse can be called using the static method: `monai.transforms.croppad.batch.PadListDataCollate.inverse`.

    Args:
        batch: batch of data to pad-collate
        method: padding method (see :py:class:`monai.transforms.SpatialPad`)
        mode: padding mode (see :py:class:`monai.transforms.SpatialPad`)
        np_kwargs: other args for `np.pad` API, note that `np.pad` treats channel dimension as the first dimension.
            more details: https://numpy.org/doc/1.18/reference/generated/numpy.pad.html

    """
    from monai.transforms.croppad.batch import PadListDataCollate  # needs to be here to avoid circular import

    return PadListDataCollate(method=method, mode=mode, **np_kwargs)(batch)


def no_collation(x):
    """
    No any collation operation.
    """
    return x


def worker_init_fn(worker_id: int) -> None:
    """
    Callback function for PyTorch DataLoader `worker_init_fn`.
    It can set different random seed for the transforms in different workers.

    """
    worker_info = torch.utils.data.get_worker_info()
    set_rnd(worker_info.dataset, seed=worker_info.seed)


def set_rnd(obj, seed: int) -> int:
    """
    Set seed or random state for all randomizable properties of obj.

    Args:
        obj: object to set seed or random state for.
        seed: set the random state with an integer seed.
    """
    if not hasattr(obj, "__dict__"):
        return seed  # no attribute
    if hasattr(obj, "set_random_state"):
        obj.set_random_state(seed=seed % MAX_SEED)
        return seed + 1  # a different seed for the next component
    for key in obj.__dict__:
        if key.startswith("__"):  # skip the private methods
            continue
        seed = set_rnd(obj.__dict__[key], seed=seed)
    return seed


def correct_nifti_header_if_necessary(img_nii):
    """
    Check nifti object header's format, update the header if needed.
    In the updated image pixdim matches the affine.

    Args:
        img_nii: nifti image object
    """
    if img_nii.header.get("dim") is None:
        return img_nii  # not nifti?
    dim = img_nii.header["dim"][0]
    if dim >= 5:
        return img_nii  # do nothing for high-dimensional array
    # check that affine matches zooms
    pixdim = np.asarray(img_nii.header.get_zooms())[:dim]
    norm_affine = np.sqrt(np.sum(np.square(img_nii.affine[:dim, :dim]), 0))
    if np.allclose(pixdim, norm_affine):
        return img_nii
    if hasattr(img_nii, "get_sform"):
        return rectify_header_sform_qform(img_nii)
    return img_nii


def rectify_header_sform_qform(img_nii):
    """
    Look at the sform and qform of the nifti object and correct it if any
    incompatibilities with pixel dimensions

    Adapted from https://github.com/NifTK/NiftyNet/blob/v0.6.0/niftynet/io/misc_io.py

    Args:
        img_nii: nifti image object
    """
    d = img_nii.header["dim"][0]
    pixdim = np.asarray(img_nii.header.get_zooms())[:d]
    sform, qform = img_nii.get_sform(), img_nii.get_qform()
    norm_sform = np.sqrt(np.sum(np.square(sform[:d, :d]), 0))
    norm_qform = np.sqrt(np.sum(np.square(qform[:d, :d]), 0))
    sform_mismatch = not np.allclose(norm_sform, pixdim)
    qform_mismatch = not np.allclose(norm_qform, pixdim)

    if img_nii.header["sform_code"] != 0:
        if not sform_mismatch:
            return img_nii
        if not qform_mismatch:
            img_nii.set_sform(img_nii.get_qform())
            return img_nii
    if img_nii.header["qform_code"] != 0:
        if not qform_mismatch:
            return img_nii
        if not sform_mismatch:
            img_nii.set_qform(img_nii.get_sform())
            return img_nii

    norm = np.sqrt(np.sum(np.square(img_nii.affine[:d, :d]), 0))
    warnings.warn(f"Modifying image pixdim from {pixdim} to {norm}")

    img_nii.header.set_zooms(norm)
    return img_nii


def zoom_affine(affine: np.ndarray, scale: Union[np.ndarray, Sequence[float]], diagonal: bool = True):
    """
    To make column norm of `affine` the same as `scale`.  If diagonal is False,
    returns an affine that combines orthogonal rotation and the new scale.
    This is done by first decomposing `affine`, then setting the zoom factors to
    `scale`, and composing a new affine; the shearing factors are removed.  If
    diagonal is True, returns a diagonal matrix, the scaling factors are set
    to the diagonal elements.  This function always return an affine with zero
    translations.

    Args:
        affine (nxn matrix): a square matrix.
        scale: new scaling factor along each dimension. if the components of the `scale` are non-positive values,
            will use the corresponding components of the original pixdim, which is computed from the `affine`.
        diagonal: whether to return a diagonal scaling matrix.
            Defaults to True.

    Raises:
        ValueError: When ``affine`` is not a square matrix.
        ValueError: When ``scale`` contains a nonpositive scalar.

    Returns:
        the updated `n x n` affine.

    """

    affine = np.array(affine, dtype=float, copy=True)
    if len(affine) != len(affine[0]):
        raise ValueError(f"affine must be n x n, got {len(affine)} x {len(affine[0])}.")
    scale_np = np.array(scale, dtype=float, copy=True)

    d = len(affine) - 1
    # compute original pixdim
    norm = np.sqrt(np.sum(np.square(affine), 0))[:-1]
    if len(scale_np) < d:  # defaults based on affine
        scale_np = np.append(scale_np, norm[len(scale_np) :])
    scale_np = scale_np[:d]
    scale_np = np.asarray(fall_back_tuple(scale_np, norm))

    scale_np[scale_np == 0] = 1.0
    if diagonal:
        return np.diag(np.append(scale_np, [1.0]))
    rzs = affine[:-1, :-1]  # rotation zoom scale
    zs = np.linalg.cholesky(rzs.T @ rzs).T
    rotation = rzs @ np.linalg.inv(zs)
    s = np.sign(np.diag(zs)) * np.abs(scale_np)
    # construct new affine with rotation and zoom
    new_affine = np.eye(len(affine))
    new_affine[:-1, :-1] = rotation @ np.diag(s)
    return new_affine


def compute_shape_offset(
    spatial_shape: Union[np.ndarray, Sequence[int]], in_affine: np.ndarray, out_affine: np.ndarray
) -> Tuple[np.ndarray, np.ndarray]:
    """
    Given input and output affine, compute appropriate shapes
    in the output space based on the input array's shape.
    This function also returns the offset to put the shape
    in a good position with respect to the world coordinate system.

    Args:
        spatial_shape: input array's shape
        in_affine (matrix): 2D affine matrix
        out_affine (matrix): 2D affine matrix
    """
    shape = np.array(spatial_shape, copy=True, dtype=float)
    sr = len(shape)
    in_affine = to_affine_nd(sr, in_affine)
    out_affine = to_affine_nd(sr, out_affine)
    in_coords = [(0.0, dim - 1.0) for dim in shape]
    corners = np.asarray(np.meshgrid(*in_coords, indexing="ij")).reshape((len(shape), -1))
    corners = np.concatenate((corners, np.ones_like(corners[:1])))
    corners = in_affine @ corners
<<<<<<< HEAD
    inv_mat = np.linalg.inv(out_affine)
=======
    try:
        inv_mat = np.linalg.inv(out_affine)
    except np.linalg.LinAlgError as e:
        raise ValueError(f"Affine {out_affine} is not invertible") from e
>>>>>>> 47bf3e25
    corners_out = inv_mat @ corners
    corners_out = corners_out[:-1] / corners_out[-1]
    out_shape = np.round(corners_out.ptp(axis=1) + 1.0)
    mat = inv_mat[:-1, :-1]
    k = 0
    for i in range(corners.shape[1]):
        min_corner = np.min(mat @ corners[:-1, :] - mat @ corners[:-1, i : i + 1], 1)
        if np.allclose(min_corner, 0.0):
            k = i
            break
    offset = corners[:-1, k]
    return out_shape.astype(int, copy=False), offset


def to_affine_nd(r: Union[np.ndarray, int], affine, dtype=np.float64) -> np.ndarray:
    """
    Using elements from affine, to create a new affine matrix by
    assigning the rotation/zoom/scaling matrix and the translation vector.
<<<<<<< HEAD
    when ``r`` is an integer, output is an (r+1)x(r+1) matrix,
    where the top left kxk elements are copied from ``affine``,
    the last column of the output affine is copied from ``affine``'s last column.
    `k` is determined by `min(r, len(affine) - 1)`.
    when ``r`` is an affine matrix, the output has the same shape as ``r``,
=======

    When ``r`` is an integer, output is an (r+1)x(r+1) matrix,
    where the top left kxk elements are copied from ``affine``,
    the last column of the output affine is copied from ``affine``'s last column.
    `k` is determined by `min(r, len(affine) - 1)`.

    When ``r`` is an affine matrix, the output has the same shape as ``r``,
>>>>>>> 47bf3e25
    and the top left kxk elements are copied from ``affine``,
    the last column of the output affine is copied from ``affine``'s last column.
    `k` is determined by `min(len(r) - 1, len(affine) - 1)`.
    Args:
        r (int or matrix): number of spatial dimensions or an output affine to be filled.
        affine (matrix): 2D affine matrix
        dtype: data type of the output array.
<<<<<<< HEAD
=======

>>>>>>> 47bf3e25
    Raises:
        ValueError: When ``affine`` dimensions is not 2.
        ValueError: When ``r`` is nonpositive.
    Returns:
        an (r+1) x (r+1) matrix
    """
    affine_np: np.ndarray
    affine_np = convert_data_type(affine, output_type=np.ndarray, dtype=dtype, wrap_sequence=True)[0]  # type: ignore
    affine_np = affine_np.copy()
    if affine_np.ndim != 2:
        raise ValueError(f"affine must have 2 dimensions, got {affine_np.ndim}.")
    new_affine = np.array(r, dtype=dtype, copy=True)
    if new_affine.ndim == 0:
        sr: int = int(new_affine.astype(np.uint))
        if not np.isfinite(sr) or sr < 0:
            raise ValueError(f"r must be positive, got {sr}.")
        new_affine = np.eye(sr + 1, dtype=dtype)
    d = max(min(len(new_affine) - 1, len(affine_np) - 1), 1)
    new_affine[:d, :d] = affine_np[:d, :d]
    if d > 1:
        new_affine[:d, -1] = affine_np[:d, -1]
    return new_affine


<<<<<<< HEAD
def ensure_mat44(affine, dtype=np.float64) -> np.ndarray:
    """
    Given a matrix `affine`, ensure that it is a float64 4x4 matrix using `to_affine_nd`.
    """
    if affine is None:
        return np.eye(4, dtype=dtype)
    return to_affine_nd(r=3, affine=affine, dtype=dtype)


def reorient_spatial_axes(
    data_array: np.ndarray, init_affine: np.ndarray, target_affine: np.ndarray
=======
def reorient_spatial_axes(
    data_shape: Sequence[int], init_affine: NdarrayOrTensor, target_affine: NdarrayOrTensor
>>>>>>> 47bf3e25
) -> Tuple[np.ndarray, np.ndarray]:
    """
    Given the input ``data_array`` and its corresponding coordinate ``init_affine``,
    convert the array to ``target_affine`` by rearranging/flipping the axes.
    Returns the transformed array and the updated affine.
<<<<<<< HEAD

    Note that this function requires external module ``nibabel.orientations``.
    """
    start_ornt = nib.orientations.io_orientation(init_affine)
    target_ornt = nib.orientations.io_orientation(target_affine)
    ornt_transform = nib.orientations.ornt_transform(start_ornt, target_ornt)
    new_affine = init_affine @ nib.orientations.inv_ornt_aff(ornt_transform, data_array.shape)
    data = nib.orientations.apply_orientation(data_array, ornt_transform)
    return data, new_affine
=======
    Note that this function requires external module ``nibabel.orientations``.
    """
    init_affine_, *_ = convert_data_type(init_affine, np.ndarray)
    target_affine_, *_ = convert_data_type(target_affine, np.ndarray)
    start_ornt = nib.orientations.io_orientation(init_affine_)
    target_ornt = nib.orientations.io_orientation(target_affine_)
    try:
        ornt_transform = nib.orientations.ornt_transform(start_ornt, target_ornt)
    except ValueError as e:
        raise ValueError(f"The input affine {init_affine} and target affine {target_affine} are not compatible.") from e
    new_affine = init_affine_ @ nib.orientations.inv_ornt_aff(ornt_transform, data_shape)
    return ornt_transform, new_affine
>>>>>>> 47bf3e25


def create_file_basename(
    postfix: str,
    input_file_name: PathLike,
    folder_path: PathLike,
    data_root_dir: PathLike = "",
    separate_folder: bool = True,
    patch_index=None,
    makedirs: bool = True,
) -> str:
    """
    Utility function to create the path to the output file based on the input
    filename (file name extension is not added by this function).
    When ``data_root_dir`` is not specified, the output file name is:

        `folder_path/input_file_name (no ext.) /input_file_name (no ext.)[_postfix][_patch_index]`

    otherwise the relative path with respect to ``data_root_dir`` will be inserted, for example:

    .. code-block:: python

        from monai.data import create_file_basename
        create_file_basename(
            postfix="seg",
            input_file_name="/foo/bar/test1/image.png",
            folder_path="/output",
            data_root_dir="/foo/bar",
            separate_folder=True,
            makedirs=False)
        # output: /output/test1/image/image_seg

    Args:
        postfix: output name's postfix
        input_file_name: path to the input image file.
        folder_path: path for the output file
        data_root_dir: if not empty, it specifies the beginning parts of the input file's
            absolute path. This is used to compute `input_file_rel_path`, the relative path to the file from
            `data_root_dir` to preserve folder structure when saving in case there are files in different
            folders with the same file names.
        separate_folder: whether to save every file in a separate folder, for example: if input filename is
            `image.nii`, postfix is `seg` and folder_path is `output`, if `True`, save as:
            `output/image/image_seg.nii`, if `False`, save as `output/image_seg.nii`. default to `True`.
        patch_index: if not None, append the patch index to filename.
        makedirs: whether to create the folder if it does not exist.
    """

    # get the filename and directory
    filedir, filename = os.path.split(input_file_name)
    # remove extension
    filename, ext = os.path.splitext(filename)
    if ext == ".gz":
        filename, ext = os.path.splitext(filename)
    # use data_root_dir to find relative path to file
    filedir_rel_path = ""
    if data_root_dir and filedir:
        filedir_rel_path = os.path.relpath(filedir, data_root_dir)

    # output folder path will be original name without the extension
    output = os.path.join(folder_path, filedir_rel_path)

    if separate_folder:
        output = os.path.join(output, filename)

    if makedirs:
        # create target folder if no existing
        os.makedirs(output, exist_ok=True)

    # add the sub-folder plus the postfix name to become the file basename in the output path
    output = os.path.join(output, filename + "_" + postfix if postfix != "" else filename)

    if patch_index is not None:
        output += f"_{patch_index}"

    return os.path.normpath(output)


def compute_importance_map(
    patch_size: Tuple[int, ...],
    mode: Union[BlendMode, str] = BlendMode.CONSTANT,
    sigma_scale: Union[Sequence[float], float] = 0.125,
    device: Union[torch.device, int, str] = "cpu",
) -> torch.Tensor:
    """Get importance map for different weight modes.

    Args:
        patch_size: Size of the required importance map. This should be either H, W [,D].
        mode: {``"constant"``, ``"gaussian"``}
            How to blend output of overlapping windows. Defaults to ``"constant"``.

            - ``"constant``": gives equal weight to all predictions.
            - ``"gaussian``": gives less weight to predictions on edges of windows.

        sigma_scale: Sigma_scale to calculate sigma for each dimension
            (sigma = sigma_scale * dim_size). Used for gaussian mode only.
        device: Device to put importance map on.

    Raises:
        ValueError: When ``mode`` is not one of ["constant", "gaussian"].

    Returns:
        Tensor of size patch_size.

    """
    mode = look_up_option(mode, BlendMode)
    device = torch.device(device)  # type: ignore[arg-type]
    if mode == BlendMode.CONSTANT:
        importance_map = torch.ones(patch_size, device=device).float()
    elif mode == BlendMode.GAUSSIAN:
        center_coords = [i // 2 for i in patch_size]
        sigma_scale = ensure_tuple_rep(sigma_scale, len(patch_size))
        sigmas = [i * sigma_s for i, sigma_s in zip(patch_size, sigma_scale)]

        importance_map = torch.zeros(patch_size, device=device)
        importance_map[tuple(center_coords)] = 1
        pt_gaussian = GaussianFilter(len(patch_size), sigmas).to(device=device, dtype=torch.float)
        importance_map = pt_gaussian(importance_map.unsqueeze(0).unsqueeze(0))
        importance_map = importance_map.squeeze(0).squeeze(0)
        importance_map = importance_map / torch.max(importance_map)
        importance_map = importance_map.float()

        # importance_map cannot be 0, otherwise we may end up with nans!
        min_non_zero = importance_map[importance_map != 0].min().item()
        importance_map = torch.clamp(importance_map, min=min_non_zero)
    else:
        raise ValueError(
            f"Unsupported mode: {mode}, available options are [{BlendMode.CONSTANT}, {BlendMode.CONSTANT}]."
        )

    return importance_map


def is_supported_format(filename: Union[Sequence[PathLike], PathLike], suffixes: Sequence[str]) -> bool:
    """
    Verify whether the specified file or files format match supported suffixes.
    If supported suffixes is None, skip the verification and return True.

    Args:
        filename: file name or a list of file names to read.
            if a list of files, verify all the suffixes.
        suffixes: all the supported image suffixes of current reader, must be a list of lower case suffixes.

    """
    filenames: Sequence[PathLike] = ensure_tuple(filename)
    for name in filenames:
        tokens: Sequence[str] = PurePath(name).suffixes
        if len(tokens) == 0 or all("." + s.lower() not in "".join(tokens) for s in suffixes):
            return False

    return True


def partition_dataset(
    data: Sequence,
    ratios: Optional[Sequence[float]] = None,
    num_partitions: Optional[int] = None,
    shuffle: bool = False,
    seed: int = 0,
    drop_last: bool = False,
    even_divisible: bool = False,
):
    """
    Split the dataset into N partitions. It can support shuffle based on specified random seed.
    Will return a set of datasets, every dataset contains 1 partition of original dataset.
    And it can split the dataset based on specified ratios or evenly split into `num_partitions`.
    Refer to: https://pytorch.org/docs/stable/distributed.html#module-torch.distributed.launch.

    Note:
        It also can be used to partition dataset for ranks in distributed training.
        For example, partition dataset before training and use `CacheDataset`, every rank trains with its own data.
        It can avoid duplicated caching content in each rank, but will not do global shuffle before every epoch:

        .. code-block:: python

            data_partition = partition_dataset(
                data=train_files,
                num_partitions=dist.get_world_size(),
                shuffle=True,
                even_divisible=True,
            )[dist.get_rank()]

            train_ds = SmartCacheDataset(
                data=data_partition,
                transform=train_transforms,
                replace_rate=0.2,
                cache_num=15,
            )

    Args:
        data: input dataset to split, expect a list of data.
        ratios: a list of ratio number to split the dataset, like [8, 1, 1].
        num_partitions: expected number of the partitions to evenly split, only works when `ratios` not specified.
        shuffle: whether to shuffle the original dataset before splitting.
        seed: random seed to shuffle the dataset, only works when `shuffle` is True.
        drop_last: only works when `even_divisible` is False and no ratios specified.
            if True, will drop the tail of the data to make it evenly divisible across partitions.
            if False, will add extra indices to make the data evenly divisible across partitions.
        even_divisible: if True, guarantee every partition has same length.

    Examples::

        >>> data = [1, 2, 3, 4, 5]
        >>> partition_dataset(data, ratios=[0.6, 0.2, 0.2], shuffle=False)
        [[1, 2, 3], [4], [5]]
        >>> partition_dataset(data, num_partitions=2, shuffle=False)
        [[1, 3, 5], [2, 4]]
        >>> partition_dataset(data, num_partitions=2, shuffle=False, even_divisible=True, drop_last=True)
        [[1, 3], [2, 4]]
        >>> partition_dataset(data, num_partitions=2, shuffle=False, even_divisible=True, drop_last=False)
        [[1, 3, 5], [2, 4, 1]]
        >>> partition_dataset(data, num_partitions=2, shuffle=False, even_divisible=False, drop_last=False)
        [[1, 3, 5], [2, 4]]

    """
    data_len = len(data)
    datasets = []

    indices = list(range(data_len))
    if shuffle:
        # deterministically shuffle based on fixed seed for every process
        rs = np.random.RandomState(seed)
        rs.shuffle(indices)

    if ratios:
        next_idx = 0
        rsum = sum(ratios)
        for r in ratios:
            start_idx = next_idx
            next_idx = min(start_idx + int(r / rsum * data_len + 0.5), data_len)
            datasets.append([data[i] for i in indices[start_idx:next_idx]])
        return datasets

    if not num_partitions:
        raise ValueError("must specify number of partitions or ratios.")
    # evenly split the data without ratios
    if not even_divisible and drop_last:
        raise RuntimeError("drop_last only works when even_divisible is True.")
    if data_len < num_partitions:
        raise RuntimeError(f"there is no enough data to be split into {num_partitions} partitions.")

    if drop_last and data_len % num_partitions != 0:
        # split to nearest available length that is evenly divisible
        num_samples = math.ceil((data_len - num_partitions) / num_partitions)
    else:
        num_samples = math.ceil(data_len / num_partitions)
    # use original data length if not even divisible
    total_size = num_samples * num_partitions if even_divisible else data_len

    if not drop_last and total_size - data_len > 0:
        # add extra samples to make it evenly divisible
        indices += indices[: (total_size - data_len)]
    else:
        # remove tail of data to make it evenly divisible
        indices = indices[:total_size]

    for i in range(num_partitions):
        _indices = indices[i:total_size:num_partitions]
        datasets.append([data[j] for j in _indices])

    return datasets


def partition_dataset_classes(
    data: Sequence,
    classes: Sequence[int],
    ratios: Optional[Sequence[float]] = None,
    num_partitions: Optional[int] = None,
    shuffle: bool = False,
    seed: int = 0,
    drop_last: bool = False,
    even_divisible: bool = False,
):
    """
    Split the dataset into N partitions based on the given class labels.
    It can make sure the same ratio of classes in every partition.
    Others are same as :py:class:`monai.data.partition_dataset`.

    Args:
        data: input dataset to split, expect a list of data.
        classes: a list of labels to help split the data, the length must match the length of data.
        ratios: a list of ratio number to split the dataset, like [8, 1, 1].
        num_partitions: expected number of the partitions to evenly split, only works when no `ratios`.
        shuffle: whether to shuffle the original dataset before splitting.
        seed: random seed to shuffle the dataset, only works when `shuffle` is True.
        drop_last: only works when `even_divisible` is False and no ratios specified.
            if True, will drop the tail of the data to make it evenly divisible across partitions.
            if False, will add extra indices to make the data evenly divisible across partitions.
        even_divisible: if True, guarantee every partition has same length.

    Examples::

        >>> data = [1, 2, 3, 4, 5, 6, 7, 8, 9, 10, 11, 12, 13, 14]
        >>> classes = [2, 0, 2, 1, 3, 2, 2, 0, 2, 0, 3, 3, 1, 3]
        >>> partition_dataset_classes(data, classes, shuffle=False, ratios=[2, 1])
        [[2, 8, 4, 1, 3, 6, 5, 11, 12], [10, 13, 7, 9, 14]]

    """
    if not issequenceiterable(classes) or len(classes) != len(data):
        raise ValueError(f"length of classes {classes} must match the dataset length {len(data)}.")
    datasets = []
    class_indices = defaultdict(list)
    for i, c in enumerate(classes):
        class_indices[c].append(i)

    class_partition_indices: List[Sequence] = []
    for _, per_class_indices in sorted(class_indices.items()):
        per_class_partition_indices = partition_dataset(
            data=per_class_indices,
            ratios=ratios,
            num_partitions=num_partitions,
            shuffle=shuffle,
            seed=seed,
            drop_last=drop_last,
            even_divisible=even_divisible,
        )
        if not class_partition_indices:
            class_partition_indices = per_class_partition_indices
        else:
            for part, data_indices in zip(class_partition_indices, per_class_partition_indices):
                part += data_indices

    rs = np.random.RandomState(seed)
    for indices in class_partition_indices:
        if shuffle:
            rs.shuffle(indices)
        datasets.append([data[j] for j in indices])

    return datasets


def resample_datalist(data: Sequence, factor: float, random_pick: bool = False, seed: int = 0):
    """
    Utility function to resample the loaded datalist for training, for example:
    If factor < 1.0, randomly pick part of the datalist and set to Dataset, useful to quickly test the program.
    If factor > 1.0, repeat the datalist to enhance the Dataset.

    Args:
        data: original datalist to scale.
        factor: scale factor for the datalist, for example, factor=4.5, repeat the datalist 4 times and plus
            50% of the original datalist.
        random_pick: whether to randomly pick data if scale factor has decimal part.
        seed: random seed to randomly pick data.

    """
    scale, repeats = math.modf(factor)
    ret: List = list()

    for _ in range(int(repeats)):
        ret.extend(list(deepcopy(data)))
    if scale > 1e-6:
        ret.extend(partition_dataset(data=data, ratios=[scale, 1 - scale], shuffle=random_pick, seed=seed)[0])

    return ret


def select_cross_validation_folds(partitions: Sequence[Iterable], folds: Union[Sequence[int], int]) -> List:
    """
    Select cross validation data based on data partitions and specified fold index.
    if a list of fold indices is provided, concatenate the partitions of these folds.

    Args:
        partitions: a sequence of datasets, each item is a iterable
        folds: the indices of the partitions to be combined.

    Returns:
        A list of combined datasets.

    Example::

        >>> partitions = [[1, 2], [3, 4], [5, 6], [7, 8], [9, 10]]
        >>> select_cross_validation_folds(partitions, 2)
        [5, 6]
        >>> select_cross_validation_folds(partitions, [1, 2])
        [3, 4, 5, 6]
        >>> select_cross_validation_folds(partitions, [-1, 2])
        [9, 10, 5, 6]
    """
    return [data_item for fold_id in ensure_tuple(folds) for data_item in partitions[fold_id]]


def json_hashing(item) -> bytes:
    """

    Args:
        item: data item to be hashed

    Returns: the corresponding hash key

    """
    # TODO: Find way to hash transforms content as part of the cache
    cache_key = hashlib.md5(json.dumps(item, sort_keys=True).encode("utf-8")).hexdigest()
    return f"{cache_key}".encode()


def pickle_hashing(item, protocol=pickle.HIGHEST_PROTOCOL) -> bytes:
    """

    Args:
        item: data item to be hashed
        protocol: protocol version used for pickling,
            defaults to `pickle.HIGHEST_PROTOCOL`.

    Returns: the corresponding hash key

    """
    cache_key = hashlib.md5(pickle.dumps(sorted_dict(item), protocol=protocol)).hexdigest()
    return f"{cache_key}".encode()


def sorted_dict(item, key=None, reverse=False):
    """Return a new sorted dictionary from the `item`."""
    if not isinstance(item, dict):
        return item
    return {k: sorted_dict(v) if isinstance(v, dict) else v for k, v in sorted(item.items(), key=key, reverse=reverse)}


def convert_tables_to_dicts(
    dfs,
    row_indices: Optional[Sequence[Union[int, str]]] = None,
    col_names: Optional[Sequence[str]] = None,
    col_types: Optional[Dict[str, Optional[Dict[str, Any]]]] = None,
    col_groups: Optional[Dict[str, Sequence[str]]] = None,
    **kwargs,
) -> List[Dict[str, Any]]:
    """
    Utility to join pandas tables, select rows, columns and generate groups.
    Will return a list of dictionaries, every dictionary maps to a row of data in tables.

    Args:
        dfs: data table in pandas Dataframe format. if providing a list of tables, will join them.
        row_indices: indices of the expected rows to load. it should be a list,
            every item can be a int number or a range `[start, end)` for the indices.
            for example: `row_indices=[[0, 100], 200, 201, 202, 300]`. if None,
            load all the rows in the file.
        col_names: names of the expected columns to load. if None, load all the columns.
        col_types: `type` and `default value` to convert the loaded columns, if None, use original data.
            it should be a dictionary, every item maps to an expected column, the `key` is the column
            name and the `value` is None or a dictionary to define the default value and data type.
            the supported keys in dictionary are: ["type", "default"], and note that the value of `default`
            should not be `None`. for example::

                col_types = {
                    "subject_id": {"type": str},
                    "label": {"type": int, "default": 0},
                    "ehr_0": {"type": float, "default": 0.0},
                    "ehr_1": {"type": float, "default": 0.0},
                }

        col_groups: args to group the loaded columns to generate a new column,
            it should be a dictionary, every item maps to a group, the `key` will
            be the new column name, the `value` is the names of columns to combine. for example:
            `col_groups={"ehr": [f"ehr_{i}" for i in range(10)], "meta": ["meta_1", "meta_2"]}`
        kwargs: additional arguments for `pandas.merge()` API to join tables.

    """
    df = reduce(lambda l, r: pd.merge(l, r, **kwargs), ensure_tuple(dfs))
    # parse row indices
    rows: List[Union[int, str]] = []
    if row_indices is None:
        rows = slice(df.shape[0])  # type: ignore
    else:
        for i in row_indices:
            if isinstance(i, (tuple, list)):
                if len(i) != 2:
                    raise ValueError("range of row indices must contain 2 values: start and end.")
                rows.extend(list(range(i[0], i[1])))
            else:
                rows.append(i)

    # convert to a list of dictionaries corresponding to every row
    data_ = df.loc[rows] if col_names is None else df.loc[rows, col_names]
    if isinstance(col_types, dict):
        # fill default values for NaN
        defaults = {k: v["default"] for k, v in col_types.items() if v is not None and v.get("default") is not None}
        if defaults:
            data_ = data_.fillna(value=defaults)
        # convert data types
        types = {k: v["type"] for k, v in col_types.items() if v is not None and "type" in v}
        if types:
            data_ = data_.astype(dtype=types, copy=False)
    data: List[Dict] = data_.to_dict(orient="records")

    # group columns to generate new column
    if col_groups is not None:
        groups: Dict[str, List] = {}
        for name, cols in col_groups.items():
            groups[name] = df.loc[rows, cols].values
        # invert items of groups to every row of data
        data = [dict(d, **{k: v[i] for k, v in groups.items()}) for i, d in enumerate(data)]

    return data


def orientation_ras_lps(affine: NdarrayOrTensor) -> NdarrayOrTensor:
    """
    Convert the ``affine`` between the `RAS` and `LPS` orientation
    by flipping the first two spatial dimensions.

    Args:
        affine: a 2D affine matrix.
    """
    sr = max(affine.shape[0] - 1, 1)  # spatial rank is at least 1
    flip_d = [[-1, 1], [-1, -1, 1], [-1, -1, 1, 1]]
    flip_diag = flip_d[min(sr - 1, 2)] + [1] * (sr - 3)
    if isinstance(affine, torch.Tensor):
        return torch.diag(torch.as_tensor(flip_diag).to(affine)) @ affine
    return np.diag(flip_diag).astype(affine.dtype) @ affine  # type: ignore<|MERGE_RESOLUTION|>--- conflicted
+++ resolved
@@ -681,14 +681,10 @@
     corners = np.asarray(np.meshgrid(*in_coords, indexing="ij")).reshape((len(shape), -1))
     corners = np.concatenate((corners, np.ones_like(corners[:1])))
     corners = in_affine @ corners
-<<<<<<< HEAD
-    inv_mat = np.linalg.inv(out_affine)
-=======
     try:
         inv_mat = np.linalg.inv(out_affine)
     except np.linalg.LinAlgError as e:
         raise ValueError(f"Affine {out_affine} is not invertible") from e
->>>>>>> 47bf3e25
     corners_out = inv_mat @ corners
     corners_out = corners_out[:-1] / corners_out[-1]
     out_shape = np.round(corners_out.ptp(axis=1) + 1.0)
@@ -707,13 +703,6 @@
     """
     Using elements from affine, to create a new affine matrix by
     assigning the rotation/zoom/scaling matrix and the translation vector.
-<<<<<<< HEAD
-    when ``r`` is an integer, output is an (r+1)x(r+1) matrix,
-    where the top left kxk elements are copied from ``affine``,
-    the last column of the output affine is copied from ``affine``'s last column.
-    `k` is determined by `min(r, len(affine) - 1)`.
-    when ``r`` is an affine matrix, the output has the same shape as ``r``,
-=======
 
     When ``r`` is an integer, output is an (r+1)x(r+1) matrix,
     where the top left kxk elements are copied from ``affine``,
@@ -721,21 +710,19 @@
     `k` is determined by `min(r, len(affine) - 1)`.
 
     When ``r`` is an affine matrix, the output has the same shape as ``r``,
->>>>>>> 47bf3e25
     and the top left kxk elements are copied from ``affine``,
     the last column of the output affine is copied from ``affine``'s last column.
     `k` is determined by `min(len(r) - 1, len(affine) - 1)`.
+
     Args:
         r (int or matrix): number of spatial dimensions or an output affine to be filled.
         affine (matrix): 2D affine matrix
         dtype: data type of the output array.
-<<<<<<< HEAD
-=======
-
->>>>>>> 47bf3e25
+
     Raises:
         ValueError: When ``affine`` dimensions is not 2.
         ValueError: When ``r`` is nonpositive.
+
     Returns:
         an (r+1) x (r+1) matrix
     """
@@ -757,38 +744,13 @@
     return new_affine
 
 
-<<<<<<< HEAD
-def ensure_mat44(affine, dtype=np.float64) -> np.ndarray:
-    """
-    Given a matrix `affine`, ensure that it is a float64 4x4 matrix using `to_affine_nd`.
-    """
-    if affine is None:
-        return np.eye(4, dtype=dtype)
-    return to_affine_nd(r=3, affine=affine, dtype=dtype)
-
-
-def reorient_spatial_axes(
-    data_array: np.ndarray, init_affine: np.ndarray, target_affine: np.ndarray
-=======
 def reorient_spatial_axes(
     data_shape: Sequence[int], init_affine: NdarrayOrTensor, target_affine: NdarrayOrTensor
->>>>>>> 47bf3e25
 ) -> Tuple[np.ndarray, np.ndarray]:
     """
     Given the input ``data_array`` and its corresponding coordinate ``init_affine``,
     convert the array to ``target_affine`` by rearranging/flipping the axes.
     Returns the transformed array and the updated affine.
-<<<<<<< HEAD
-
-    Note that this function requires external module ``nibabel.orientations``.
-    """
-    start_ornt = nib.orientations.io_orientation(init_affine)
-    target_ornt = nib.orientations.io_orientation(target_affine)
-    ornt_transform = nib.orientations.ornt_transform(start_ornt, target_ornt)
-    new_affine = init_affine @ nib.orientations.inv_ornt_aff(ornt_transform, data_array.shape)
-    data = nib.orientations.apply_orientation(data_array, ornt_transform)
-    return data, new_affine
-=======
     Note that this function requires external module ``nibabel.orientations``.
     """
     init_affine_, *_ = convert_data_type(init_affine, np.ndarray)
@@ -801,7 +763,6 @@
         raise ValueError(f"The input affine {init_affine} and target affine {target_affine} are not compatible.") from e
     new_affine = init_affine_ @ nib.orientations.inv_ornt_aff(ornt_transform, data_shape)
     return ornt_transform, new_affine
->>>>>>> 47bf3e25
 
 
 def create_file_basename(
