--- conflicted
+++ resolved
@@ -361,12 +361,9 @@
     Args:
         npz_keys: if loading npz file, only load the specified keys, if None, load all the items.
             stack the loaded items together to construct a new first dimension.
-<<<<<<< HEAD
-=======
         kwargs: additional args for `numpy.load` API except `allow_pickle`. more details about available args:
             https://numpy.org/doc/stable/reference/generated/numpy.load.html
 
->>>>>>> 0cbc22d3
     """
 
     def __init__(self, npz_keys: Optional[KeysCollection] = None, **kwargs):
@@ -391,15 +388,10 @@
         """
         Read image data from specified file or files, or set a Numpy array.
         Note that the returned object is Numpy array or list of Numpy arrays.
-        `self._img` is always a list, even only has 1 image.
+        `self._img` is always a list, even only has 1 image
         Args:
             data: file name or a list of file names to read.
-<<<<<<< HEAD
-            kwargs: additional args for `numpy.load` API except `allow_pickle`. more details about available args:
-                https://numpy.org/doc/stable/reference/generated/numpy.load.html
-=======
-
->>>>>>> 0cbc22d3
+
         """
         self._img = list()
         if isinstance(data, np.ndarray):
@@ -523,6 +515,7 @@
         Get the all the meta data of the image and convert to dict type.
         Args:
             img: a PIL Image object loaded from a image file.
+
         """
         meta = dict()
         meta["format"] = img.format
