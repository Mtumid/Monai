--- conflicted
+++ resolved
@@ -141,11 +141,6 @@
     if isinstance(batch, dict) and isinstance(output, dict):
         data = dict(batch)
         data.update(output)
-<<<<<<< HEAD
-        data = apply_transform(transform, data)
-        for k, v in data.items():
-            # split the output data of postprocessing into `output` and `batch`,
-=======
         transformed_data = apply_transform(transform, data)
 
         if not isinstance(transformed_data, dict):
@@ -153,7 +148,6 @@
 
         for k, v in transformed_data.items():
             # split the output data of post transforms into `output` and `batch`,
->>>>>>> 38403bb0
             # `batch` should be read-only, so save the generated key-value into `output`
             if k in output or k not in batch:
                 output[k] = v
