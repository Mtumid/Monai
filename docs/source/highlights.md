# Modules in v0.2.0

MONAI aims at supporting deep learning in medical image analysis at multiple granularities.
This figure shows a typical example of the end-to-end workflow in medical deep learning area:
![image](../images/end_to_end.png)

## MONAI architecture
The design principle of MONAI is to provide flexible and light APIs for users with varying expertise.
1. All the core components are independent modules, which can be easily integrated into any existing PyTorch programs.
2. Users can leverage the workflows in MONAI to quickly set up a robust training or evaluation program for research experiments.
3. Rich examples and demos are provided to demonstrate the key features.
4. Researchers contribute implementations based on the state-of-the-art for the latest research challenges, including: COVID-19 image analysis, Model Parallel, and Federated Learning.

The overall architecture and modules are showed in below figure:
![image](../images/arch_modules_v0.2.png)
The rest of this page provides more details for each module.

* [Data I/O, processing and augmentation](#medical-image-data-io-processing-and-augmentation)
* [Datasets](#datasets)
* [Loss functions](#losses)
* [Network architectures](#network-architectures)
* [Evaluation](#evaluation)
* [Visualization](#visualization)
* [Result writing](#result-writing)
* [Workflows](#workflows)
* [Research](#research)

## Medical image data I/O, processing and augmentation
Medical images require highly specialized methods for I/O, preprocessing, and augmentation. Medical images are often in specialized formats with rich meta-information, and the data volumes are often high-dimensional. These require carefully designed manipulation procedures. The medical imaging focus of MONAI is enabled by powerful and flexible image transformations that facilitate user-friendly, reproducible, optimized medical data pre-processing pipelines.

### 1. Transforms support both Dictionary and Array format data
- The widely used computer vision packages (such as ``torchvision``) focus on spatially 2D array image processing. MONAI provides more domain-specific transformations for both spatially 2D and 3D and retains the flexible transformation "compose" feature.
- As medical image preprocessing often requires additional fine-grained system parameters, MONAI provides transforms for input data encapsulated in python dictionaries. Users can specify the keys corresponding to the expected data fields and system parameters to compose complex transformations.

There is a rich set of transforms in six categories: Crop & Pad, Intensity, IO, Post-processing, Spatial, and Utilities. For more details, please visit [all the transforms in MONAI](https://monai.readthedocs.io/en/latest/transforms.html).

### 2. Medical specific transforms
MONAI aims at providing a comprehensive medical image specific
transformations. These currently include, for example:
- `LoadNifti`:  Load Nifti format file from provided path
- `Spacing`:  Resample input image into the specified `pixdim`
- `Orientation`: Change the image's orientation into the specified `axcodes`
- `RandGaussianNoise`: Perturb image intensities by adding statistical noises
- `NormalizeIntensity`: Intensity Normalization based on mean and standard deviation
- `Affine`: Transform image based on the affine parameters
- `Rand2DElastic`: Random elastic deformation and affine in 2D
- `Rand3DElastic`: Random elastic deformation and affine in 3D

### 3. Fused spatial transforms and GPU acceleration
As medical image volumes are usually large (in multi-dimensional arrays),
<<<<<<< HEAD
pre-processing performance affects the overall pipeline speed. MONAI provides affine transforms to execute fused spatial operations, supports GPU acceleration via native PyTorch for high performance.

=======
pre-processing performance obviously affects the overall pipeline speed. MONAI provides affine transforms to execute fused spatial operations, supports GPU acceleration via native PyTorch to achieve high performance.  
>>>>>>> 62f86536
For example:
```py
# create an Affine transform
affine = Affine(
    rotate_params=np.pi/4,
    scale_params=(1.2, 1.2),
    translate_params=(200, 40),
    padding_mode='zeros',
    device=torch.device('cuda:0')
)
# convert the image using bilinear interpolation
new_img = affine(image, spatial_size=(300, 400), mode='bilinear')
```
Currently all the geometric image transforms(Spacing, Zoom, Rotate, Resize, etc.) are designed based on the PyTorch native interfaces (instead of scipy, scikit-image, etc.).

### 4. Randomly crop out batch images based on positive/negative ratio
Medical image data volume may be too large to fit into GPU memory. A widely-used approach is to randomly draw small size data samples during training and run a “sliding window” routine for inference.  MONAI currently provides general random sampling strategies including class-balanced fixed ratio sampling which may help stabilize the patch-based training process.

### 5. Deterministic training for reproducibility
Deterministic training support is necessary and important for deep learning research, especially in the medical field. Users can easily set the random seed to all the random transforms in MONAI locally and will not affect other non-deterministic modules in the user's program.
For example:
```py
# define a transform chain for pre-processing
train_transforms = monai.transforms.Compose([
    LoadNiftid(keys=['image', 'label']),
    RandRotate90d(keys=['image', 'label'], prob=0.2, spatial_axes=[0, 2]),
    ... ...
])
# set determinism for reproducibility
train_transforms.set_random_state(seed=0)
```
Users can also enable/disable deterministic at the beginning of training program:
```py
monai.utils.set_determinism(seed=0, additional_settings=None)
```

### 6. Multiple transform chains
To apply different transforms on the same data and concatenate the results, MONAI provides `CopyItems` transform to make copies of specified items in the data dictionary and `ConcatItems` transform to combine specified items on the expected dimension, and also provides `DeleteItems` transform to delete unnecessary items to save memory.
A typical usage is to scale the intensity of the same image into different ranges and concat the results together.
![image](../images/multi_transform_chains.png)

### 7. Debug transforms with DataStats
When transforms are combined with the "compose" function, it's not easy to track the output of specific transform. To help debugging errors in the composed transforms, MONAI provides utility transforms such as `DataStats` to print out intermediate data properties such as `data shape`, `intensity range`, `data value`.
It's a self-contained transform and can be integrated into any transform chain.

### 8. Post-processing transforms for model output
MONAI also provides post-processing transforms for hanlding the model outputs.
Currently, the transforms include:
- Adding activation layer (Sigmoid, Softmax, etc.).
- Converting to discrete values(Argmax, One-Hot, Threshold value, etc).
- Splitting multi-channel data into multiple single channels.
- Removing segmentation noise based on connected component analysis.

After applying the post-processing transforms, it's easier to compute metrics, save model output into files or visualize data in the TensorBoard.

### 9. Integrate third-party transforms
The design of MONAI transforms is simple and intuitive. It works for array data or dictionary-based data. MONAI also provides `Adaptor` tools to accomodate different data format for 3rd party transforms. To convert the data shapes or types, utility transforms such as `ToTensor`, `ToNumpy`, `SqueeseDim` are  also provided. So it's easy to enhance the transform chain by seamlessly integrating transforms from external packages, including: `ITK`, `BatchGenerator`, `TorchIO` and `Rising`.
For more details, please check out the tutorial: [integrate 3rd pary transforms into MONAI program](https://github.com/Project-MONAI/MONAI/blob/master/examples/notebooks/integrate_3rd_party_transforms.ipynb).

## Datasets
### 1. Cache IO and transforms data to accelerate training
Users often need to train the model with many (potentially thousands of) epochs over the data to achieve the desired model quality. A native PyTorch
<<<<<<< HEAD
implementation may repeatedly load data and run the same preprocessing steps
for every epoch during training, which can be time-consuming and unnecessary,
especially when the medical image volumes are large.
=======
implementation may repeatedly load data and run the same preprocessing steps for every epoch during training, which can be time-consuming and unnecessary, especially when the medical image volumes are large.  
>>>>>>> 62f86536
MONAI provides a multi-threads `CacheDataset` to accelerate these transformation steps during training by storing the intermediate outcomes before the first randomized transform in the transform chain. Enabling this feature could potentially give 10x training speedups.
![image](../images/cache_dataset.png)

### 2. Cache intermediate outcomes into persistent storage
The `PersistentDataset` is similar to the CacheDataset, where the intermediate cache values are persisted to disk storage for rapid retrieval between experimental runs (as is the case when tuning hyper parameters), or when the entire data set size exceeds available memory.

### 3. Zip several PyTorch datasets and output data together
MONAI provides `ZipDataset` to connect several PyTorch datasets and combine the output data(with the same index) together in a tuple, which can be helpful to execute complicated training progress based on several data sources.
For example:
```py
class DatasetA(Dataset):
    def __getitem__(self, index: int):
        return image_data[index]

class DatasetB(Dataset):
    def __getitem__(self, index: int):
        return extra_data[index]

dataset = ZipDataset([DatasetA(), DatasetB()], transform)
```

### 4. Predefined Datasets for public medical data
In order to quickly get start with popular training data in medical domain, MONAI provides several data-specific Datasets(like: `MedNISTDataset`, `DecathlonDataset`, etc.), which include downloading, extracting data files and support generation of training/evaluation items with transforms. And they are flexible that users can easily modify the JSON config file to change the default behaviors.
If anyone wants to contribute a new public dataset, just refer to existing Datasets and leverage the download and extracting APIs, etc.

## Losses
There are domain-specific loss functions in the medical imaging research which are not typically used in the generic computer vision tasks. As an important module of MONAI, these loss functions are implemented in PyTorch, such as `DiceLoss`, `GeneralizedDiceLoss`, `MaskedDiceLoss`, `TverskyLoss` and `FocalLoss`, etc.

## Network architectures
Some deep neural network architectures have shown to be particularly effective for medical imaging analysis tasks. MONAI implements reference networks with the aims of both flexibility and code readability. To leverage the common network layers and blocks, MONAI provides several predefined layers and blocks which are compatible with 1D, 2D and 3D networks. Users can easily integrate the layer factories in their own networks.
For example:
```py
# import MONAI’s layer factory
from monai.networks.layers import Conv

# adds a transposed convolution layer to the network
# which is compatible with different spatial dimensions.
name, dimension = Conv.CONVTRANS, 3
conv_type = Conv[name, dimension]
add_module('conv1', conv_type(in_channels, out_channels, kernel_size=1, bias=False))
```
And there are already several 1D/2D/3D compatible implementation of networks, such as: UNet, DenseNet, GAN, etc.

## Evaluation
To run model inferences and evaluate the model quality, MONAI provides reference implementations for the relevant widely-used approaches. Currently, several popular evaluation metrics and inference patterns are included:

### 1. Sliding window inference
For model inferences on large volumes, the sliding window approach is a popular choice to achieve high performance while having flexible memory requirements. It also supports `overlap` and `blending_mode` parameters to smooth the segmentation result with weights for better metrics.
The typical progress:
1. Select continuous windows on the original image.
2. Iteratively run batched window inferences until all windows are analyzed.
3. Aggregate the inference outputs to a single segmentation map.
4. Save the results to file or compute some evaluation metrics.
![image](../images/sliding_window.png)

### 2. Metrics for medical tasks
Various useful evaluation metrics have been used to measure the quality of medical image specific models. MONAI already implemented mean Dice score for segmentation tasks and the area under the ROC curve for classification tasks. We continue to integrate more options.

## Visualization
Beyond the simple point and curve plotting, MONAI provides intuitive interfaces to visualize multidimensional data as GIF animations in TensorBoard. This could provide a quick qualitative assessment of the model by visualizing, for example, the volumetric inputs, segmentation maps, and intermediate feature maps.

## Result writing
Currently MONAI supports writing the model outputs as NIfTI files or PNG files for segmentation tasks, and as CSV files for classification tasks. And the writers can restore the data spacing, orientation or shape according to the `original_shape` or `original_affine` information from the input image.
A rich set of formats will be supported soon, along with relevant statistics and evaluation metrics automatically computed from the outputs.

## Workflows
To quickly set up training/evaluation experiments or pipelines, MONAI provides a set of workflows to significantly simplify the modules, decouple all the components during a training progress, and unify the program APIs for higher level applications, like: AutoML, Federated Learning, etc.
The trainers and evaluators of the workflows are compatible with ignite `Engine` and `Event-Handler` mechanism. There are rich event handlers in MONAI to independently attach to the trainer or evaluator.
The workflow progress and event handlers are shown as below:
![image](../images/workflows.png)

## Research
We encourage deep learning researchers in medical domain to implement their awesome research works based on MONAI components and contribute into MONAI. It can be helpful to cooperate with others for the future research.
There are already several implementation in MONAI corresponding to latest papers that are trying to solve challenging topics(COVID-19, Model Parallel, etc.), like:
### 1. COPLE-Net for COVID-19 Pneumonia Lesion Segmentation
A reimplementation of the COPLE-Net originally proposed by:
G. Wang, X. Liu, C. Li, Z. Xu, J. Ruan, H. Zhu, T. Meng, K. Li, N. Huang, S. Zhang. (2020) "A Noise-robust Framework for Automatic Segmentation of COVID-19 Pneumonia Lesions from CT Images." IEEE Transactions on Medical Imaging. 2020. DOI: 10.1109/TMI.2020.3000314
![image](../images/coplenet.png)

### 2. LAMP: Large Deep Nets with Automated Model Parallelism for Image Segmentation
A reimplementation of the LAMP system originally proposed by:
Wentao Zhu, Can Zhao, Wenqi Li, Holger Roth, Ziyue Xu, and Daguang Xu (2020) "LAMP: Large Deep Nets with Automated Model Parallelism for Image Segmentation." MICCAI 2020 (Early Accept, paper link: https://arxiv.org/abs/2006.12575)
<|MERGE_RESOLUTION|>--- conflicted
+++ resolved
@@ -47,13 +47,7 @@
 - `Rand3DElastic`: Random elastic deformation and affine in 3D
 
 ### 3. Fused spatial transforms and GPU acceleration
-As medical image volumes are usually large (in multi-dimensional arrays),
-<<<<<<< HEAD
-pre-processing performance affects the overall pipeline speed. MONAI provides affine transforms to execute fused spatial operations, supports GPU acceleration via native PyTorch for high performance.
-
-=======
-pre-processing performance obviously affects the overall pipeline speed. MONAI provides affine transforms to execute fused spatial operations, supports GPU acceleration via native PyTorch to achieve high performance.  
->>>>>>> 62f86536
+As medical image volumes are usually large (in multi-dimensional arrays), pre-processing performance affects the overall pipeline speed. MONAI provides affine transforms to execute fused spatial operations, supports GPU acceleration via native PyTorch for high performance.  
 For example:
 ```py
 # create an Affine transform
@@ -115,14 +109,7 @@
 
 ## Datasets
 ### 1. Cache IO and transforms data to accelerate training
-Users often need to train the model with many (potentially thousands of) epochs over the data to achieve the desired model quality. A native PyTorch
-<<<<<<< HEAD
-implementation may repeatedly load data and run the same preprocessing steps
-for every epoch during training, which can be time-consuming and unnecessary,
-especially when the medical image volumes are large.
-=======
-implementation may repeatedly load data and run the same preprocessing steps for every epoch during training, which can be time-consuming and unnecessary, especially when the medical image volumes are large.  
->>>>>>> 62f86536
+Users often need to train the model with many (potentially thousands of) epochs over the data to achieve the desired model quality. A native PyTorch implementation may repeatedly load data and run the same preprocessing steps for every epoch during training, which can be time-consuming and unnecessary, especially when the medical image volumes are large.  
 MONAI provides a multi-threads `CacheDataset` to accelerate these transformation steps during training by storing the intermediate outcomes before the first randomized transform in the transform chain. Enabling this feature could potentially give 10x training speedups.
 ![image](../images/cache_dataset.png)
 
