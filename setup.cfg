[metadata]
name = monai
author = MONAI Consortium
author_email = monai.contact@gmail.com
url = https://monai.io/
description = AI Toolkit for Healthcare Imaging
long_description = file:README.md
long_description_content_type = text/markdown; charset=UTF-8
platforms = OS Independent
license = Apache License 2.0
license_files =
    LICENSE
project_urls =
    Documentation=https://docs.monai.io/
    Bug Tracker=https://github.com/Project-MONAI/MONAI/issues
    Source Code=https://github.com/Project-MONAI/MONAI
classifiers =
    Intended Audience :: Developers
    Intended Audience :: Education
    Intended Audience :: Science/Research
    Intended Audience :: Healthcare Industry
    Programming Language :: C++
    Programming Language :: Python :: 3
    Programming Language :: Python :: 3.8
    Programming Language :: Python :: 3.9
    Programming Language :: Python :: 3.10
    Topic :: Scientific/Engineering
    Topic :: Scientific/Engineering :: Artificial Intelligence
    Topic :: Scientific/Engineering :: Medical Science Apps.
    Topic :: Scientific/Engineering :: Information Analysis
    Topic :: Software Development
    Topic :: Software Development :: Libraries
    Typing :: Typed

[options]
python_requires = >= 3.8
# for compiling and develop setup only
# no need to specify the versions so that we could
# compile for multiple targeted versions.
setup_requires =
    torch
    ninja
install_requires =
    torch>=1.9
    numpy>=1.20

[options.extras_require]
all =
    nibabel
    ninja
    scikit-image>=0.14.2
    scipy>=1.7.1
    pillow
    tensorboard
    gdown>=4.4.0
    pytorch-ignite==0.4.11
    torchvision
    itk>=5.2
    tqdm>=4.47.0
    lmdb
    psutil
    cucim>=23.2.0
    openslide-python==1.1.2
    tifffile
    imagecodecs
    pandas
    einops
    transformers<4.22
    mlflow>=1.28.0
    clearml>=1.10.0rc0
    matplotlib
    tensorboardX
    pyyaml
    fire
    jsonschema
    pynrrd
    pydicom
    h5py
    nni
    optuna
    onnx>=1.13.0
    onnxruntime; python_version <= '3.10'
<<<<<<< HEAD
    huggingface_hub
=======
    zarr
    lpips==0.1.4
    nvidia-ml-py
>>>>>>> e24b9698
nibabel =
    nibabel
ninja =
    ninja
skimage =
    scikit-image>=0.14.2
scipy =
    scipy>=1.7.1
pillow =
    pillow!=8.3.0
tensorboard =
    tensorboard
gdown =
    gdown>=4.4.0
ignite =
    pytorch-ignite==0.4.11
torchvision =
    torchvision
itk =
    itk>=5.2
tqdm =
    tqdm>=4.47.0
lmdb =
    lmdb
psutil =
    psutil
cucim =
    cucim>=23.2.0
openslide =
    openslide-python==1.1.2
tifffile =
    tifffile
imagecodecs =
    imagecodecs
pandas =
    pandas
einops =
    einops
transformers =
    transformers<4.22
mlflow =
    mlflow
matplotlib =
    matplotlib
clearml =
    clearml
tensorboardX =
    tensorboardX
pyyaml =
    pyyaml
fire =
    fire
jsonschema =
    jsonschema
pynrrd =
    pynrrd
pydicom =
    pydicom
h5py =
    h5py
nni =
    nni
optuna =
    optuna
onnx =
    onnx>=1.13.0
    onnxruntime; python_version <= '3.10'
zarr =
    zarr
lpips =
    lpips==0.1.4
pynvml =
    nvidia-ml-py
# # workaround https://github.com/Project-MONAI/MONAI/issues/5882
# MetricsReloaded =
#     MetricsReloaded @ git+https://github.com/Project-MONAI/MetricsReloaded@monai-support#egg=MetricsReloaded
huggingface_hub =
    huggingface_hub

[flake8]
select = B,C,E,F,N,P,T4,W,B9
max_line_length = 120
# C408 ignored because we like the dict keyword argument syntax
# E501 is not flexible enough, we're using B950 instead
# N812 lowercase 'torch.nn.functional' imported as non lowercase 'F'
# B023 https://github.com/Project-MONAI/MONAI/issues/4627
# B028 https://github.com/Project-MONAI/MONAI/issues/5855
# B907 https://github.com/Project-MONAI/MONAI/issues/5868
# B908 https://github.com/Project-MONAI/MONAI/issues/6503
ignore =
    E203
    E501
    E741
    W503
    W504
    C408
    N812
    B023
    B905
    B028
    B907
    B908
per_file_ignores = __init__.py: F401, __main__.py: F401
exclude = *.pyi,.git,.eggs,monai/_version.py,versioneer.py,venv,.venv,_version.py

[isort]
known_first_party = monai
profile = black
line_length = 120
skip = .git, .eggs, venv, .venv, versioneer.py, _version.py, conf.py, monai/__init__.py
skip_glob = *.pyi
add_imports = from __future__ import annotations
append_only = true

[versioneer]
VCS = git
style = pep440
versionfile_source = monai/_version.py
versionfile_build = monai/_version.py
tag_prefix =
parentdir_prefix =

[mypy]
# Suppresses error messages about imports that cannot be resolved.
ignore_missing_imports = True
# Changes the treatment of arguments with a default value of None by not implicitly making their type Optional.
no_implicit_optional = True
# Warns about casting an expression to its inferred type.
warn_redundant_casts = True
# No error on unneeded # type: ignore comments.
warn_unused_ignores = False
# Shows a warning when returning a value with type Any from a function declared with a non-Any return type.
warn_return_any = True
# Prohibit equality checks, identity checks, and container checks between non-overlapping types.
strict_equality = True
# Shows column numbers in error messages.
show_column_numbers = True
# Shows error codes in error messages.
show_error_codes = True
# Use visually nicer output in error messages: use soft word wrap, show source code snippets, and show error location markers.
pretty = False
# Warns about per-module sections in the config file that do not match any files processed when invoking mypy.
warn_unused_configs = True
# Make arguments prepended via Concatenate be truly positional-only.
strict_concatenate = True
# Allows variables to be redefined with an arbitrary type,
# as long as the redefinition is in the same block and nesting level as the original definition.
# allow_redefinition = True

exclude = venv/

[mypy-versioneer]
# Ignores all non-fatal errors.
ignore_errors = True

[mypy-monai._version]
# Ignores all non-fatal errors.
ignore_errors = True

[mypy-monai.eggs]
# Ignores all non-fatal errors.
ignore_errors = True

[mypy-monai.*]
# Also check the body of functions with no types in their type signature.
check_untyped_defs = True
# Warns about usage of untyped decorators.
disallow_untyped_decorators = True

[mypy-monai.visualize.*,monai.utils.*,monai.optimizers.*,monai.losses.*,monai.inferers.*,monai.config.*,monai._extensions.*,monai.fl.*,monai.engines.*,monai.handlers.*,monai.auto3dseg.*,monai.bundle.*,monai.metrics.*,monai.apps.*]
disallow_incomplete_defs = True

[coverage:run]
concurrency = multiprocessing
source = .
data_file = .coverage/.coverage
omit = setup.py

[coverage:report]
exclude_lines =
    pragma: no cover
    if TYPE_CHECKING:
    # Don't complain if tests don't hit code:
    raise NotImplementedError
    if __name__ == .__main__.:
show_missing = True
skip_covered = True

[coverage:xml]
output = coverage.xml<|MERGE_RESOLUTION|>--- conflicted
+++ resolved
@@ -80,13 +80,10 @@
     optuna
     onnx>=1.13.0
     onnxruntime; python_version <= '3.10'
-<<<<<<< HEAD
     huggingface_hub
-=======
     zarr
     lpips==0.1.4
     nvidia-ml-py
->>>>>>> e24b9698
 nibabel =
     nibabel
 ninja =
